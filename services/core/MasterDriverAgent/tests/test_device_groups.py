--- conflicted
+++ resolved
@@ -146,13 +146,8 @@
 
 @pytest.fixture(scope="function")
 def config_store(request, config_store_connection):
-<<<<<<< HEAD
-    #Always have fake.csv ready to go.
+    # Always have fake.csv ready to go.
     print("Adding fake.csv into store")
-=======
-    # Always have fake.csv ready to go.
-    print "Adding fake.csv into store"
->>>>>>> 07f592b9
     config_store_connection.call("manage_store", PLATFORM_DRIVER, "fake.csv", registry_config_string, config_type="csv")
 
     yield config_store_connection
