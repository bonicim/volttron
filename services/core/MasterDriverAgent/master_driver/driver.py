# -*- coding: utf-8 -*- {{{
# vim: set fenc=utf-8 ft=python sw=4 ts=4 sts=4 et:
#
# Copyright 2017, Battelle Memorial Institute.
#
# Licensed under the Apache License, Version 2.0 (the "License");
# you may not use this file except in compliance with the License.
# You may obtain a copy of the License at
#
# http://www.apache.org/licenses/LICENSE-2.0
#
# Unless required by applicable law or agreed to in writing, software
# distributed under the License is distributed on an "AS IS" BASIS,
# WITHOUT WARRANTIES OR CONDITIONS OF ANY KIND, either express or implied.
# See the License for the specific language governing permissions and
# limitations under the License.
#
# This material was prepared as an account of work sponsored by an agency of
# the United States Government. Neither the United States Government nor the
# United States Department of Energy, nor Battelle, nor any of their
# employees, nor any jurisdiction or organization that has cooperated in the
# development of these materials, makes any warranty, express or
# implied, or assumes any legal liability or responsibility for the accuracy,
# completeness, or usefulness or any information, apparatus, product,
# software, or process disclosed, or represents that its use would not infringe
# privately owned rights. Reference herein to any specific commercial product,
# process, or service by trade name, trademark, manufacturer, or otherwise
# does not necessarily constitute or imply its endorsement, recommendation, or
# favoring by the United States Government or any agency thereof, or
# Battelle Memorial Institute. The views and opinions of authors expressed
# herein do not necessarily state or reflect those of the
# United States Government or any agency thereof.
#
# PACIFIC NORTHWEST NATIONAL LABORATORY operated by
# BATTELLE for the UNITED STATES DEPARTMENT OF ENERGY
# under Contract DE-AC05-76RL01830
# }}}

from volttron.platform.vip.agent import BasicAgent, Core
from volttron.platform.agent import utils
import logging
import random
import gevent
import traceback
from volttron.platform.messaging import headers as headers_mod
from volttron.platform.messaging.topics import (DRIVER_TOPIC_BASE,
                                                DRIVER_TOPIC_ALL,
                                                DEVICES_VALUE,
                                                DEVICES_PATH)

from volttron.platform.vip.agent.errors import VIPError, Again
from driver_locks import publish_lock
import datetime

utils.setup_logging()
_log = logging.getLogger(__name__)


class DriverAgent(BasicAgent):
    def __init__(self, parent, config, time_slot, driver_scrape_interval, device_path,
                 group, group_offset_interval,
                 default_publish_depth_first_all=True,
                 default_publish_breadth_first_all=True,
                 default_publish_depth_first=True,
                 default_publish_breadth_first=True,
                 **kwargs):
        super(DriverAgent, self).__init__(**kwargs)
        self.heart_beat_value = 0
        self.device_name = ''
        #Use the parent's vip connection
        self.parent = parent
        self.vip = parent.vip
        self.config = config
        self.device_path = device_path

        self.update_publish_types(default_publish_depth_first_all ,
                                 default_publish_breadth_first_all,
                                 default_publish_depth_first,
                                 default_publish_breadth_first)


        try:
            interval = int(config.get("interval", 60))
            if interval < 1.0:
                raise ValueError
        except ValueError:
            _log.warning("Invalid device scrape interval {}. Defaulting to 60 seconds.".format(config.get("interval")))
            interval = 60

        self.interval = interval
        self.periodic_read_event = None

        self.update_scrape_schedule(time_slot, driver_scrape_interval, group, group_offset_interval)

    def update_publish_types(self, publish_depth_first_all,
                                   publish_breadth_first_all,
                                   publish_depth_first,
                                   publish_breadth_first):
        """Setup which publish types happen for a scrape.
           Values passed in are overridden by settings in the specific device configuration."""
        self.publish_depth_first_all = bool(self.config.get("publish_depth_first_all", publish_depth_first_all))
        self.publish_breadth_first_all = bool(self.config.get("publish_breadth_first_all", publish_breadth_first_all))
        self.publish_depth_first = bool(self.config.get("publish_depth_first", publish_depth_first))
        self.publish_breadth_first = bool(self.config.get("publish_breadth_first", publish_breadth_first))


    def update_scrape_schedule(self, time_slot, driver_scrape_interval, group, group_offset_interval):
        self.time_slot_offset = (time_slot * driver_scrape_interval) + (group * group_offset_interval)
        self.time_slot = time_slot
        self.group = group

        _log.debug("{} group: {}, time_slot: {}, offset: {}".format(self.device_path, group,
                                                                    time_slot, self.time_slot_offset))

        if self.time_slot_offset >= self.interval:
            _log.warning(
                "Scrape offset exceeds interval. Required adjustment will cause scrapes to double up with other devices.")
            while self.time_slot_offset >= self.interval:
                self.time_slot_offset -= self.interval

        #check weather or not we have run our starting method.
        if not self.periodic_read_event:
            return

        self.periodic_read_event.cancel()

        next_periodic_read = self.find_starting_datetime(utils.get_aware_utc_now())

        self.periodic_read_event = self.core.schedule(next_periodic_read, self.periodic_read, next_periodic_read)



    def find_starting_datetime(self, now):
        midnight = now.replace(hour=0, minute=0, second=0, microsecond=0)
        seconds_from_midnight = (now - midnight).total_seconds()
        interval = self.interval

        offset = seconds_from_midnight % interval

        if not offset:
            return now

        previous_in_seconds = seconds_from_midnight - offset
        next_in_seconds = previous_in_seconds + interval

        from_midnight = datetime.timedelta(seconds=next_in_seconds)
        return midnight + from_midnight + datetime.timedelta(seconds=self.time_slot_offset)


    def get_interface(self, driver_type, config_dict, config_string):
        """Returns an instance of the interface"""
        module_name = "interfaces." + driver_type
        module = __import__(module_name,globals(),locals(),[], -1)
        sub_module = getattr(module, driver_type)
        klass = getattr(sub_module, "Interface")
        interface = klass(vip=self.vip, core=self.core)
        interface.configure(config_dict, config_string)
        return interface

    @Core.receiver('onstart')
    def starting(self, sender, **kwargs):
        self.setup_device()

        # interval = self.config.get("interval", 60)
        # self.core.periodic(interval, self.periodic_read, wait=None)

        next_periodic_read = self.find_starting_datetime(utils.get_aware_utc_now())

        self.periodic_read_event = self.core.schedule(next_periodic_read, self.periodic_read, next_periodic_read)

        self.all_path_depth, self.all_path_breadth = self.get_paths_for_point(DRIVER_TOPIC_ALL)


    def setup_device(self):

        config = self.config
        driver_config = config["driver_config"]
        driver_type = config["driver_type"]
        registry_config = config.get("registry_config")

        self.heart_beat_point = config.get("heart_beat_point")



        self.interface = self.get_interface(driver_type, driver_config, registry_config)
        self.meta_data = {}

        for point in self.interface.get_register_names():
            register = self.interface.get_register_by_name(point)
            if register.register_type == 'bit':
                ts_type = 'boolean'
            else:
                if register.python_type is int:
                    ts_type = 'integer'
                elif register.python_type is float:
                    ts_type = 'float'
                elif register.python_type is str:
                    ts_type = 'string'

            self.meta_data[point] = {'units': register.get_units(),
                                     'type': ts_type,
                                     'tz': config.get('timezone', '')}

        self.base_topic = DEVICES_VALUE(campus='',
                                        building='',
                                        unit='',
                                        path=self.device_path,
                                        point=None)

        self.device_name = DEVICES_PATH(base='',
                                        node='',
                                        campus='',
                                        building='',
                                        unit='',
                                        path=self.device_path,
                                        point='')

        # self.parent.device_startup_callback(self.device_name, self)


    def periodic_read(self, now):
        #we not use self.core.schedule to prevent drift.
        next_scrape_time = now + datetime.timedelta(seconds=self.interval)
        # Sanity check now.
        # This is specifically for when this is running in a VM that gets
        # suspended and then resumed.
        # If we don't make this check a resumed VM will publish one event
        # per minute of
        # time the VM was suspended for.
        test_now = utils.get_aware_utc_now()
        if test_now - next_scrape_time > datetime.timedelta(seconds=self.interval):
            next_scrape_time = self.find_starting_datetime(test_now)

        _log.debug("{} next scrape scheduled: {}".format(self.device_path, next_scrape_time))

        self.periodic_read_event = self.core.schedule(next_scrape_time, self.periodic_read, next_scrape_time)

        _log.debug("scraping device: " + self.device_name)

        self.parent.scrape_starting(self.device_name)

        try:
            results = self.interface.scrape_all()
            register_names = self.interface.get_register_names_view()
            for point in (register_names - results.viewkeys()):
                depth_first_topic = self.base_topic(point=point)
                _log.error("Failed to scrape point: "+depth_first_topic)
        except (Exception, gevent.Timeout) as ex:
            tb = traceback.format_exc()
            _log.error('Failed to scrape ' + self.device_name + ':\n' + tb)
            return

        # XXX: Does a warning need to be printed?
        if not results:
            return

        utcnow = utils.get_aware_utc_now()
        utcnow_string = utils.format_timestamp(utcnow)
        sync_timestamp = utils.format_timestamp(now - datetime.timedelta(seconds=self.time_slot_offset))

        headers = {
            headers_mod.DATE: utcnow_string,
            headers_mod.TIMESTAMP: utcnow_string,
            headers_mod.SYNC_TIMESTAMP: sync_timestamp
        }



        if self.publish_depth_first or self.publish_breadth_first:
            for point, value in results.iteritems():
                depth_first_topic, breadth_first_topic = self.get_paths_for_point(point)
                message = [value, self.meta_data[point]]

                if self.publish_depth_first:
                    self._publish_wrapper(depth_first_topic,
                                          headers=headers,
                                          message=message)

                if self.publish_breadth_first:
                    self._publish_wrapper(breadth_first_topic,
                                          headers=headers,
                                          message=message)

        message = [results, self.meta_data]
        if self.publish_depth_first_all:
            self._publish_wrapper(self.all_path_depth,
                                  headers=headers,
                                  message=message)

        if self.publish_breadth_first_all:
            self._publish_wrapper(self.all_path_breadth,
                                  headers=headers,
                                  message=message)

        self.parent.scrape_ending(self.device_name)


    def _publish_wrapper(self, topic, headers, message):
        while True:
            try:
                with publish_lock():
                    _log.debug("publishing: " + topic)
                    self.vip.pubsub.publish('pubsub',
                                        topic,
                                        headers=headers,
                                        message=message).get(timeout=10.0)

                    _log.debug("finish publishing: " + topic)
            except gevent.Timeout:
                _log.warn("Did not receive confirmation of publish to "+topic)
                break
            except Again:
                _log.warn("publish delayed: " + topic + " pubsub is busy")
                gevent.sleep(random.random())
            except VIPError as ex:
                _log.warn("driver failed to publish " + topic + ": " + str(ex))
                break
            else:
                break


    def heart_beat(self):
        if self.heart_beat_point is None:
            return

        self.heart_beat_value = int(not bool(self.heart_beat_value))

        _log.debug("sending heartbeat: " + self.device_name + ' ' + str(self.heart_beat_value))

        self.set_point(self.heart_beat_point, self.heart_beat_value)

    def get_paths_for_point(self, point):
        depth_first = self.base_topic(point=point)

        parts = depth_first.split('/')
        breadth_first_parts = parts[1:]
        breadth_first_parts.reverse()
        breadth_first_parts = [DRIVER_TOPIC_BASE] + breadth_first_parts
        breadth_first = '/'.join(breadth_first_parts)

        return depth_first, breadth_first

    def get_point(self, point_name, **kwargs):
        return self.interface.get_point(point_name, **kwargs)

    def set_point(self, point_name, value, **kwargs):
        return self.interface.set_point(point_name, value, **kwargs)

    def scrape_all(self):
        return self.interface.scrape_all()

    def get_multiple_points(self, point_names, **kwargs):
        return self.interface.get_multiple_points(self.device_name,
                                                  point_names,
                                                  **kwargs)

    def set_multiple_points(self, point_names_values, **kwargs):
        return self.interface.set_multiple_points(self.device_name,
                                                  point_names_values,
                                                  **kwargs)

    def revert_point(self, point_name, **kwargs):
        self.interface.revert_point(point_name, **kwargs)

    def revert_all(self, **kwargs):
        self.interface.revert_all(**kwargs)

    def publish_cov_value(self, point_name, point_values):
        """Called in the master driver agent to publish a cov from a point"""
        utcnow = utils.get_aware_utc_now()
        utcnow_string = utils.format_timestamp(utcnow)
        headers = {
            headers_mod.DATE: utcnow_string,
            headers_mod.TIMESTAMP: utcnow_string,
        }
<<<<<<< HEAD

        depth_first_topic, breadth_first_topic = self.get_paths_for_point(self.get_point(point_name))
        for value in point_values:
            results = {point_name: value}
=======
        for value in point_values:
            results = {point_name: point_values[value]}
>>>>>>> e7e939fe
            meta = {point_name: self.meta_data[point_name]}
            message = [results, meta]

            if self.publish_depth_first:
<<<<<<< HEAD
                self._publish_wrapper(depth_first_topic,
=======
                self._publish_wrapper(self.all_path_depth,
>>>>>>> e7e939fe
                                      headers=headers,
                                      message=message)
            #
            if self.publish_breadth_first:
<<<<<<< HEAD
                self._publish_wrapper(breadth_first_topic,
=======
                self._publish_wrapper(self.all_path_breadth,
>>>>>>> e7e939fe
                                      headers=headers,
                                      message=message)<|MERGE_RESOLUTION|>--- conflicted
+++ resolved
@@ -373,32 +373,17 @@
             headers_mod.DATE: utcnow_string,
             headers_mod.TIMESTAMP: utcnow_string,
         }
-<<<<<<< HEAD
-
-        depth_first_topic, breadth_first_topic = self.get_paths_for_point(self.get_point(point_name))
-        for value in point_values:
-            results = {point_name: value}
-=======
         for value in point_values:
             results = {point_name: point_values[value]}
->>>>>>> e7e939fe
             meta = {point_name: self.meta_data[point_name]}
             message = [results, meta]
 
             if self.publish_depth_first:
-<<<<<<< HEAD
-                self._publish_wrapper(depth_first_topic,
-=======
                 self._publish_wrapper(self.all_path_depth,
->>>>>>> e7e939fe
                                       headers=headers,
                                       message=message)
             #
             if self.publish_breadth_first:
-<<<<<<< HEAD
-                self._publish_wrapper(breadth_first_topic,
-=======
                 self._publish_wrapper(self.all_path_breadth,
->>>>>>> e7e939fe
                                       headers=headers,
                                       message=message)