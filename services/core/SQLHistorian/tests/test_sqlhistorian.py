# pytest test cases for SQLHistorian
# For mysql test's to succeed
# 1. MySql server should be running
# 2. test database and test user should exist
# 3. Test user should have all privileges on test database
# 4. Refer to the dictionary object mysql_platform for the server configuration
import random
import sqlite3
from datetime import datetime, timedelta

import gevent
import pytest
import re
from volttron.platform.messaging import headers as headers_mod
from volttron.platform.messaging import topics
from volttron.platform.agent import utils
from volttron.platform.jsonrpc import RemoteError
from volttron.platform.agent import PublishMixin
from volttron.platform.vip.agent import Agent

try:
    import mysql.connector as mysql
    from mysql.connector import errorcode

    HAS_MYSQL_CONNECTOR = True
except:
    HAS_MYSQL_CONNECTOR = False
# Module level variables
ALL_TOPIC = "devices/Building/LAB/Device/all"
query_points = {
    "oat_point": "Building/LAB/Device/OutsideAirTemperature",
    "mixed_point": "Building/LAB/Device/MixedAirTemperature",
    "damper_point": "Building/LAB/Device/DamperSignal"
}
# default table_defs
sqlite_platform1 = {
    "agentid": "sqlhistorian-sqlite-1",
    "identity": "platform.historian",
    "connection": {
        "type": "sqlite",
        "params": {
            "database": 'test.sqlite'
        }
    }
}
# table_defs without prefix
sqlite_platform2 = {
    "agentid": "sqlhistorian-sqlite-2",
    "identity": "platform.historian",
    "connection": {
        "type": "sqlite",
        "params": {
            "database": 'test.sqlite'
        }
    },
    "tables_def": {
        "table_prefix": "",
        "data_table": "data_table",
        "topics_table": "topics_table",
        "meta_table": "meta_table",
    }
}
# table_defs with prefix
sqlite_platform3 = {
    "agentid": "sqlhistorian-sqlite-3",
    "identity": "platform.historian",
    "connection": {
        "type": "sqlite",
        "params": {
            "database": 'test.sqlite'
        }
    },
    "tables_def": {
        "table_prefix": "prefix",
        "data_table": "data_table",
        "topics_table": "topics_table",
        "meta_table": "meta_table",
    }
}

# Create a database "historian", create user "historian" with passwd
# "historian" and grant historian user access to "historian" database

# config without table_defs
mysql_platform1 = {
    "agentid": "sqlhistorian-mysql-1",
    "identity": "platform.historian",
    "connection": {
        "type": "mysql",
        "params": {
            "host": "localhost",
            "port": 3306,
            "database": "test_historian",
            "user": "historian",
            "passwd": "historian"
        }
    }
}
# table_defs without prefix
mysql_platform2 = {
    "agentid": "sqlhistorian-mysql-2",
    "identity": "platform.historian",
    "connection": {
        "type": "mysql",
        "params": {
            "host": "localhost",
            "port": 3306,
            "database": "test_historian",
            "user": "historian",
            "passwd": "historian"
        }
    },
    "tables_def": {
        "table_prefix": "",
        "data_table": "data_table",
        "topics_table": "topics_table",
        "meta_table": "meta_table",
    }
}
# table_defs with prefix
mysql_platform3 = {
    "agentid": "sqlhistorian-mysql-3",
    "identity": "platform.historian",
    "connection": {
        "type": "mysql",
        "params": {
            "host": "localhost",
            "port": 3306,
            "database": "test_historian",
            "user": "historian",
            "passwd": "historian"
        }
    },
    "tables_def": {
        "table_prefix": "prefix",
        "data_table": "data_table",
        "topics_table": "topics_table",
        "meta_table": "meta_table",
    }
}

offset = timedelta(seconds=3)
db_connection = None
MICROSECOND_SUPPORT = True

# Don't like declaring this global but I am not able to find a way
# to introspect this using pytest request object in the clean fixture
data_table = 'data'
topics_table = 'topics'
meta_table = 'meta'

@pytest.fixture(scope="module",
                params=['volttron_2','volttron_3'])
def publish_agent(request, volttron_instance1):
    # 1: Start a fake agent to publish to message bus
    print("**In setup of publish_agent volttron is_running {}".format(
        volttron_instance1.is_running))
    agent = None
    if request.param == 'volttron_2':
        if agent is None or not isinstance(PublishMixin,agent):
            agent = PublishMixin(
                volttron_instance1.opts['publish_address'])
    else:
        if agent is None or isinstance(PublishMixin,agent):
            agent = volttron_instance1.build_agent()

    # 2: add a tear down method to stop sqlhistorian agent and the fake
    # agent that published to message bus
    def stop_agent():
        print("In teardown method of publish_agent")
        if isinstance(agent, Agent):
            agent.core.stop()

    request.addfinalizer(stop_agent)
    return agent


@pytest.fixture(scope="module")
def query_agent(request, volttron_instance1):
    # 1: Start a fake agent to query the sqlhistorian in volttron_instance2
    agent = volttron_instance1.build_agent()

    # 2: add a tear down method to stop sqlhistorian agent and the fake
    # agent that published to message bus
    def stop_agent():
        print("In teardown method of query_agent")
        agent.core.stop()

    request.addfinalizer(stop_agent)
    return agent


# Fixtures for setup and teardown of sqlhistorian agent
@pytest.fixture(scope="module",
                params=[
                    pytest.mark.skipif(
                        not HAS_MYSQL_CONNECTOR,
                        reason='No mysql client available.')(mysql_platform1),
                    pytest.mark.skipif(
                        not HAS_MYSQL_CONNECTOR,
                        reason='No mysql client available.')(mysql_platform2),
                    pytest.mark.skipif(
                        not HAS_MYSQL_CONNECTOR,
                        reason='No mysql client available.')(mysql_platform3),
                    sqlite_platform1,
                    sqlite_platform2,
                    sqlite_platform3
                ])
def sqlhistorian(request, volttron_instance1):
    global db_connection, data_table, \
        topics_table, meta_table
    print("** Setting up test_sqlhistorian module **")
    # Make database connection
    print("request param", request.param)
    if request.param['connection']['type'] == 'sqlite':
        request.param['connection']['params']['database'] = \
            volttron_instance1.volttron_home + "/historian.sqlite"

    # 1: Install historian agent
    # Install and start sqlhistorian agent
    agent_uuid = volttron_instance1.install_agent(
        agent_dir="services/core/SQLHistorian",
        config_file=request.param,
        start=True)
    print("agent id: ", agent_uuid)

    # figure out table names from config
    # Set this hear so that cleanup fixture can use it
    if request.param.get('tables_def', None) is None:
        data_table = 'data'
        topics_table = 'topics'
        meta_table = 'meta'
    elif request.param['tables_def']['table_prefix']:
        data_table = request.param['tables_def']['table_prefix'] + "_" + \
            request.param['tables_def']['data_table']
        topics_table = request.param['tables_def']['table_prefix'] + "_" + \
            request.param['tables_def']['topics_table']
        meta_table = request.param['tables_def']['table_prefix'] + "_" + \
            request.param['tables_def']['meta_table']
    else:
        data_table = request.param['tables_def']['data_table']
        topics_table = request.param['tables_def']['topics_table']
        meta_table = request.param['tables_def']['meta_table']

    # 2: Open db connection that can be used for row deletes after
    # each test method. Create tables in case of mysql
    if request.param['connection']['type'] == "sqlite":
        connect_sqlite(request)
    elif request.param['connection']['type'] == "mysql":
        connect_mysql(request)
    else:
        print("Invalid database type specified " + request.param['connection'][
            'type'])
        pytest.fail(msg="Invalid database type specified " +
                        request.param['connection']['type'])

    # 3: add a tear down method to stop sqlhistorian agent and the fake
    # agent that published to message bus
    def stop_agent():
        print("In teardown method of sqlagent")
        if db_connection:
            db_connection.close()
            print("closed connection to db")
<<<<<<< HEAD

=======
        if volttron_instance1.is_running():
            volttron_instance1.stop_agent(agent_uuid)
>>>>>>> 84af1d56
    request.addfinalizer(stop_agent)
    return request.param


def connect_mysql(request):
    global db_connection, MICROSECOND_SUPPORT, data_table, \
        topics_table, meta_table
    print "connect to mysql"
    db_connection = mysql.connect(**request.param['connection']['params'])
    cursor = db_connection.cursor()
    cursor.execute("SELECT version()")
    version = cursor.fetchone()
    p = re.compile('(\d+)\D+(\d+)\D+(\d+)\D*')
    version_nums = p.match(version[0]).groups()

    print (version)
    if int(version_nums[0]) < 5:
        MICROSECOND_SUPPORT = False
    elif int(version_nums[1]) < 6:
        MICROSECOND_SUPPORT = False
    elif int(version_nums[2]) < 4:
        MICROSECOND_SUPPORT = False
    else:
        MICROSECOND_SUPPORT = True

    cursor = db_connection.cursor()
    print("MICROSECOND_SUPPORT ", MICROSECOND_SUPPORT)

    if MICROSECOND_SUPPORT:
        cursor.execute(
            'CREATE TABLE IF NOT EXISTS ' + data_table +
            ' (ts timestamp(6) NOT NULL,\
             topic_id INTEGER NOT NULL, \
             value_string TEXT NOT NULL, \
             UNIQUE(ts, topic_id))')
    else:
        cursor.execute(
            'CREATE TABLE IF NOT EXISTS ' + data_table +
            ' (ts timestamp NOT NULL,\
             topic_id INTEGER NOT NULL, \
             value_string TEXT NOT NULL, \
             UNIQUE(ts, topic_id))')
    cursor.execute(
        'CREATE TABLE IF NOT EXISTS ' + topics_table +
        ' (topic_id INTEGER NOT NULL AUTO_INCREMENT, \
         topic_name varchar(512) NOT NULL, \
         PRIMARY KEY (topic_id),\
         UNIQUE(topic_name))')

    cursor.execute(
        'CREATE TABLE IF NOT EXISTS ' + meta_table +
        '(topic_id INTEGER NOT NULL, \
          metadata TEXT NOT NULL, \
          PRIMARY KEY(topic_id));')
    db_connection.commit()
    print("created mysql tables")
    # clean up any rows from older runs
    cursor = db_connection.cursor()
    cursor.execute("DELETE FROM data")
    db_connection.commit()


def connect_sqlite(request):
    global db_connection, MICROSECOND_SUPPORT, data_table

    database_path = request.param['connection']['params']['database']
    print "connecting to sqlite path " + database_path
    db_connection = sqlite3.connect(database_path)
    print "successfully connected to sqlite"
    MICROSECOND_SUPPORT = True

@pytest.fixture()
def clean(request):
    def delete_rows():
        global db_connection, data_table
        cursor = db_connection.cursor()
        cursor.execute("DELETE FROM " + data_table)
        db_connection.commit()
        print("deleted test records from " + data_table)

    request.addfinalizer(delete_rows)


def publish(publish_agent, topic, header, message):
    if isinstance(publish_agent, Agent):
        publish_agent.vip.pubsub.publish('pubsub',
                                         topic,
                                         headers=header,
                                         message=message).get(timeout=10)
    else:
        publish_agent.publish_json(topic, header, message)


def assert_timestamp(result, expected_date, expected_time):
    global MICROSECOND_SUPPORT
    print("MICROSECOND SUPPORT ", MICROSECOND_SUPPORT)
    print("TIMESTAMP with microseconds ", expected_time)
    print("TIMESTAMP without microseconds ", expected_time[:-7])
    if MICROSECOND_SUPPORT:
        assert (result == expected_date + 'T' + expected_time + '+00:00')
    else:
        # mysql version < 5.6.4
        assert (result == expected_date + 'T' + expected_time[:-7] +
                '.000000+00:00')


def skip_custom_tables(sqlhistorian):
    print ("agent id is *{}*".format(sqlhistorian['agentid']))
    if not sqlhistorian['agentid'].endswith("-1"):
        print "agent id ends with something other than -1"
        pytest.skip(msg="Need not repeat all test cases for custom table "
                        "names")

@pytest.mark.sqlhistorian
@pytest.mark.historian
def test_basic_function(request, sqlhistorian, publish_agent, query_agent,
                        clean):
    """
    Test basic functionality of sql historian. Inserts three points as part
    of all topic and checks if all three got into the database
    Expected result:
    Should be able to query data based on topic name. Result should contain
    both data and metadata

    :param publish_agent: instance of volttron 2.0/3.0agent used to publish
    :param query_agent: instance of fake volttron 3.0 agent used to query
    using rpc
    :param sqlhistorian: instance of the sql historian tested
    :param clean: teardown function
    """
    global query_points, ALL_TOPIC, db_connection
    # print('HOME', volttron_instance1.volttron_home)
    print("\n** test_basic_function for {}**".format(
        request.keywords.node.name))

    # Publish fake data. The format mimics the format used by VOLTTRON drivers.
    # Make some random readings
    oat_reading = random.uniform(30, 100)
    mixed_reading = oat_reading + random.uniform(-5, 5)
    damper_reading = random.uniform(0, 100)

    float_meta = {'units': 'F', 'tz': 'UTC', 'type': 'float'}
    percent_meta = {'units': '%', 'tz': 'UTC', 'type': 'float'}

    # Create a message for all points.
    all_message = [{'OutsideAirTemperature': oat_reading,
                    'MixedAirTemperature': mixed_reading,
                    'DamperSignal': damper_reading},
                   {'OutsideAirTemperature': float_meta,
                    'MixedAirTemperature': float_meta,
                    'DamperSignal': percent_meta
                    }]

    # Create timestamp
    now = datetime.utcnow().isoformat(' ')

    # now = '2015-12-02T00:00:00'
    headers = {
        headers_mod.DATE: now
    }
    print("Published time in header: " + now)
    # Publish messages
    publish(publish_agent, ALL_TOPIC, headers, all_message)

    gevent.sleep(1)

    # Query the historian
    result = query_agent.vip.rpc.call('platform.historian',
                                      'query',
                                      topic=query_points['oat_point'],
                                      count=20,
                                      order="LAST_TO_FIRST").get(timeout=100)
    print('Query Result', result)
    assert (len(result['values']) == 1)
    (now_date, now_time) = now.split(" ")
    assert_timestamp(result['values'][0][0], now_date, now_time)
    assert (result['values'][0][1] == oat_reading)
    assert set(result['metadata'].items()) == set(float_meta.items())

    # Query the historian
    result = query_agent.vip.rpc.call('platform.historian',
                                      'query',
                                      topic=query_points['mixed_point'],
                                      count=20,
                                      order="LAST_TO_FIRST").get(timeout=10)
    print('Query Result', result)
    assert (len(result['values']) == 1)
    (now_date, now_time) = now.split(" ")
    assert_timestamp(result['values'][0][0], now_date, now_time)
    assert (result['values'][0][1] == mixed_reading)
    assert set(result['metadata'].items()) == set(float_meta.items())

    # Query the historian
    result = query_agent.vip.rpc.call('platform.historian',
                                      'query',
                                      topic=query_points['damper_point'],
                                      count=20,
                                      order="LAST_TO_FIRST").get(timeout=10)
    print('Query Result', result)
    assert (len(result['values']) == 1)
    (now_date, now_time) = now.split(" ")
    assert_timestamp(result['values'][0][0], now_date, now_time)
    assert (result['values'][0][1] == damper_reading)
    assert set(result['metadata'].items()) == set(percent_meta.items())


@pytest.mark.sqlhistorian
@pytest.mark.historian
<<<<<<< HEAD
def test_basic_function(sqlhistorian, publish_agent, query_agent, clean):
    """
    Test basic functionality of sql historian. Inserts three points as part
    of all topic and checks if all three got into the database

    :param publish_agent: instance of volttron 2.0/3.0agent used to publish
    :param query_agent: instance of fake volttron 3.0 agent used to query
    using rpc
    :param sqlhistorian: instance of the sql historian tested
    :param clean: teardown function
    """
    global query_points, ALL_TOPIC, db_connection
    # print('HOME', volttron_instance1.volttron_home)
    print("\n** test_basic_function **")

    # Publish fake data. The format mimics the format used by VOLTTRON drivers.
    # Make some random readings
    oat_reading = random.uniform(30, 100)
    mixed_reading = oat_reading + random.uniform(-5, 5)
    damper_reading = random.uniform(0, 100)

    float_meta = {'units': 'F', 'tz': 'UTC', 'type': 'float'}
    percent_meta = {'units': '%', 'tz': 'UTC', 'type': 'float'}

    # Create a message for all points.
    all_message = [{'OutsideAirTemperature': oat_reading,
                    'MixedAirTemperature': mixed_reading,
                    'DamperSignal': damper_reading},
                   {'OutsideAirTemperature': float_meta,
                    'MixedAirTemperature': float_meta,
                    'DamperSignal': percent_meta
                    }]

    # Create timestamp
    now = datetime.utcnow().isoformat(' ')

    # now = '2015-12-02T00:00:00'
    headers = {
        headers_mod.DATE: now
    }
    print("Published time in header: " + now)
    # Publish messages
    publish(publish_agent, ALL_TOPIC, headers, all_message)

    gevent.sleep(1)

    # Query the historian
    result = query_agent.vip.rpc.call('platform.historian',
                                      'query',
                                      topic=query_points['oat_point'],
                                      count=20,
                                      order="LAST_TO_FIRST").get(timeout=100)
    print('Query Result', result)
    assert (len(result['values']) == 1)
    (now_date, now_time) = now.split(" ")
    assert_timestamp(result['values'][0][0], now_date, now_time)
    assert (result['values'][0][1] == oat_reading)
    assert set(result['metadata'].items()) == set(float_meta.items())

    # Query the historian
    result = query_agent.vip.rpc.call('platform.historian',
                                      'query',
                                      topic=query_points['mixed_point'],
                                      count=20,
                                      order="LAST_TO_FIRST").get(timeout=10)
    print('Query Result', result)
    assert (len(result['values']) == 1)
    (now_date, now_time) = now.split(" ")
    assert_timestamp(result['values'][0][0], now_date, now_time)
    assert (result['values'][0][1] == mixed_reading)
    assert set(result['metadata'].items()) == set(float_meta.items())

    # Query the historian
    result = query_agent.vip.rpc.call('platform.historian',
                                      'query',
                                      topic=query_points['damper_point'],
                                      count=20,
                                      order="LAST_TO_FIRST").get(timeout=10)
    print('Query Result', result)
    assert (len(result['values']) == 1)
    (now_date, now_time) = now.split(" ")
    assert_timestamp(result['values'][0][0], now_date, now_time)
    assert (result['values'][0][1] == damper_reading)
    assert set(result['metadata'].items()) == set(percent_meta.items())


@pytest.mark.historian
@pytest.mark.sqlhistorian
def test_exact_timestamp(sqlhistorian, publish_agent, query_agent, clean):
=======
def test_exact_timestamp(request, sqlhistorian, publish_agent, query_agent,
                         clean):
>>>>>>> 84af1d56
    """
    Test query based on same start and end time with literal 'Z' at the end
    of utc time.
    Expected result: record with timestamp == start time

    :param publish_agent: instance of volttron 2.0/3.0agent used to publish
    :param query_agent: instance of fake volttron 3.0 agent used to query
    using rpc
    :param sqlhistorian: instance of the sql historian tested
    :param clean: teardown function
    """

    # skip if this test case need not repeated for this specific sqlhistorian
    skip_custom_tables(sqlhistorian)

    global query_points, ALL_TOPIC

    # print('HOME', volttron_instance1.volttron_home)
    print("\n** test_exact_timestamp for for {}**".format(
        request.keywords.node.name))
    # Publish fake data. The format mimics the format used by VOLTTRON drivers.
    # Make some random readings
    oat_reading = random.uniform(30, 100)
    mixed_reading = oat_reading + random.uniform(-5, 5)

    # Create a message for all points.
    all_message = [{'MixedAirTemperature': mixed_reading},
                   {'MixedAirTemperature': {'units': 'F', 'tz': 'UTC',
                                            'type': 'float'}
                    }]

    # Create timestamp
    now = datetime.utcnow().isoformat() + 'Z'
    print("now is ", now)
    # now = '2015-12-02T00:00:00'
    headers = {
        headers_mod.DATE: now
    }

    # Publish messages
    publish(publish_agent, ALL_TOPIC, headers, all_message)

    gevent.sleep(0.5)

    # Query the historian
    result = query_agent.vip.rpc.call('platform.historian',
                                      'query',
                                      topic=query_points['mixed_point'],
                                      start=now,
                                      end=now,
                                      count=20,
                                      order="LAST_TO_FIRST").get(timeout=10)
    print('Query Result', result)
    assert (len(result['values']) == 1)
    (now_date, now_time) = now.split("T")
    if now_time[-1:] == 'Z':
        now_time = now_time[:-1]
    assert_timestamp(result['values'][0][0], now_date, now_time)
    assert (result['values'][0][1] == mixed_reading)


@pytest.mark.sqlhistorian
@pytest.mark.historian
def test_exact_timestamp_with_z(request, sqlhistorian, publish_agent,
                                query_agent,
                                clean):
    """
    Test query based on same start and end time with literal 'Z' at the end
    of utc time.
    Expected result: record with timestamp == start time

    :param publish_agent: instance of volttron 2.0/3.0agent used to publish
    :param query_agent: instance of fake volttron 3.0 agent used to query
    using rpc
    :param sqlhistorian: instance of the sql historian tested
    :param clean: teardown function
    """
    # skip if this test case need not repeated for this specific sqlhistorian
    skip_custom_tables(sqlhistorian)

    global query_points, ALL_TOPIC
    # print('HOME', volttron_instance1.volttron_home)
    print("\n** test_exact_timestamp_with_z for {}**".format(
        request.keywords.node.name))
    # Publish fake data. The format mimics the format used by VOLTTRON drivers.
    # Make some random readings
    oat_reading = random.uniform(30, 100)
    mixed_reading = oat_reading + random.uniform(-5, 5)

    # Create a message for all points.
    all_message = [{'MixedAirTemperature': mixed_reading},
                   {'MixedAirTemperature': {'units': 'F', 'tz': 'UTC',
                                            'type': 'float'}
                    }]

    # Create timestamp
    now = datetime.utcnow().isoformat() + 'Z'

    print("now is ", now)
    # now = '2015-12-02T00:00:00'
    headers = {
        headers_mod.DATE: now
    }

    # Publish messages
    publish(publish_agent, ALL_TOPIC, headers, all_message)

    gevent.sleep(0.5)

    # pytest.set_trace()
    # Query the historian
    result = query_agent.vip.rpc.call('platform.historian',
                                      'query',
                                      topic=query_points['mixed_point'],
                                      start=now,
                                      end=now,
                                      count=20,
                                      order="LAST_TO_FIRST").get(timeout=10)
    print('Query Result', result)
    assert (len(result['values']) == 1)
    (now_date, now_time) = now.split("T")
    if now_time[-1:] == 'Z':
        now_time = now_time[:-1]
    assert_timestamp(result['values'][0][0], now_date, now_time)
    assert (result['values'][0][1] == mixed_reading)

@pytest.mark.sqlhistorian
@pytest.mark.historian
<<<<<<< HEAD
@pytest.mark.sqlhistorian
def test_query_start_time(sqlhistorian, publish_agent, query_agent, clean):
=======
def test_query_start_time(request, sqlhistorian, publish_agent, query_agent,
                          clean):
>>>>>>> 84af1d56
    """
    Test query based on start_time alone. Expected result record with
    timestamp>= start_time

    :param publish_agent: instance of volttron 2.0/3.0agent used to publish
    :param query_agent: instance of fake volttron 3.0 agent used to query
    using rpc
    :param sqlhistorian: instance of the sql historian tested
    :param clean: teardown function
    """

    # skip if this test case need not repeated for this specific sqlhistorian
    skip_custom_tables(sqlhistorian)

    global query_points, ALL_TOPIC
    # print('HOME', volttron_instance1.volttron_home)
    print("\n** test_query_start_time for {}**".format(
        request.keywords.node.name))
    # Publish fake data. The format mimics the format used by VOLTTRON drivers.
    # Make some random readings
    oat_reading = random.uniform(30, 100)

    # Create a message for all points.
    all_message = [{'OutsideAirTemperature': oat_reading},
                   {'OutsideAirTemperature': {'units': 'F', 'tz': 'UTC',
                                              'type': 'float'}
                    }]

    # Publish messages twice
    time1 = datetime.utcnow().isoformat(' ')
    headers = {
        headers_mod.DATE: time1
    }
    publish(publish_agent, ALL_TOPIC, headers, all_message)
    gevent.sleep(0.5)
    time2 = datetime.utcnow() + offset
    time2 = time2.isoformat(' ')
    headers = {
        headers_mod.DATE: time2
    }
    publish(publish_agent, ALL_TOPIC, headers, all_message)

    gevent.sleep(0.5)
    # pytest.set_trace()
    # pytest.set_trace()
    # Query the historian
    result = query_agent.vip.rpc.call('platform.historian',
                                      'query',
                                      topic=query_points['oat_point'],
                                      start=time1,
                                      count=20,
                                      order="LAST_TO_FIRST").get(timeout=10)
    print ("time1:", time1)
    print ("time2:", time2)
    print('Query Result', result)
    assert (len(result['values']) == 2)
    (time2_date, time2_time) = time2.split(" ")
    if time2_time[-1:] == 'Z':
        time2_time = time2_time[:-1]
    # Verify order LAST_TO_FIRST.
    assert_timestamp(result['values'][0][0], time2_date, time2_time)
    assert (result['values'][0][1] == oat_reading)

@pytest.mark.sqlhistorian
@pytest.mark.historian
<<<<<<< HEAD
@pytest.mark.sqlhistorian
def test_query_start_time_with_z(sqlhistorian, publish_agent, query_agent,
=======
def test_query_start_time_with_z(request, sqlhistorian, publish_agent,
                                 query_agent,
>>>>>>> 84af1d56
                                 clean):
    """
    Test query based on start_time alone. Expected result record with
    timestamp>= start_time

    :param publish_agent: instance of volttron 2.0/3.0agent used to publish
    :param query_agent: instance of fake volttron 3.0 agent used to query
    using rpc
    :param sqlhistorian: instance of the sql historian tested
    :param clean: teardown function
    """
    # skip if this test case need not repeated for this specific sqlhistorian
    skip_custom_tables(sqlhistorian)

    global query_points, ALL_TOPIC
    # print('HOME', volttron_instance1.volttron_home)
    print("\n** test_query_start_time_with_z for {}**".format(
        request.keywords.node.name))
    # Publish fake data. The format mimics the format used by VOLTTRON drivers.
    # Make some random readings
    oat_reading = random.uniform(30, 100)

    # Create a message for all points.
    all_message = [{'OutsideAirTemperature': oat_reading},
                   {'OutsideAirTemperature': {'units': 'F', 'tz': 'UTC',
                                              'type': 'float'}
                    }]

    # Publish messages twice
    time1 = datetime.utcnow().isoformat(' ') + 'Z'
    headers = {
        headers_mod.DATE: time1
    }
    publish(publish_agent, ALL_TOPIC, headers, all_message)
    gevent.sleep(0.5)

    time2 = utils.format_timestamp(datetime.utcnow() + offset)
    print ('time2', time2)
    headers = {
        headers_mod.DATE: time2
    }
    publish(publish_agent, ALL_TOPIC, headers, all_message)
    gevent.sleep(0.5)

    # Query the historian
    result = query_agent.vip.rpc.call('platform.historian',
                                      'query',
                                      topic=query_points['oat_point'],
                                      start=time1,
                                      count=20,
                                      order="LAST_TO_FIRST").get(timeout=10)
    print ("time1:", time1)
    print ("time2:", time2)
    print('Query Result', result)
    assert (len(result['values']) == 2)
    # Verify order LAST_TO_FIRST.
    (time2_date, time2_time) = time2.split("T")
    assert_timestamp(result['values'][0][0], time2_date, time2_time)
    assert (result['values'][0][1] == oat_reading)

@pytest.mark.sqlhistorian
@pytest.mark.historian
<<<<<<< HEAD
@pytest.mark.sqlhistorian
def test_query_end_time(sqlhistorian, publish_agent, query_agent, clean):
=======
def test_query_end_time(request, sqlhistorian, publish_agent, query_agent,
                        clean):
>>>>>>> 84af1d56
    """
    Test query based on end time alone. Expected result record with
    timestamp<= end time

    :param publish_agent: instance of volttron 2.0/3.0agent used to publish
    :param query_agent: instance of fake volttron 3.0 agent used to query
    using rpc
    :param sqlhistorian: instance of the sql historian tested
    :param clean: teardown function
    """
    # skip if this test case need not repeated for this specific sqlhistorian
    skip_custom_tables(sqlhistorian)

    global query_points, ALL_TOPIC, db_connection
    # print('HOME', volttron_instance1.volttron_home)
    print("\n** test_query_end_time for {}**".format(
        request.keywords.node.name))

    # Publish fake data. The format mimics the format used by VOLTTRON drivers.
    # Make some random readings
    oat_reading = random.uniform(30, 100)
    mixed_reading = oat_reading + random.uniform(-5, 5)

    # Create a message for all points.
    all_message = [{'MixedAirTemperature': mixed_reading},
                   {'MixedAirTemperature': {'units': 'F', 'tz': 'UTC',
                                            'type': 'float'}
                    }]

    # Publish messages twice
    time1 = datetime.utcnow().isoformat(' ')
    headers = {
        headers_mod.DATE: time1
    }
    publish(publish_agent, ALL_TOPIC, headers, all_message)
    gevent.sleep(0.5)

    time2 = datetime.utcnow() + offset
    time2 = time2.isoformat(' ')
    headers = {
        headers_mod.DATE: time2
    }
    publish(publish_agent, ALL_TOPIC, headers, all_message)

    gevent.sleep(0.5)

    # pytest.set_trace()
    # Query the historian
    result = query_agent.vip.rpc.call('platform.historian',
                                      'query',
                                      topic=query_points['mixed_point'],
                                      end=time2,
                                      count=20,
                                      order="FIRST_TO_LAST").get(timeout=100)
    print ("time1:", time1)
    print ("time2:", time2)
    print('Query Result', result)

    assert (len(result['values']) == 2)
    (time1_date, time1_time) = time1.split(" ")
    # verify ordering("FIRST_TO_LAST" is specified so expecting time1 in
    # index 0
    assert_timestamp(result['values'][0][0], time1_date, time1_time)
    assert (result['values'][0][1] == mixed_reading)

@pytest.mark.sqlhistorian
@pytest.mark.historian
<<<<<<< HEAD
@pytest.mark.sqlhistorian
def test_query_end_time_with_z(sqlhistorian, publish_agent, query_agent,
=======
def test_query_end_time_with_z(request, sqlhistorian, publish_agent,
                               query_agent,
>>>>>>> 84af1d56
                               clean):
    """
    Test query based on end time alone. Expected result record with
    timestamp<= end time

    :param publish_agent: instance of volttron 2.0/3.0agent used to publish
    :param query_agent: instance of fake volttron 3.0 agent used to query
    using rpc
    :param sqlhistorian: instance of the sql historian tested
    :param clean: teardown function
    """
    # skip if this test case need not repeated for this specific sqlhistorian
    skip_custom_tables(sqlhistorian)

    global query_points, ALL_TOPIC
    # print('HOME', volttron_instance1.volttron_home)
    print("\n** test_query_end_time_with_z for {}**".format(
        request.keywords.node.name))
    # Publish fake data. The format mimics the format used by VOLTTRON drivers.
    # Make some random readings
    oat_reading = random.uniform(30, 100)
    mixed_reading = oat_reading + random.uniform(-5, 5)

    # Create a message for all points.
    all_message = [{'MixedAirTemperature': mixed_reading},
                   {'MixedAirTemperature': {'units': 'F', 'tz': 'UTC',
                                            'type': 'float'}
                    }]

    # Publish messages twice
    time1 = datetime.utcnow().isoformat(' ') + 'Z'
    headers = {
        headers_mod.DATE: time1
    }
    publish(publish_agent, ALL_TOPIC, headers, all_message)
    gevent.sleep(0.5)

    time2 = datetime.utcnow() + offset
    time2 = time2.isoformat(' ') + 'Z'
    headers = {
        headers_mod.DATE: time2
    }
    publish(publish_agent, ALL_TOPIC, headers, all_message)
    gevent.sleep(0.5)

    # pytest.set_trace()
    # Query the historian
    result = query_agent.vip.rpc.call('platform.historian',
                                      'query',
                                      topic=query_points['mixed_point'],
                                      end=time2,
                                      count=20,
                                      order="FIRST_TO_LAST").get(timeout=10)
    print ("time1:", time1)
    print ("time2:", time2)
    print('Query Result', result)
    # pytest.set_trace()
    assert (len(result['values']) == 2)
    (time1_date, time1_time) = time1.split(" ")
    if time1_time[-1:] == 'Z':
        time1_time = time1_time[:-1]
    # verify ordering("FIRST_TO_LAST" is specified so expecting time1 in
    # index 0
    assert_timestamp(result['values'][0][0], time1_date, time1_time)
    assert (result['values'][0][1] == mixed_reading)

@pytest.mark.sqlhistorian
@pytest.mark.historian
<<<<<<< HEAD
@pytest.mark.sqlhistorian
def test_zero_timestamp(sqlhistorian, publish_agent, query_agent, clean):
=======
def test_zero_timestamp(request, sqlhistorian, publish_agent, query_agent,
                        clean):
>>>>>>> 84af1d56
    """
    Test query based with timestamp where time is 00:00:00. Test with and
    without Z at the end.
    Expected result: record with timestamp == 00:00:00.000001

    :param publish_agent: instance of volttron 2.0/3.0agent used to publish
    :param query_agent: instance of fake volttron 3.0 agent used to query
    using rpc
    :param sqlhistorian: instance of the sql historian tested
    :param clean: teardown function
    """
    # skip if this test case need not repeated for this specific sqlhistorian
    skip_custom_tables(sqlhistorian)

    global query_points, ALL_TOPIC
    # print('HOME', volttron_instance1.volttron_home)
    print("\n** test_zero_timestamp for {}**".format(
        request.keywords.node.name))
    # Publish fake data. The format mimics the format used by VOLTTRON drivers.
    # Make some random readings
    oat_reading = random.uniform(30, 100)
    mixed_reading = oat_reading + random.uniform(-5, 5)

    # Create a message for all points.
    all_message = [{'MixedAirTemperature': mixed_reading},
                   {'MixedAirTemperature': {'units': 'F', 'tz': 'UTC',
                                            'type': 'float'}
                    }]

    # Create timestamp
    now = '2015-12-17 00:00:00.000000Z'
    headers = {
        headers_mod.DATE: now
    }

    # Publish messages
    publish(publish_agent, ALL_TOPIC, headers, all_message)
    gevent.sleep(0.5)

    # Query the historian
    result = query_agent.vip.rpc.call('platform.historian',
                                      'query',
                                      topic=query_points['mixed_point'],
                                      start=now,
                                      count=20,
                                      order="LAST_TO_FIRST").get(timeout=10)
    print('Query Result', result)
    assert (len(result['values']) == 1)
    (now_date, now_time) = now.split(" ")
    now_time = now_time[:-1]
    assert_timestamp(result['values'][0][0], now_date, now_time)
    assert (result['values'][0][1] == mixed_reading)

    # Create timestamp
    now = '2015-12-17 00:00:00.000000'
    headers = {
        headers_mod.DATE: now
    }

    # Publish messages
    publish(publish_agent, ALL_TOPIC, headers, all_message)
    gevent.sleep(0.5)

    # Query the historian
    result = query_agent.vip.rpc.call('platform.historian',
                                      'query',
                                      topic=query_points['mixed_point'],
                                      start=now,
                                      count=20,
                                      order="LAST_TO_FIRST").get(timeout=10)
    print('Query Result', result)
    assert (len(result['values']) == 1)
    (now_date, now_time) = now.split(" ")
    assert_timestamp(result['values'][0][0], now_date, now_time)
    assert (result['values'][0][1] == mixed_reading)

@pytest.mark.sqlhistorian
@pytest.mark.historian
<<<<<<< HEAD
@pytest.mark.sqlhistorian
def test_topic_name_case_change(sqlhistorian, publish_agent, query_agent,
=======
def test_topic_name_case_change(request, sqlhistorian, publish_agent,
                                query_agent,
>>>>>>> 84af1d56
                                clean):
    """
    When case of a topic name changes check if they are saved as two topics
    Expected result: query result should be cases sensitive

    :param publish_agent: instance of volttron 2.0/3.0agent used to publish
    :param query_agent: instance of fake volttron 3.0 agent used to query
    using rpc
    :param sqlhistorian: instance of the sql historian tested
    :param clean: teardown function
    """
    # skip if this test case need not repeated for this specific sqlhistorian
    skip_custom_tables(sqlhistorian)

    global query_points, ALL_TOPIC, db_connection
    # print('HOME', volttron_instance1.volttron_home)
    print("\n** test_topic_name_case_change for {}**".format(
        request.keywords.node.name))
    # Publish fake data. The format mimics the format used by VOLTTRON drivers.
    # Make some random readings
    oat_reading = random.uniform(30, 100)
    mixed_reading = oat_reading + random.uniform(-5, 5)

    # Create a message for all points.
    all_message = [{'OutsideAirTemperature': oat_reading,
                    'MixedAirTemperature': mixed_reading},
                   {'OutsideAirTemperature': {'units': 'F', 'tz': 'UTC',
                                              'type': 'float'},
                    'MixedAirTemperature': {'units': 'F', 'tz': 'UTC',
                                            'type': 'float'}
                    }]

    # Create timestamp
    time1 = '2015-12-17 00:00:00.000000Z'
    headers = {
        headers_mod.DATE: time1
    }

    # Publish messages
    publish(publish_agent, ALL_TOPIC, headers, all_message)
    gevent.sleep(0.5)

    # Create a message for all points.
    all_message = [{'Outsideairtemperature': oat_reading,
                    'MixedAirTemperature': mixed_reading},
                   {'Outsideairtemperature': {'units': 'F', 'tz': 'UTC',
                                              'type': 'float'},
                    'MixedAirTemperature': {'units': 'F', 'tz': 'UTC',
                                            'type': 'float'}
                    }]

    # Create timestamp
    time2 = '2015-12-17 01:10:00.000000Z'
    headers = {
        headers_mod.DATE: time2
    }

    # Publish messages
    publish(publish_agent, ALL_TOPIC, headers, all_message)
    gevent.sleep(0.5)

    # Query the historian
    print("query time ", time1)
    result = query_agent.vip.rpc.call(
        'platform.historian',
        'query',
        topic="Building/LAB/Device/OutsideAirTemperature",
        start=time1,
        count=20,
        order="FIRST_TO_LAST").get(timeout=10)
    print('Query Result', result)
    assert (len(result['values']) == 2)
    (time1_date, time1_time) = time1.split(" ")
    time1_time = time1_time[:-1]
    assert_timestamp(result['values'][0][0], time1_date, time1_time)
    assert (result['values'][0][1] == oat_reading)

@pytest.mark.sqlhistorian
@pytest.mark.historian
<<<<<<< HEAD
@pytest.mark.sqlhistorian
def test_invalid_query(sqlhistorian, publish_agent, query_agent, clean):
=======
def test_invalid_query(request, sqlhistorian, publish_agent, query_agent, \
                               clean):
>>>>>>> 84af1d56
    """
    Test query with invalid input

    :param publish_agent: instance of volttron 2.0/3.0agent used to publish
    :param query_agent: instance of fake volttron 3.0 agent used to query
    using rpc
    :param sqlhistorian: instance of the sql historian tested
    :param clean: teardown function
    """
    # skip if this test case need not repeated for this specific sqlhistorian
    skip_custom_tables(sqlhistorian)

    global query_points, ALL_TOPIC
    # print('HOME', volttron_instance1.volttron_home)
    print("\n** test_invalid_query for {}**".format(
        request.keywords.node.name))
    # Publish fake data. The format mimics the format used by VOLTTRON drivers.
    # Make some random readings
    oat_reading = random.uniform(30, 100)
    mixed_reading = oat_reading + random.uniform(-5, 5)

    # Create a message for all points.
    all_message = [{'MixedAirTemperature': mixed_reading},
                   {'MixedAirTemperature': {'units': 'F', 'tz': 'UTC',
                                            'type': 'float'}
                    }]

    # Create timestamp
    now = datetime.utcnow().isoformat(' ') + 'Z'
    headers = {
        headers_mod.DATE: now
    }

    # Publish messages
    publish(publish_agent, ALL_TOPIC, headers, all_message)

    # Query without topic id
    try:
        query_agent.vip.rpc.call('platform.historian',
                                 'query',
                                 # topic=query_points['mixed_point'],
                                 start=now,
                                 count=20,
                                 order="LAST_TO_FIRST").get(timeout=10)
    except RemoteError as error:
        print ("topic required excinfo {}".format(error))
        assert '"Topic" required' in str(error.message)

    try:
        # query with wrong historian id
        query_agent.vip.rpc.call('platform.historian1',
                                 'query',
                                 topic=query_points['mixed_point'],
                                 start=now,
                                 count=20,
                                 order="LAST_TO_FIRST").get(timeout=10)
    except Exception as error:
        print ("exception: {}".format(error))
        assert "No route to host: platform.historian1" in str(error)

@pytest.mark.sqlhistorian
@pytest.mark.historian
def test_invalid_time(request, sqlhistorian, publish_agent, query_agent,
                      clean):
    """
    Test query with invalid input

    :param publish_agent: instance of volttron 2.0/3.0agent used to publish
    :param query_agent: instance of fake volttron 3.0 agent used to query
    using rpc
    :param sqlhistorian: instance of the sql historian tested
    :param clean: teardown function
    """
    # skip if this test case need not repeated for this specific sqlhistorian
    skip_custom_tables(sqlhistorian)

    global query_points, ALL_TOPIC
    # print('HOME', volttron_instance1.volttron_home)
    print("\n** test_invalid_time for {}**".format(
        request.keywords.node.name))

    # Create timestamp
    now = '2015-12-17 60:00:00.000000'

    try:
        # query with invalid timestamp
        query_agent.vip.rpc.call('platform.historian',
                                 'query',
                                 topic=query_points['mixed_point'],
                                 start=now,
                                 count=20,
                                 order="LAST_TO_FIRST").get(timeout=10)
    except RemoteError as error:
        print ("exception: {}".format(error))
        assert 'hour must be in 0..23' == error.message

<<<<<<< HEAD

=======
>>>>>>> 84af1d56
@pytest.mark.sqlhistorian
@pytest.mark.historian
def test_analysis_topic(request, sqlhistorian, publish_agent, query_agent,
                        clean):
    """
    Test query based on same start and end time with literal 'Z' at the end
    of utc time.
    Expected result: record with timestamp == start time

    :param publish_agent: instance of volttron 2.0/3.0agent used to publish
    :param query_agent: instance of fake volttron 3.0 agent used to query
    using rpc
    :param sqlhistorian: instance of the sql historian tested
    :param clean: teardown function
    """
    # skip if this test case need not repeated for this specific sqlhistorian
    skip_custom_tables(sqlhistorian)

    global query_points
    # print('HOME', volttron_instance1.volttron_home)
    print("\n** test_analysis_topic for {}**".format(
        request.keywords.node.name))
    # Publish fake data. The format mimics the format used by VOLTTRON drivers.
    # Make some random readings
    oat_reading = random.uniform(30, 100)
    mixed_reading = oat_reading + random.uniform(-5, 5)
    damper_reading = random.uniform(0, 100)

    # Create a message for all points.
    all_message = [{'OutsideAirTemperature': oat_reading,
                    'MixedAirTemperature': mixed_reading,
                    'DamperSignal': damper_reading},
                   {'OutsideAirTemperature': {'units': 'F', 'tz': 'UTC',
                                              'type': 'float'},
                    'MixedAirTemperature': {'units': 'F', 'tz': 'UTC',
                                            'type': 'float'},
                    'DamperSignal': {'units': '%', 'tz': 'UTC',
                                     'type': 'float'}
                    }]

    # Create timestamp
    now = datetime.utcnow().isoformat() + 'Z'
    print("now is ", now)
    # now = '2015-12-02T00:00:00'
    headers = {
        headers_mod.DATE: now
    }
    # Publish messages
    publish(publish_agent, 'analysis/Building/LAB/Device/MixedAirTemperature',
            headers, all_message)
    gevent.sleep(0.5)

    # pytest.set_trace()
    # Query the historian
    result = query_agent.vip.rpc.call('platform.historian',
                                      'query',
                                      topic=query_points['mixed_point'],
                                      start=now,
                                      end=now,
                                      count=20,
                                      order="LAST_TO_FIRST").get(timeout=10)
    print('Query Result', result)
    assert (len(result['values']) == 1)
    (now_date, now_time) = now.split("T")
    if now_time[-1:] == 'Z':
        now_time = now_time[:-1]
    assert_timestamp(result['values'][0][0], now_date, now_time)
    assert (result['values'][0][1] == mixed_reading)

@pytest.mark.sqlhistorian
@pytest.mark.historian
<<<<<<< HEAD
@pytest.mark.sqlhistorian
def test_record_topic_query(sqlhistorian, publish_agent, query_agent, clean):
=======
def test_record_topic_query(request, sqlhistorian, publish_agent, query_agent,
                            clean):
>>>>>>> 84af1d56
    """
    Test query based on same start with literal 'Z' at the end of utc time.
    Cannot query based on exact time as timestamp recorded is time of insert
    publish and query record topic

    :param publish_agent: instance of volttron 2.0/3.0agent used to publish
    :param query_agent: instance of fake volttron 3.0 agent used to query
    using rpc
    :param sqlhistorian: instance of the sql historian tested
    :param clean: teardown function
    """
    # skip if this test case need not repeated for this specific sqlhistorian
    skip_custom_tables(sqlhistorian)

    # print('HOME', volttron_instance1.volttron_home)
    print("\n** test_exact_timestamp for {}**".format(
        request.keywords.node.name))
    # Publish int data

    # Create timestamp
    now = datetime.utcnow().isoformat() + 'Z'
    print("now is ", now)

    # Publish messages
    publish(publish_agent, topics.RECORD, None, 1)
    # sleep 1 second so that records gets inserted with unique timestamp
    # even in case of older mysql
    gevent.sleep(1)

    publish(publish_agent, topics.RECORD, None, 'value0')
    # sleep 1 second so that records gets inserted with unique timestamp
    # even in case of older mysql
    gevent.sleep(1)

    publish(publish_agent, topics.RECORD, None, {'key': 'value'})
    gevent.sleep(0.5)

    # pytest.set_trace()
    # Query the historian
    result = query_agent.vip.rpc.call('platform.historian',
                                      'query',
                                      topic=topics.RECORD,
                                      start=now,
                                      count=20,
                                      order="FIRST_TO_LAST").get(timeout=10)
    print('Query Result', result)
    assert (len(result['values']) == 3)
    assert (result['values'][0][1] == 1)
    assert (result['values'][1][1] == 'value0')
    assert (result['values'][2][1] == {'key': 'value'})

@pytest.mark.sqlhistorian
@pytest.mark.historian
<<<<<<< HEAD
@pytest.mark.sqlhistorian
def test_log_topic(sqlhistorian, publish_agent, query_agent, clean):
=======
def test_log_topic(request, sqlhistorian, publish_agent, query_agent, clean):
>>>>>>> 84af1d56
    """
    Test publishing to log topic with header and no timestamp in message
    Expected result:
     Record should get entered into database with current time at time of
     insertion and should ignore timestamp in header

    :param publish_agent: instance of volttron 2.0/3.0agent used to publish
    :param query_agent: instance of fake volttron 3.0 agent used to query
    using rpc
    :param sqlhistorian: instance of the sql historian tested
    :param clean: teardown function
    """
    # skip if this test case need not repeated for this specific sqlhistorian
    skip_custom_tables(sqlhistorian)

    global query_points
    # print('HOME', volttron_instance1.volttron_home)
    print("\n** test_log_topic for {}**".format(request.keywords.node.name))
    # Publish fake data. The format mimics the format used by VOLTTRON drivers.
    # Make some random readings
    oat_reading = random.uniform(30, 100)
    mixed_reading = oat_reading + random.uniform(-5, 5)

    # Create a message for all points.
    message = {'MixedAirTemperature': {'Readings': mixed_reading, 'Units': 'F',
                                       'tz': 'UTC', 'type': 'float'}}

    # pytest.set_trace()
    # Create timestamp
    current_time = datetime.utcnow().isoformat() + 'Z'
    print("current_time is ", current_time)
    future_time = '2017-12-02T00:00:00'
    headers = {
        headers_mod.DATE: future_time
    }
    print("time in header is ", future_time)

    # Publish messages
    publish(publish_agent, "datalogger/Building/LAB/Device", headers, message)
    gevent.sleep(1)

    # Query the historian
    result = query_agent.vip.rpc.call(
        'platform.historian',
        'query',
        topic="datalogger/Building/LAB/Device/MixedAirTemperature",
        start=current_time,
        order="LAST_TO_FIRST").get(timeout=10)
    print('Query Result', result)
    assert (len(result['values']) == 1)
    assert (result['values'][0][1] == mixed_reading)

@pytest.mark.sqlhistorian
@pytest.mark.historian
<<<<<<< HEAD
@pytest.mark.sqlhistorian
def test_log_topic_no_header(sqlhistorian, publish_agent, query_agent,
=======
def test_log_topic_no_header(request, sqlhistorian, publish_agent, query_agent,
>>>>>>> 84af1d56
                             clean):
    """
    Test publishing to log topic without any header and no timestamp in message
    Expected result:
     Record should get entered into database with current time at time of
     insertion and should not complain about header

    :param publish_agent: instance of volttron 2.0/3.0agent used to publish
    :param query_agent: instance of fake volttron 3.0 agent used to query
    using rpc
    :param sqlhistorian: instance of the sql historian tested
    :param clean: teardown function
    """
    # skip if this test case need not repeated for this specific sqlhistorian
    skip_custom_tables(sqlhistorian)

    global query_points
    # print('HOME', volttron_instance1.volttron_home)
    print("\n** test_log_topic for {}**".format(request.keywords.node.name))
    # Publish fake data. The format mimics the format used by VOLTTRON drivers.
    # Make some random readings
    oat_reading = random.uniform(30, 100)
    mixed_reading = oat_reading + random.uniform(-5, 5)

    # Create a message for all points.
    message = {'MixedAirTemperature': {'Readings': mixed_reading, 'Units': 'F',
                                       'tz': 'UTC', 'type': 'float'}}

    # pytest.set_trace()
    # Create timestamp
    current_time = datetime.utcnow().isoformat() + 'Z'

    # Publish messages
    publish(publish_agent, "datalogger/Building/LAB/Device", None, message)
    gevent.sleep(1)

    # Query the historian
    result = query_agent.vip.rpc.call(
        'platform.historian',
        'query',
        topic="datalogger/Building/LAB/Device/MixedAirTemperature",
        start=current_time,
        order="LAST_TO_FIRST").get(timeout=10)
    print('Query Result', result)
    assert (len(result['values']) == 1)
    assert (result['values'][0][1] == mixed_reading)

@pytest.mark.sqlhistorian
@pytest.mark.historian
<<<<<<< HEAD
@pytest.mark.sqlhistorian
def test_log_topic_timestamped_readings(sqlhistorian, publish_agent,
=======
def test_log_topic_timestamped_readings(request, sqlhistorian, publish_agent,
>>>>>>> 84af1d56
                                        query_agent, clean):
    """
    Test publishing to log topic with explicit timestamp in message.
    Expected result:
     Record should get entered into database with the timestamp in
     message and not timestamp in header

    :param publish_agent: instance of volttron 2.0/3.0agent used to publish
    :param query_agent: instance of fake volttron 3.0 agent used to query
    using rpc
    :param sqlhistorian: instance of the sql historian tested
    :param clean: teardown function
    """
    # skip if this test case need not repeated for this specific sqlhistorian
    skip_custom_tables(sqlhistorian)

    global query_points
    # print('HOME', volttron_instance1.volttron_home)
    print("\n** test_log_topic for {}**".format(request.keywords.node.name))
    # Publish fake data. The format mimics the format used by VOLTTRON drivers.
    # Make some random readings
    oat_reading = random.uniform(30, 100)
    mixed_reading = oat_reading + random.uniform(-5, 5)

    # Create a message for all points.
    message = {'MixedAirTemperature': {'Readings': ['2015-12-02T00:00:00',
                                                    mixed_reading],
                                       'Units': 'F',
                                       'tz': 'UTC',
                                       'type': 'float'}}

    # pytest.set_trace()
    # Create timestamp
    now = datetime.utcnow().isoformat() + 'Z'
    print("now is ", now)
    headers = {
        headers_mod.DATE: now
    }
    # Publish messages
    publish(publish_agent, "datalogger/Building/LAB/Device", headers, message)
    gevent.sleep(1)

    # Query the historian
    result = query_agent.vip.rpc.call(
        'platform.historian',
        'query',
        topic="datalogger/Building/LAB/Device/MixedAirTemperature",
        end='2015-12-02T00:00:00',
        order="LAST_TO_FIRST").get(timeout=10)
    print('Query Result', result)
    assert (len(result['values']) == 1)
    assert (result['values'][0][1] == mixed_reading)
    assert_timestamp(result['values'][0][0], '2015-12-02', '00:00:00.000000')<|MERGE_RESOLUTION|>--- conflicted
+++ resolved
@@ -261,12 +261,8 @@
         if db_connection:
             db_connection.close()
             print("closed connection to db")
-<<<<<<< HEAD
-
-=======
         if volttron_instance1.is_running():
             volttron_instance1.stop_agent(agent_uuid)
->>>>>>> 84af1d56
     request.addfinalizer(stop_agent)
     return request.param
 
@@ -338,6 +334,7 @@
     print "successfully connected to sqlite"
     MICROSECOND_SUPPORT = True
 
+
 @pytest.fixture()
 def clean(request):
     def delete_rows():
@@ -390,7 +387,7 @@
     Expected result:
     Should be able to query data based on topic name. Result should contain
     both data and metadata
-
+    
     :param publish_agent: instance of volttron 2.0/3.0agent used to publish
     :param query_agent: instance of fake volttron 3.0 agent used to query
     using rpc
@@ -475,100 +472,8 @@
 
 @pytest.mark.sqlhistorian
 @pytest.mark.historian
-<<<<<<< HEAD
-def test_basic_function(sqlhistorian, publish_agent, query_agent, clean):
-    """
-    Test basic functionality of sql historian. Inserts three points as part
-    of all topic and checks if all three got into the database
-
-    :param publish_agent: instance of volttron 2.0/3.0agent used to publish
-    :param query_agent: instance of fake volttron 3.0 agent used to query
-    using rpc
-    :param sqlhistorian: instance of the sql historian tested
-    :param clean: teardown function
-    """
-    global query_points, ALL_TOPIC, db_connection
-    # print('HOME', volttron_instance1.volttron_home)
-    print("\n** test_basic_function **")
-
-    # Publish fake data. The format mimics the format used by VOLTTRON drivers.
-    # Make some random readings
-    oat_reading = random.uniform(30, 100)
-    mixed_reading = oat_reading + random.uniform(-5, 5)
-    damper_reading = random.uniform(0, 100)
-
-    float_meta = {'units': 'F', 'tz': 'UTC', 'type': 'float'}
-    percent_meta = {'units': '%', 'tz': 'UTC', 'type': 'float'}
-
-    # Create a message for all points.
-    all_message = [{'OutsideAirTemperature': oat_reading,
-                    'MixedAirTemperature': mixed_reading,
-                    'DamperSignal': damper_reading},
-                   {'OutsideAirTemperature': float_meta,
-                    'MixedAirTemperature': float_meta,
-                    'DamperSignal': percent_meta
-                    }]
-
-    # Create timestamp
-    now = datetime.utcnow().isoformat(' ')
-
-    # now = '2015-12-02T00:00:00'
-    headers = {
-        headers_mod.DATE: now
-    }
-    print("Published time in header: " + now)
-    # Publish messages
-    publish(publish_agent, ALL_TOPIC, headers, all_message)
-
-    gevent.sleep(1)
-
-    # Query the historian
-    result = query_agent.vip.rpc.call('platform.historian',
-                                      'query',
-                                      topic=query_points['oat_point'],
-                                      count=20,
-                                      order="LAST_TO_FIRST").get(timeout=100)
-    print('Query Result', result)
-    assert (len(result['values']) == 1)
-    (now_date, now_time) = now.split(" ")
-    assert_timestamp(result['values'][0][0], now_date, now_time)
-    assert (result['values'][0][1] == oat_reading)
-    assert set(result['metadata'].items()) == set(float_meta.items())
-
-    # Query the historian
-    result = query_agent.vip.rpc.call('platform.historian',
-                                      'query',
-                                      topic=query_points['mixed_point'],
-                                      count=20,
-                                      order="LAST_TO_FIRST").get(timeout=10)
-    print('Query Result', result)
-    assert (len(result['values']) == 1)
-    (now_date, now_time) = now.split(" ")
-    assert_timestamp(result['values'][0][0], now_date, now_time)
-    assert (result['values'][0][1] == mixed_reading)
-    assert set(result['metadata'].items()) == set(float_meta.items())
-
-    # Query the historian
-    result = query_agent.vip.rpc.call('platform.historian',
-                                      'query',
-                                      topic=query_points['damper_point'],
-                                      count=20,
-                                      order="LAST_TO_FIRST").get(timeout=10)
-    print('Query Result', result)
-    assert (len(result['values']) == 1)
-    (now_date, now_time) = now.split(" ")
-    assert_timestamp(result['values'][0][0], now_date, now_time)
-    assert (result['values'][0][1] == damper_reading)
-    assert set(result['metadata'].items()) == set(percent_meta.items())
-
-
-@pytest.mark.historian
-@pytest.mark.sqlhistorian
-def test_exact_timestamp(sqlhistorian, publish_agent, query_agent, clean):
-=======
 def test_exact_timestamp(request, sqlhistorian, publish_agent, query_agent,
                          clean):
->>>>>>> 84af1d56
     """
     Test query based on same start and end time with literal 'Z' at the end
     of utc time.
@@ -639,7 +544,7 @@
     Test query based on same start and end time with literal 'Z' at the end
     of utc time.
     Expected result: record with timestamp == start time
-
+    
     :param publish_agent: instance of volttron 2.0/3.0agent used to publish
     :param query_agent: instance of fake volttron 3.0 agent used to query
     using rpc
@@ -697,17 +602,12 @@
 
 @pytest.mark.sqlhistorian
 @pytest.mark.historian
-<<<<<<< HEAD
-@pytest.mark.sqlhistorian
-def test_query_start_time(sqlhistorian, publish_agent, query_agent, clean):
-=======
 def test_query_start_time(request, sqlhistorian, publish_agent, query_agent,
                           clean):
->>>>>>> 84af1d56
     """
     Test query based on start_time alone. Expected result record with
     timestamp>= start_time
-
+    
     :param publish_agent: instance of volttron 2.0/3.0agent used to publish
     :param query_agent: instance of fake volttron 3.0 agent used to query
     using rpc
@@ -769,18 +669,13 @@
 
 @pytest.mark.sqlhistorian
 @pytest.mark.historian
-<<<<<<< HEAD
-@pytest.mark.sqlhistorian
-def test_query_start_time_with_z(sqlhistorian, publish_agent, query_agent,
-=======
 def test_query_start_time_with_z(request, sqlhistorian, publish_agent,
                                  query_agent,
->>>>>>> 84af1d56
                                  clean):
     """
     Test query based on start_time alone. Expected result record with
     timestamp>= start_time
-
+    
     :param publish_agent: instance of volttron 2.0/3.0agent used to publish
     :param query_agent: instance of fake volttron 3.0 agent used to query
     using rpc
@@ -838,17 +733,12 @@
 
 @pytest.mark.sqlhistorian
 @pytest.mark.historian
-<<<<<<< HEAD
-@pytest.mark.sqlhistorian
-def test_query_end_time(sqlhistorian, publish_agent, query_agent, clean):
-=======
 def test_query_end_time(request, sqlhistorian, publish_agent, query_agent,
                         clean):
->>>>>>> 84af1d56
     """
     Test query based on end time alone. Expected result record with
     timestamp<= end time
-
+    
     :param publish_agent: instance of volttron 2.0/3.0agent used to publish
     :param query_agent: instance of fake volttron 3.0 agent used to query
     using rpc
@@ -912,18 +802,13 @@
 
 @pytest.mark.sqlhistorian
 @pytest.mark.historian
-<<<<<<< HEAD
-@pytest.mark.sqlhistorian
-def test_query_end_time_with_z(sqlhistorian, publish_agent, query_agent,
-=======
 def test_query_end_time_with_z(request, sqlhistorian, publish_agent,
                                query_agent,
->>>>>>> 84af1d56
                                clean):
     """
     Test query based on end time alone. Expected result record with
     timestamp<= end time
-
+    
     :param publish_agent: instance of volttron 2.0/3.0agent used to publish
     :param query_agent: instance of fake volttron 3.0 agent used to query
     using rpc
@@ -987,18 +872,13 @@
 
 @pytest.mark.sqlhistorian
 @pytest.mark.historian
-<<<<<<< HEAD
-@pytest.mark.sqlhistorian
-def test_zero_timestamp(sqlhistorian, publish_agent, query_agent, clean):
-=======
 def test_zero_timestamp(request, sqlhistorian, publish_agent, query_agent,
                         clean):
->>>>>>> 84af1d56
     """
     Test query based with timestamp where time is 00:00:00. Test with and
     without Z at the end.
     Expected result: record with timestamp == 00:00:00.000001
-
+    
     :param publish_agent: instance of volttron 2.0/3.0agent used to publish
     :param query_agent: instance of fake volttron 3.0 agent used to query
     using rpc
@@ -1072,18 +952,13 @@
 
 @pytest.mark.sqlhistorian
 @pytest.mark.historian
-<<<<<<< HEAD
-@pytest.mark.sqlhistorian
-def test_topic_name_case_change(sqlhistorian, publish_agent, query_agent,
-=======
 def test_topic_name_case_change(request, sqlhistorian, publish_agent,
                                 query_agent,
->>>>>>> 84af1d56
                                 clean):
     """
     When case of a topic name changes check if they are saved as two topics
     Expected result: query result should be cases sensitive
-
+    
     :param publish_agent: instance of volttron 2.0/3.0agent used to publish
     :param query_agent: instance of fake volttron 3.0 agent used to query
     using rpc
@@ -1158,16 +1033,11 @@
 
 @pytest.mark.sqlhistorian
 @pytest.mark.historian
-<<<<<<< HEAD
-@pytest.mark.sqlhistorian
-def test_invalid_query(sqlhistorian, publish_agent, query_agent, clean):
-=======
 def test_invalid_query(request, sqlhistorian, publish_agent, query_agent, \
                                clean):
->>>>>>> 84af1d56
     """
     Test query with invalid input
-
+    
     :param publish_agent: instance of volttron 2.0/3.0agent used to publish
     :param query_agent: instance of fake volttron 3.0 agent used to query
     using rpc
@@ -1261,10 +1131,6 @@
         print ("exception: {}".format(error))
         assert 'hour must be in 0..23' == error.message
 
-<<<<<<< HEAD
-
-=======
->>>>>>> 84af1d56
 @pytest.mark.sqlhistorian
 @pytest.mark.historian
 def test_analysis_topic(request, sqlhistorian, publish_agent, query_agent,
@@ -1273,7 +1139,7 @@
     Test query based on same start and end time with literal 'Z' at the end
     of utc time.
     Expected result: record with timestamp == start time
-
+    
     :param publish_agent: instance of volttron 2.0/3.0agent used to publish
     :param query_agent: instance of fake volttron 3.0 agent used to query
     using rpc
@@ -1336,18 +1202,13 @@
 
 @pytest.mark.sqlhistorian
 @pytest.mark.historian
-<<<<<<< HEAD
-@pytest.mark.sqlhistorian
-def test_record_topic_query(sqlhistorian, publish_agent, query_agent, clean):
-=======
 def test_record_topic_query(request, sqlhistorian, publish_agent, query_agent,
                             clean):
->>>>>>> 84af1d56
     """
     Test query based on same start with literal 'Z' at the end of utc time.
     Cannot query based on exact time as timestamp recorded is time of insert
     publish and query record topic
-
+    
     :param publish_agent: instance of volttron 2.0/3.0agent used to publish
     :param query_agent: instance of fake volttron 3.0 agent used to query
     using rpc
@@ -1396,18 +1257,13 @@
 
 @pytest.mark.sqlhistorian
 @pytest.mark.historian
-<<<<<<< HEAD
-@pytest.mark.sqlhistorian
-def test_log_topic(sqlhistorian, publish_agent, query_agent, clean):
-=======
 def test_log_topic(request, sqlhistorian, publish_agent, query_agent, clean):
->>>>>>> 84af1d56
     """
     Test publishing to log topic with header and no timestamp in message
     Expected result:
      Record should get entered into database with current time at time of
      insertion and should ignore timestamp in header
-
+    
     :param publish_agent: instance of volttron 2.0/3.0agent used to publish
     :param query_agent: instance of fake volttron 3.0 agent used to query
     using rpc
@@ -1456,12 +1312,7 @@
 
 @pytest.mark.sqlhistorian
 @pytest.mark.historian
-<<<<<<< HEAD
-@pytest.mark.sqlhistorian
-def test_log_topic_no_header(sqlhistorian, publish_agent, query_agent,
-=======
 def test_log_topic_no_header(request, sqlhistorian, publish_agent, query_agent,
->>>>>>> 84af1d56
                              clean):
     """
     Test publishing to log topic without any header and no timestamp in message
@@ -1511,12 +1362,7 @@
 
 @pytest.mark.sqlhistorian
 @pytest.mark.historian
-<<<<<<< HEAD
-@pytest.mark.sqlhistorian
-def test_log_topic_timestamped_readings(sqlhistorian, publish_agent,
-=======
 def test_log_topic_timestamped_readings(request, sqlhistorian, publish_agent,
->>>>>>> 84af1d56
                                         query_agent, clean):
     """
     Test publishing to log topic with explicit timestamp in message.
