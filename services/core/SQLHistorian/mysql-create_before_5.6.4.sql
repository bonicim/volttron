-- This script assumes that the user has access to create the database.
CREATE DATABASE test_historian;

USE test_historian;


CREATE TABLE data (ts timestamp NOT NULL,
                                 topic_id INTEGER NOT NULL,
                                 value_string TEXT NOT NULL,
                                 UNIQUE(ts, topic_id));

CREATE INDEX data_idx ON data (ts ASC);

CREATE TABLE topics (topic_id INTEGER NOT NULL AUTO_INCREMENT,
<<<<<<< HEAD
                     topic_name varchar(512) NOT NULL,
                     PRIMARY KEY (topic_id),
                     UNIQUE(topic_name));
=======
                                 topic_name varchar(512) NOT NULL,
				 PRIMARY KEY (topic_id),
                                 UNIQUE(topic_name));
>>>>>>> 99603fd0
CREATE TABLE meta(topic_id INTEGER NOT NULL,
                  metadata TEXT NOT NULL,
                  PRIMARY KEY(topic_id));<|MERGE_RESOLUTION|>--- conflicted
+++ resolved
@@ -5,22 +5,16 @@
 
 
 CREATE TABLE data (ts timestamp NOT NULL,
-                                 topic_id INTEGER NOT NULL,
-                                 value_string TEXT NOT NULL,
+                                 topic_id INTEGER NOT NULL, 
+                                 value_string TEXT NOT NULL, 
                                  UNIQUE(ts, topic_id));
-
+            
 CREATE INDEX data_idx ON data (ts ASC);
 
 CREATE TABLE topics (topic_id INTEGER NOT NULL AUTO_INCREMENT,
-<<<<<<< HEAD
                      topic_name varchar(512) NOT NULL,
                      PRIMARY KEY (topic_id),
                      UNIQUE(topic_name));
-=======
-                                 topic_name varchar(512) NOT NULL,
-				 PRIMARY KEY (topic_id),
-                                 UNIQUE(topic_name));
->>>>>>> 99603fd0
 CREATE TABLE meta(topic_id INTEGER NOT NULL,
                   metadata TEXT NOT NULL,
                   PRIMARY KEY(topic_id));