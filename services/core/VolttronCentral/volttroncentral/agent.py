# -*- coding: utf-8 -*- {{{
# vim: set fenc=utf-8 ft=python sw=4 ts=4 sts=4 et:

# Copyright (c) 2016, Battelle Memorial Institute
# All rights reserved.
#
# Redistribution and use in source and binary forms, with or without
# modification, are permitted provided that the following conditions
# are met:
#
# 1. Redistributions of source code must retain the above copyright
#    notice, this list of conditions and the following disclaimer.
# 2. Redistributions in binary form must reproduce the above copyright
#    notice, this list of conditions and the following disclaimer in
#    the documentation and/or other materials provided with the
#    distribution.
#
# THIS SOFTWARE IS PROVIDED BY THE COPYRIGHT HOLDERS AND CONTRIBUTORS
# "AS IS" AND ANY EXPRESS OR IMPLIED WARRANTIES, INCLUDING, BUT NOT
# LIMITED TO, THE IMPLIED WARRANTIES OF MERCHANTABILITY AND FITNESS FOR
# A PARTICULAR PURPOSE ARE DISCLAIMED. IN NO EVENT SHALL THE COPYRIGHT
# OWNER OR CONTRIBUTORS BE LIABLE FOR ANY DIRECT, INDIRECT, INCIDENTAL,
# SPECIAL, EXEMPLARY, OR CONSEQUENTIAL DAMAGES (INCLUDING, BUT NOT
# LIMITED TO, PROCUREMENT OF SUBSTITUTE GOODS OR SERVICES; LOSS OF USE,
# DATA, OR PROFITS; OR BUSINESS INTERRUPTION) HOWEVER CAUSED AND ON ANY
# THEORY OF LIABILITY, WHETHER IN CONTRACT, STRICT LIABILITY, OR TORT
# (INCLUDING NEGLIGENCE OR OTHERWISE) ARISING IN ANY WAY OUT OF THE USE
# OF THIS SOFTWARE, EVEN IF ADVISED OF THE POSSIBILITY OF SUCH DAMAGE.
#
# The views and conclusions contained in the software and documentation
# are those of the authors and should not be interpreted as representing
# official policies, either expressed or implied, of the FreeBSD
# Project.
#
# This material was prepared as an account of work sponsored by an
# agency of the United States Government.  Neither the United States
# Government nor the United States Department of Energy, nor Battelle,
# nor any of their employees, nor any jurisdiction or organization that
# has cooperated in the development of these materials, makes any
# warranty, express or implied, or assumes any legal liability or
# responsibility for the accuracy, completeness, or usefulness or any
# information, apparatus, product, software, or process disclosed, or
# represents that its use would not infringe privately owned rights.
#
# Reference herein to any specific commercial product, process, or
# service by trade name, trademark, manufacturer, or otherwise does not
# necessarily constitute or imply its endorsement, recommendation, or
# favoring by the United States Government or any agency thereof, or
# Battelle Memorial Institute. The views and opinions of authors
# expressed herein do not necessarily state or reflect those of the
# United States Government or any agency thereof.
#
# PACIFIC NORTHWEST NATIONAL LABORATORY
# operated by BATTELLE for the UNITED STATES DEPARTMENT OF ENERGY
# under Contract DE-AC05-76RL01830
# }}}


import errno
import logging
import sys
import os
import os.path as p

import gevent
import requests
from zmq.utils import jsonapi

from authenticate import Authenticate
from .resource_directory import ResourceDirectory
from .registry import PlatformRegistry, RegistryEntry

from volttron.platform.agent import utils
from volttron.platform.agent.known_identities import (
    VOLTTRON_CENTRAL, VOLTTRON_CENTRAL_PLATFORM)
from volttron.platform.auth import AuthEntry, AuthFile
from volttron.platform import jsonrpc
from volttron.platform.jsonrpc import (
    INTERNAL_ERROR, INVALID_PARAMS, INVALID_REQUEST, METHOD_NOT_FOUND,
    PARSE_ERROR, UNHANDLED_EXCEPTION, UNAUTHORIZED,
    UNABLE_TO_REGISTER_INSTANCE, DISCOVERY_ERROR)
from volttron.platform.vip.agent import Agent, RPC, PubSub, Core
from volttron.platform.vip.agent.subsystems import query
from volttron.platform.vip.agent.utils import build_agent
from volttron.platform.vip.socket import encode_key
from volttron.platform.web import (DiscoveryInfo, CouldNotRegister,
                                   build_vip_address_string, DiscoveryError)

from sessions import SessionHandler

__version__ = "3.5"

utils.setup_logging()
_log = logging.getLogger(__name__)


# Web root is going to be relative to the volttron central agents
# current agent's installed path
DEFAULT_WEB_ROOT = p.abspath(p.join(p.dirname(__file__), 'webroot'))


class VolttronCentralAgent(Agent):
    """ Agent for exposing and managing many platform.agent's through a web interface.
    """
    __name__ = 'VolttronCentralAgent'

    def __init__(self, config_path, **kwargs):
        """ Creates a `VolttronCentralAgent` object to manage instances.

         Each instances that is registered must contain a running
         `VolttronCentralPlatform`.  Through this conduit the
         `VolttronCentralAgent` is able to communicate securly and
         efficiently.

        :param config_path:
        :param kwargs:
        :return:
        """
        _log.info("{} constructing...".format(self.__name__))
        # Load the configuration into a dictionary
        self._config = utils.load_config(config_path)

        # Expose the webroot property to be customized through the config
        # file.
<<<<<<< HEAD
        self._webroot = self._config.get('webroot', DEFAULT_WEB_ROOT)
        if self._webroot.endswith('/'):
            self._webroot = self._webroot[:-1]
=======
        self.webroot = self._config.get('webroot', DEFAULT_WEB_ROOT)
        _log.debug('The webroot is {}'.format(self.webroot))
        if self.webroot.endswith('/'):
            self.webroot = self.webroot[:-1]
>>>>>>> 41f570c2

        # Required users
        self._user_map = self._config.get('users', None)

        _log.debug("User map is: {}".format(self._user_map))
        if self._user_map is None:
            raise ValueError('users not specified within the config file.')

        # This is a special object so only use it's identity.
        identity = kwargs.pop("identity", VOLTTRON_CENTRAL)

        super(VolttronCentralAgent, self).__init__(identity=identity,
                                                   **kwargs)

        # A resource directory that contains everything that can be looked up.
        self._resources = ResourceDirectory()
        self._registry = self._resources.platform_registry

        # An object that allows the checking of currently authenticated
        # sessions.
        self._sessions = SessionHandler(Authenticate(self._user_map))
        self.webaddress = None
        self._web_info = None

    def _check_for_peer_platform(self):
        """ Check the list of peers for a platform.agent

        Registers the platform_peer if it hasn't been registered.
        """
        peers = self.vip.peerlist().get()
        if "platform.agent" in peers:
            if not self._peer_platform_exists:
                _log.info("peer_platform available")
                self._peer_platform_exists = True
                try:
                    entry = self._registry.get_platform_by_address(
                        self._local_address)
                except KeyError:
                    assert "ipc" in self._local_address
                    entry = PlatformRegistry.build_entry(
                        vip_address=self._local_address, serverkey=None,
                        discovery_address=None, is_local=True
                    )
                    self._registry.register(entry)

        elif "platform.agent" not in peers:
            if self._peer_platform_exists:
                _log.info("peer_platform unavailable")
                self._peer_platform_exists = False

    @PubSub.subscribe("pubsub", "platforms")
    def on_platoforms_message(self, peer, sender, bus,  topic, headers,
                              message):
        _log.debug('Got message: {}'.format(message))


    @RPC.export
    def get_platforms(self):
        _log.debug('Getting platforms via rpc')
        return self._registry.get_platforms()

    @RPC.export
    def get_platform(self, platform_uuid):
        return self._registry.get_platform(platform_uuid)

    #@Core.periodic(5)
    def _auto_register_peer(self):
        if not self._peer_platform:
            peers = self.vip.peerlist().get(timeout=2)
            if 'platform.agent' in peers:
                _log.debug('Auto connecting platform.agent on vc')
                self._peer_platform = Agent()
                self._peer_platform.core.onstop.connect(
                    self._peer_platform)
                self._peer_platform.core.ondisconnected.connect(
                    lambda sender, **kwargs: _log.debug("disconnected")
                )
                self._peer_platform.core.onconnected.connect(
                    lambda sender, **kwargs: _log.debug("connected")
                )
                event = gevent.event.Event()
                gevent.spawn(self._peer_platform.core.run, event)
                event.wait(timeout=2)
                del event

    def _disconnect_peer_platform(self, sender, **kwargs):
        _log.debug("disconnecting peer_platform")
        self._peer_platform = None

    def list_agents(self, uuid):
        platform = self._registry.get_platform(uuid)
        results = []
        if platform:
            agent = self._get_rpc_agent(platform['vip_address'])

            results = agent.vip.rpc.call(platform['vip_identity'],
                                         'list_agents').get(timeout=10)

        return results

    @RPC.export
    def list_platform_details(self):
        print('list_platform_details', self._registry.get_platforms())
        return self._registry.get_platforms() #[x.to_json() for x in self._registry.get_platforms()]

    @RPC.export
    def unregister_platform(self, platform_uuid):
        value = 'Failure'
        platform = self._registry.get_platform(platform_uuid)

        if platform:
            self._registry.unregister(platform['vip_address'])
            self._store_registry()
            value = 'Success'

        return value

    @RPC.export
    def register_instance(self, discovery_address):
        """ Adds discovery_address to proposed list of agents.

        This method is called from a configured agent to hone into the
        `VolttronCentralAgent`.  An administrator must then choose to
        accept the call from this agent before the agent will be granted
        status.

        :param string: The url of the discovery_address for the platform.
        """
        pass


    def _register_instance(self, discovery_address, display_name=None,
                           provisional=False):
        """ Register an instance with VOLTTRON Central based on jsonrpc.

        NOTE: This method is meant to be called from the jsonrpc method.

        The registration of the instance will fail in the following cases:
        - no discoverable instance at the passed uri
        - no platform.agent installed at the discoverable instance
        - is a different volttron central managing the discoverable
          instance.

        If the display name is not set then the display name becomes the
        same as the discovery_address.  This will be used in the
        volttron central ui.

        :param discovery_address: A ip:port for an instance of volttron
               discovery.
        :param display_name:
        :return: dictionary:
            The dictionary will hold either an error object or a result
            object.
        """

        _log.info(
            'Attempting to register name: {} with address: {}'.format(
                display_name, discovery_address))

        try:
            discovery_response = DiscoveryInfo.request_discovery_info(
                discovery_address)
        except DiscoveryError as e:
            return {
                'error': {
                    'code': DISCOVERY_ERROR, 'message': e.message
                }}

        pa_instance_serverkey = discovery_response.serverkey
        pa_vip_address = discovery_response.vip_address

        assert pa_instance_serverkey
        _log.debug('connecting to pa_instance')
        try:
            connected_to_pa = build_agent(
                address=pa_vip_address, serverkey=pa_instance_serverkey,
                secretkey=self.core.secretkey,
                publickey=self.core.publickey
            )
        except gevent.Timeout:
            return {
                'error': {
                    'code': UNABLE_TO_REGISTER_INSTANCE,
                    'message': 'Connection was unsuccessful to {}'
                        .format(pa_vip_address)
                }}
        except Exception as ex:
            return {'error': {'code': UNHANDLED_EXCEPTION,
                              'message': ex.message
                              }}

        _log.debug('Connected to address')
        peers = connected_to_pa.vip.peerlist().get(timeout=1)
        if VOLTTRON_CENTRAL_PLATFORM not in peers:
            connected_to_pa.core.stop()
            return {'error': {'code': UNABLE_TO_REGISTER_INSTANCE,
                              'message': '{} not present.'.format(
                                  VOLTTRON_CENTRAL_PLATFORM)
                              }}

        # The call to manage should return a public key for that agent
        result = connected_to_pa.vip.rpc.call(
            VOLTTRON_CENTRAL_PLATFORM, 'manage', self._web_info.vip_address,
            self._web_info.serverkey, self.core.publickey).get(timeout=4)

        # Magic number 43 is the length of a encoded public key.
        if len(result) != 43:
            return {'error': {'code': UNABLE_TO_REGISTER_INSTANCE,
                              'message': 'Invalid publickey returned from {}'
                                .format(VOLTTRON_CENTRAL_PLATFORM)
                              }}

        # Add the pa's public key so it can connect back to us.
        auth_file = AuthFile()
        auth_entry = AuthEntry(credentials="CURVE:{}".format(result),
                               capabilities=['managing']
                               )
        auth_file.add(auth_entry)

        # Return success that we made it this far!
        return {'status': 'SUCCESS'}

    # @RPC.export
    # def register_platform(self, peer_identity, name, peer_address):
    #     '''Agents will call this to register with the platform.
    #
    #     This method is successful unless an error is raised.
    #     '''
    #     value = self._handle_register_platform(peer_address, peer_identity, name)
    #
    #     if not value:
    #         return 'Platform Unavailable'
    #
    #     return value

    def _store_registry(self):
        self._store('registry', self._registry.package())

    def _handle_register_platform(self, address, identity=None, agentid='platform.agent'):
        _log.debug('Registering platform identity {} at vip address {} with name {}'
                   .format(identity, address, agentid))
        agent = self._get_rpc_agent(address)

        if not identity:
            identity = 'platform.agent'

        result = agent.vip.rpc.call(identity, "manage",
                                    address=self._external_addresses,
                                    identity=self.core.identity)
        if result.get(timeout=10):
            node = self._registry.register(address, identity, agentid)

            if node:
                self._store_registry()
            return node

        return False

    def _get_rpc_agent(self, address):
        if address == self.core.address:
            agent = self
        elif address not in self._vip_channels:
            agent = Agent(address=address)
            gevent.spawn(agent.core.run).join(0)
            self._vip_channels[address] = agent

        else:
            agent = self._vip_channels[address]
        return agent

    @Core.receiver('onsetup')
    def setup(self, sender, **kwargs):
        if not os.environ.get('VOLTTRON_HOME', None):
            raise ValueError('VOLTTRON_HOME environment must be set!')

        db_path = os.path.join(os.environ.get('VOLTTRON_HOME'),
                               'data/volttron.central')
        db_dir  = os.path.dirname(db_path)
        try:
            os.makedirs(db_dir)
        except OSError as exc:
            if exc.errno != errno.EEXIST or not os.path.isdir(db_dir):
                raise
        self.persistence_path = db_path

        # Returns None if there has been no registration of any platforms.
        registered = self._load('registry')
        if registered:
            self._registry.unpackage(registered)

    def _to_jsonrpc_obj(self, jsonrpcstr):
        """ Convert data string into a JsonRpcData named tuple.

        :param object data: Either a string or a dictionary representing a json document.
        """
        return jsonrpc.JsonRpcData.parse(jsonrpcstr)


    @RPC.export
    def jsonrpc(self, env, data):
        """ The main entry point for ^jsonrpc data

        This method will only accept rpcdata.  The first time this method
        is called, per session, it must be using get_authorization.  That
        will return a session token that must be included in every
        subsequent request.  The session is tied to the ip address
        of the caller.

        :param object env: Environment dictionary for the request.
        :param object data: The JSON-RPC 2.0 method to call.
        :return object: An JSON-RPC 2.0 response.
        """
        if env['REQUEST_METHOD'].upper() != 'POST':
            return jsonrpc.json_error('NA', INVALID_REQUEST,
                                      'Invalid request method')

        try:
            rpcdata = self._to_jsonrpc_obj(data)

            if rpcdata.method == 'get_authorization':
                args = {'username': rpcdata.params['username'],
                        'password': rpcdata.params['password'],
                        'ip': env['REMOTE_ADDR']}
                sess = self._sessions.authenticate(**args)
                if not sess:
                    _log.info('Invalid username/password for {}'.format(rpcdata.params['username']))
                    return jsonrpc.json_error(rpcdata.id, UNAUTHORIZED,
                                              "Invalid username/password specified.")
                _log.info('Session created for {}'.format(rpcdata.params['username']))
                return jsonrpc.json_result(rpcdata.id, sess)

            token = rpcdata.authorization
            ip = env['REMOTE_ADDR']

            if not self._sessions.check_session(token, ip):
                _log.debug("Session Check Failed for Token: {}".format(token))
                return jsonrpc.json_error(rpcdata.id, UNAUTHORIZED,
                                          "Invalid authentication token")
            _log.debug('RPC METHOD IS: {}'.format(rpcdata.method))

            if rpcdata.method == 'register_instance':
                if isinstance(rpcdata.params, list):
                    result_or_error = self._register_instance(
                        *rpcdata.params)
                else:
                    result_or_error = self._register_instance(
                        **rpcdata.params)

            elif rpcdata.method == 'list_platforms':
                return self._get_platforms_json(rpcdata.id)

            else:
                result_or_error = {'error': {'code': METHOD_NOT_FOUND,
                                             'message': 'Unknown method {}'
                                             .format(rpcdata.method)} }

        except AssertionError:
            return jsonapi.dumps(jsonrpc.json_error(
                'NA', INVALID_REQUEST, 'Invalid rpc data {}'.format(data)))

        _log.debug("RETURNING: {}".format(self._get_jsonrpc_response(rpcdata.id, result_or_error)))
        return self._get_jsonrpc_response(rpcdata.id, result_or_error)

    def _get_jsonrpc_response(self, id, result_or_error):
        if 'error' in result_or_error:
            error = result_or_error['error']
            return jsonrpc.json_error(id, error['code'], error['message'])

        return jsonrpc.json_result(id, result_or_error)

    def _get_platforms_json(self, message_id):
        """ Composes the json response for the listing of the platforms.

        :param message_id:
        :return:
        """
        platforms = []
        keys = []
        for p in self.get_platforms():
            # entry = RegistryEntry(**p)
            if p.tags['available']:
                s = self.vip.rpc.call('platform.agent',
                                      'get_status').get(timeout=2)
                status = s
                can_reach = True
            else:
                can_reach = False
                status = {"status": "UNKNOWN",
                          "context": "Platform currently unavailable.",
                          "last_updated": None}
            agents = []
            if can_reach:
                agents = p.tags.get('agents',
                                    self._get_agents(p.platform_uuid))
            r = {
                'name': p.display_name,
                'uuid': p.platform_uuid,
                'agents': agents,
                'devices': p.tags.get('devices', []),
                'status': status
            }

            platforms.append(r)

        return jsonrpc.json_result(message_id, platforms)

    def _get_agents(self, platform_uuid):
        agents = self.vip.rpc.call('platform.agent',
                                   'list_agents').get(timeout=2)
        for a in agents:
            if "platformagent" in a['name'] or \
                            "volttroncentral" in a['name']:
                a['vc_can_start'] = False
                a['vc_can_stop'] = False
                a['vc_can_restart'] = True
            else:
                a['vc_can_start'] = True
                a['vc_can_stop'] = True
                a['vc_can_restart'] = True

        _log.debug('Agents returned: {}'.format(agents))
        return agents

    @Core.receiver('onstart')
    def _starting(self, sender, **kwargs):
        '''This event is triggered when the platform is ready for the agent
        '''
        self.vip.heartbeat.start_with_period(10)

        q = query.Query(self.core)
        self._external_addresses = q.query('addresses').get(timeout=10)

        #TODO: Use all addresses for fallback, #114
        _log.debug("external addresses are: {}".format(
            self._external_addresses
        ))
        self._local_address = q.query('local_address').get(timeout=10)
        _log.debug('Local address is? {}'.format(self._local_address))
        _log.debug('Registering jsonrpc and /.* routes')
        self.vip.rpc.call('volttron.web', 'register_agent_route',
                          r'^/jsonrpc.*',
                          self.core.identity,
                          'jsonrpc').get(timeout=5)

        self.vip.rpc.call('volttron.web', 'register_path_route',
<<<<<<< HEAD
                          r'^/.*', self._webroot).get(timeout=5)
=======
                          r'^/.*', self.webroot).get(timeout=5)
>>>>>>> 41f570c2

        self.webaddress = self.vip.rpc.call(
            'volttron.web', 'get_bind_web_address').get(timeout=5)
        self._web_info = DiscoveryInfo.request_discovery_info(self.webaddress)

    def __load_persist_data(self):
        persist_kv = None

        if os.path.exists(self.persistence_path):
            try:
                with open(self.persistence_path, 'rb') as file:
                    persist_kv = jsonapi.loads(file.read())
                    file.close()
            except Exception as err:
                _log.error("Couldn't read persistence data {}"
                           .format(err.message))

        return persist_kv


    def _store(self, key, data):
        persist = self.__load_persist_data()

        if not persist:
            persist = {}

        persist[key] = data

        with open(self.persistence_path, 'wb') as file:
            file.write(jsonapi.dumps(persist))


    def _load(self, key):
        persist = self.__load_persist_data()

        value = None

        if persist:
            value = persist.get(key, None)

        return value

    @Core.receiver('onstop')
    def finish(self, sender, **kwargs):
        self.vip.rpc.call('volttron.web', 'unregister_all_agent_routes',
                          self.core.identity).get(timeout=5)

    def _handle_list_platforms(self):
        return [{'uuid': x['uuid'],
                 'name': x['agentid']}
                for x in self._registry.get_platforms()]

    def route_request(self, id, method, params):
        '''Route request to either a registered platform or handle here.'''
        print('inside route_request {}, {}, {}'.format(id, method, params))
        if method == 'list_platforms':
            return self._handle_list_platforms()
        elif method == 'register_platform':
            return self._handle_register_platform(**params)
        elif method == 'unregister_platform':
            return self.unregister_platform(**params)

        fields = method.split('.')

        if len(fields) < 3:
            return jsonrpc.json_error(ident=id, code=METHOD_NOT_FOUND)


        platform_uuid = fields[2]

        platform = self._registry.get_platform(platform_uuid)

        if not platform:
            return jsonrpc.json_error(ident=id, code=METHOD_NOT_FOUND,
                                      message="Unknown platform {}".format(platform_uuid))

        platform_method = '.'.join(fields[3:])

        # get an agent
        agent = self._get_rpc_agent(platform['vip_address'])

        _log.debug("calling identity {} with parameters {} {} {}"
                   .format(platform['vip_identity'],
                           id,
                           platform_method, params))
        result = agent.vip.rpc.call(platform['vip_identity'],
                                    "route_request",
                                    id, platform_method, params).get(timeout=10)


        return result



def main(argv=sys.argv):
    '''Main method called by the eggsecutable.'''
    utils.vip_main(VolttronCentralAgent)

if __name__ == '__main__':
    # Entry point for script
    try:
        sys.exit(main())
    except KeyboardInterrupt:
        pass<|MERGE_RESOLUTION|>--- conflicted
+++ resolved
@@ -122,16 +122,10 @@
 
         # Expose the webroot property to be customized through the config
         # file.
-<<<<<<< HEAD
         self._webroot = self._config.get('webroot', DEFAULT_WEB_ROOT)
         if self._webroot.endswith('/'):
             self._webroot = self._webroot[:-1]
-=======
-        self.webroot = self._config.get('webroot', DEFAULT_WEB_ROOT)
         _log.debug('The webroot is {}'.format(self.webroot))
-        if self.webroot.endswith('/'):
-            self.webroot = self.webroot[:-1]
->>>>>>> 41f570c2
 
         # Required users
         self._user_map = self._config.get('users', None)
@@ -577,11 +571,7 @@
                           'jsonrpc').get(timeout=5)
 
         self.vip.rpc.call('volttron.web', 'register_path_route',
-<<<<<<< HEAD
                           r'^/.*', self._webroot).get(timeout=5)
-=======
-                          r'^/.*', self.webroot).get(timeout=5)
->>>>>>> 41f570c2
 
         self.webaddress = self.vip.rpc.call(
             'volttron.web', 'get_bind_web_address').get(timeout=5)
