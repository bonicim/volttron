--- conflicted
+++ resolved
@@ -7,10 +7,6 @@
 from volttrontesting.utils.agent_additions import (add_volttron_central,
                                                    add_volttron_central_platform)
 from services.core.VolttronCentral.tests.vctestutils import APITester
-<<<<<<< HEAD
-
-=======
->>>>>>> f69e8767
 
 
 @pytest.fixture(scope="module")
