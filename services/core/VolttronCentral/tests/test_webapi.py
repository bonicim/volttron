--- conflicted
+++ resolved
@@ -129,10 +129,6 @@
     assert 'SUCCESS' == resp.json()['result']
     resp = tester.do_rpc('get_setting_keys')
     assert kv['key'] not in resp.json()['result']
-<<<<<<< HEAD
-=======
-
->>>>>>> 5c1089a4
 
 @pytest.mark.vc
 def test_register_instance(vc_instance, pa_instance):
