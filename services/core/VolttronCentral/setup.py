# -*- coding: utf-8 -*- {{{
# vim: set fenc=utf-8 ft=python sw=4 ts=4 sts=4 et:

# Copyright (c) 2015, Battelle Memorial Institute
# All rights reserved.
#
# Redistribution and use in source and binary forms, with or without
# modification, are permitted provided that the following conditions
# are met:
#
# 1. Redistributions of source code must retain the above copyright
#    notice, this list of conditions and the following disclaimer.
# 2. Redistributions in binary form must reproduce the above copyright
#    notice, this list of conditions and the following disclaimer in
#    the documentation and/or other materials provided with the
#    distribution.
#
# THIS SOFTWARE IS PROVIDED BY THE COPYRIGHT HOLDERS AND CONTRIBUTORS
# "AS IS" AND ANY EXPRESS OR IMPLIED WARRANTIES, INCLUDING, BUT NOT
# LIMITED TO, THE IMPLIED WARRANTIES OF MERCHANTABILITY AND FITNESS FOR
# A PARTICULAR PURPOSE ARE DISCLAIMED. IN NO EVENT SHALL THE COPYRIGHT
# OWNER OR CONTRIBUTORS BE LIABLE FOR ANY DIRECT, INDIRECT, INCIDENTAL,
# SPECIAL, EXEMPLARY, OR CONSEQUENTIAL DAMAGES (INCLUDING, BUT NOT
# LIMITED TO, PROCUREMENT OF SUBSTITUTE GOODS OR SERVICES; LOSS OF USE,
# DATA, OR PROFITS; OR BUSINESS INTERRUPTION) HOWEVER CAUSED AND ON ANY
# THEORY OF LIABILITY, WHETHER IN CONTRACT, STRICT LIABILITY, OR TORT
# (INCLUDING NEGLIGENCE OR OTHERWISE) ARISING IN ANY WAY OUT OF THE USE
# OF THIS SOFTWARE, EVEN IF ADVISED OF THE POSSIBILITY OF SUCH DAMAGE.
#
# The views and conclusions contained in the software and documentation
# are those of the authors and should not be interpreted as representing
# official policies, either expressed or implied, of the FreeBSD
# Project.
#
# This material was prepared as an account of work sponsored by an
# agency of the United States Government.  Neither the United States
# Government nor the United States Department of Energy, nor Battelle,
# nor any of their employees, nor any jurisdiction or organization that
# has cooperated in the development of these materials, makes any
# warranty, express or implied, or assumes any legal liability or
# responsibility for the accuracy, completeness, or usefulness or any
# information, apparatus, product, software, or process disclosed, or
# represents that its use would not infringe privately owned rights.
#
# Reference herein to any specific commercial product, process, or
# service by trade name, trademark, manufacturer, or otherwise does not
# necessarily constitute or imply its endorsement, recommendation, or
# favoring by the United States Government or any agency thereof, or
# Battelle Memorial Institute. The views and opinions of authors
# expressed herein do not necessarily state or reflect those of the
# United States Government or any agency thereof.
#
# PACIFIC NORTHWEST NATIONAL LABORATORY
# operated by BATTELLE for the UNITED STATES DEPARTMENT OF ENERGY
# under Contract DE-AC05-76RL01830

#}}}

from setuptools import setup, find_packages
from os import path

MAIN_MODULE = 'vc'

# Find the agent package that contains the main module
packages = find_packages('.')
agent_package = ''
for package in find_packages():
    # Because there could be other packages such as tests
    if path.isfile(package + '/' + MAIN_MODULE + '.py') is True:
        agent_package = package
if not agent_package:
    raise RuntimeError(
        'None of the packages under {dir} contain the file {main_module}'.format(
            main_module=MAIN_MODULE + '.py', dir=path.abspath('.')))

# Find the version number from the main module
agent_module = agent_package + '.' + MAIN_MODULE
_temp = __import__(agent_module, globals(), locals(), ['__version__'], -1)
__version__ = _temp.__version__

_temp = __import__(package+'.vc', globals(), locals(), ['__version__'], -1)
__version__ = _temp.__version__

setup(
<<<<<<< HEAD
    name = package + 'agent',
    version = "3.0",
    install_requires = ['volttron', 'tornado'],
    packages = packages,
    package_data = {
        package: ['webroot/*.*', 'webroot/css/*.css', 'webroot/js/*.js','webroot/font/*.*']
    },
    entry_points = {
=======
    name=package + 'agent',
    version=__version__,
    install_requires=['volttron'],

    packages=packages,
    package_data={
        package: ['webroot/*.*', 'webroot/css/*.css', 'webroot/js/*.js',
                    'webroot/fonts/*.*']
   },
    entry_points={
>>>>>>> 8e039f96
        'setuptools.installation': [
            'eggsecutable = ' + agent_module + ':main',
        ]
    }
)<|MERGE_RESOLUTION|>--- conflicted
+++ resolved
@@ -82,16 +82,6 @@
 __version__ = _temp.__version__
 
 setup(
-<<<<<<< HEAD
-    name = package + 'agent',
-    version = "3.0",
-    install_requires = ['volttron', 'tornado'],
-    packages = packages,
-    package_data = {
-        package: ['webroot/*.*', 'webroot/css/*.css', 'webroot/js/*.js','webroot/font/*.*']
-    },
-    entry_points = {
-=======
     name=package + 'agent',
     version=__version__,
     install_requires=['volttron'],
@@ -102,7 +92,6 @@
                     'webroot/fonts/*.*']
    },
     entry_points={
->>>>>>> 8e039f96
         'setuptools.installation': [
             'eggsecutable = ' + agent_module + ':main',
         ]
