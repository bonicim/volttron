--- conflicted
+++ resolved
@@ -93,7 +93,6 @@
     return historianRunning;
 };
 
-<<<<<<< HEAD
 platformsStore.getRunningBacnetProxies = function (uuid)
 {
     var bacnetProxies = [];
@@ -125,14 +124,14 @@
     }    
 
     return bacnetProxies;
-=======
+};
+
 platformsStore.getForwarderRunning = function (platformUuid) {
 
     var platform = platformsStore.getPlatform(platformUuid);
     var forwarderRunning = platformsStore.getAgentRunning(platform, "forwarderagent");
 
     return forwarderRunning;
->>>>>>> 7ba9d97d
 };
 
 platformsStore.dispatchToken = dispatcher.register(function (action) {
