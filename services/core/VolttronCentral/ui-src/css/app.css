--- conflicted
+++ resolved
@@ -397,7 +397,6 @@
     display: inline-block;
     padding: 5px;
     box-sizing: border-box;
-<<<<<<< HEAD
 
     -webkit-touch-callout: none;
     -webkit-user-select: none;
@@ -405,17 +404,12 @@
     -moz-user-select: none;
     -ms-user-select: none;
     user-select: none;
-=======
->>>>>>> 8e039f96
 }
 
 .platform-panel-list {
     list-style-type: none;
     padding-left: 20px;
-<<<<<<< HEAD
     width: 100%;
-=======
->>>>>>> 8e039f96
 }
 
 .platform-panel-sublist {
@@ -487,15 +481,9 @@
 
 .arrowButton {
     float: left;
-<<<<<<< HEAD
     margin-right: 5px;
     cursor: pointer;
     font-size: 12px;
-=======
-    margin-right: 10px;
-    cursor: pointer;
-    font-size: 16px;
->>>>>>> 8e039f96
     display: inline-block;
 
     -webkit-touch-callout: none;
@@ -587,7 +575,6 @@
     {100% height: 0px;}
 } 
 
-<<<<<<< HEAD
 .item_label {
     font-size: 12px;
     cursor: default;
@@ -611,24 +598,11 @@
 
 .tooltip_point, .taptip_point {
     /*color: #ffffff;
-=======
-.tooltip_inner {
-    background-color: #D6D5A3;
-    padding: 10px;
-    border-radius: 5px;
-}
-
-.tooltip_point {
-    color: #D6D5A3;
->>>>>>> 8e039f96
     transform: rotate(90deg);
     transform-origin: 20px 20px;
     margin: 0px;
     padding: 0px;
-<<<<<<< HEAD
     opacity: .5;*/
-=======
->>>>>>> 8e039f96
 }
 
 @font-face {
@@ -664,7 +638,6 @@
   content: "\f002";
 }
 
-<<<<<<< HEAD
 .fa-thumb-tack:before {
   content: "\f08d";
 }
@@ -689,8 +662,6 @@
   content: "\f254";
 }
 
-=======
->>>>>>> 8e039f96
 /*.tooltip_show {
     display: "block";
 }
@@ -699,7 +670,6 @@
     display: "none";
 }*/
 
-<<<<<<< HEAD
 .tooltip_outer, .taptip_outer {
     z-index: 100;
     position: relative;
@@ -724,10 +694,6 @@
     30% {opacity: 0;}
     100% {opacity: 1;}
 
-=======
-.tooltip_outer {
-    z-index: 100;
->>>>>>> 8e039f96
 }
 
 .boldText {
@@ -750,7 +716,6 @@
     color: #707070;
 }
 
-<<<<<<< HEAD
 .inlineBlock {
     display: inline-block;
 }
@@ -760,13 +725,6 @@
 }
 
 .control_button {
-=======
-.filter_buttons {
-    display: inline-block;
-}
-
-.filter_button {
->>>>>>> 8e039f96
     display: inline-block;
     margin: 0px 1px;
     cursor: pointer;
@@ -844,17 +802,10 @@
 .view {
     padding: 1.5em 2.5em;
     border-top: 1px solid #fff;
-<<<<<<< HEAD
     height: 80vh;
     width: 100%;
     float: left;
     overflow: auto;
-=======
-    position: relative;
-    height: 100%;
-    width: 70%;
-    float: left;
->>>>>>> 8e039f96
 }
 
 .view > * {
@@ -864,10 +815,6 @@
 .panel-exterior {
     padding: 1.5em 2.5em;
     border-top: 1px solid #fff;
-<<<<<<< HEAD
-=======
-    position: relative;
->>>>>>> 8e039f96
     height: 100%;
     float: left;
 }
@@ -1248,7 +1195,6 @@
 
 /* our nvd3-related styles */
 
-<<<<<<< HEAD
 .platform-line-chart {
     /*height: 60vh;*/
 }
@@ -1273,10 +1219,6 @@
 
 .pinned-chart {
     /*transform: rotate(0deg);*/
-=======
-#graph-line-chart {
-    height: 60vh;
->>>>>>> 8e039f96
 }
 
 /* end nvd3-related styles */
