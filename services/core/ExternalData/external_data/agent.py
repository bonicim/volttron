# -*- coding: utf-8 -*- {{{
# vim: set fenc=utf-8 ft=python sw=4 ts=4 sts=4 et:
#
# Copyright 2019, Battelle Memorial Institute.
#
# Licensed under the Apache License, Version 2.0 (the "License");
# you may not use this file except in compliance with the License.
# You may obtain a copy of the License at
#
# http://www.apache.org/licenses/LICENSE-2.0
#
# Unless required by applicable law or agreed to in writing, software
# distributed under the License is distributed on an "AS IS" BASIS,
# WITHOUT WARRANTIES OR CONDITIONS OF ANY KIND, either express or implied.
# See the License for the specific language governing permissions and
# limitations under the License.
#
# This material was prepared as an account of work sponsored by an agency of
# the United States Government. Neither the United States Government nor the
# United States Department of Energy, nor Battelle, nor any of their
# employees, nor any jurisdiction or organization that has cooperated in the
# development of these materials, makes any warranty, express or
# implied, or assumes any legal liability or responsibility for the accuracy,
# completeness, or usefulness or any information, apparatus, product,
# software, or process disclosed, or represents that its use would not infringe
# privately owned rights. Reference herein to any specific commercial product,
# process, or service by trade name, trademark, manufacturer, or otherwise
# does not necessarily constitute or imply its endorsement, recommendation, or
# favoring by the United States Government or any agency thereof, or
# Battelle Memorial Institute. The views and opinions of authors expressed
# herein do not necessarily state or reflect those of the
# United States Government or any agency thereof.
#
# PACIFIC NORTHWEST NATIONAL LABORATORY operated by
# BATTELLE for the UNITED STATES DEPARTMENT OF ENERGY
# under Contract DE-AC05-76RL01830
# }}}

import logging
import sys
import csv
import requests
from ast import literal_eval
from io import StringIO
from requests.auth import HTTPBasicAuth

<<<<<<< HEAD
from volttron.platform.messaging.utils import Topic
=======
>>>>>>> 92bf694b
from volttron.platform.vip.agent import Agent
from volttron.platform.agent import utils
from volttron.platform.messaging import headers as headers_mod
from volttron.platform.scheduling import periodic
from volttron.platform.messaging.utils import Topic

utils.setup_logging()
__author__ = 'Kyle Monson'
__copyright__ = 'Copyright (c) 2017, Battelle Memorial Institute'
__license__ = 'Apache 2.0'

_log = logging.getLogger(__name__)
__version__ = '1.0'


PUBLISH_TOPIC = Topic("{base}//{source}//{key}")


def external_data_agent(config_path, **kwargs):
    config = utils.load_config(config_path)

    interval = config.get('interval', 300)
    default_user = config.get('default_user')
    default_password = config.get('default_password')
    global_topic_prefix = config.get('global_topic_prefix', "")
    sources = config.get("sources", [])

    return ExternalData(interval, default_user, default_password, sources, global_topic_prefix, **kwargs)


class ExternalData(Agent):
    """Gathers and publishes JSON data available via a web api.
    """
    def __init__(self, interval, default_user, default_password, sources, global_topic_prefix, **kwargs):
        super(ExternalData, self).__init__(**kwargs)
        self.interval = interval
        self.default_user = default_user
        self.default_password = default_password

        self.periodic = None

        self.default_config = {"interval": interval,
                               "global_topic_prefix": global_topic_prefix,
                               "default_user": default_user,
                               "default_password": default_password}

        self.default_config["sources"] = self.sources = self._validate_sources(sources, global_topic_prefix)

        self.vip.config.set_default("config", self.default_config)
        self.vip.config.subscribe(self._configure, actions=["NEW", "UPDATE"], pattern="config")

    def _validate_sources(self, old_sources, global_topic_prefix):
        # Simple validation of sources
        topic = PUBLISH_TOPIC(base=global_topic_prefix, source=None, key=None)
        new_sources = []
        for source in old_sources:
            url = source.get("url")
            key_column = source.get("key")
            source_topic = source.get("topic", "")

            if url is None:
                _log.error("Missing url from source!")
                continue

            if key_column is None:
                topic_str = topic(source=source_topic, key="")
                if not topic_str:
                    _log.error("{url} configured to publish without topic. Removing source".format(url=url))
                    continue

            new_sources.append(source)

        return new_sources

    def _configure(self, config_name, action, contents):
        config = self.default_config.copy()
        config.update(contents)

        _log.debug("Configuring External Data agent")

        global_topic_prefix = config.get('global_topic_prefix', "")

        self.sources = self._validate_sources(config.get("sources", []), global_topic_prefix)

        self.topic = PUBLISH_TOPIC(base=global_topic_prefix, source=None, key=None)

        self.default_user = config.get('default_user')
        self.default_password = config.get('default_password')

        try:
            interval = float(config.get("interval", 300.0))
        except ValueError:
            _log.error("Error setting scrape interval, reverting to default of 300 seconds")
            interval = 300.0

        if self.periodic is not None:
            self.periodic.cancel()

        self.periodic = self.core.schedule(periodic(interval), self._publish_data)

    def _publish_data(self):
        for source in self.sources:
            now = utils.get_aware_utc_now()
            now = utils.format_timestamp(now)
            headers = {
                headers_mod.DATE: now,
                headers_mod.TIMESTAMP: now
            }

            url = source.get("url")
            params = source.get("params")
            source_topic = source.get("topic", "")
            user = source.get("user", self.default_user)
            password = source.get("password", self.default_password)
            source_type = source.get("type", "raw")

            kwargs = {"params": params}

            if user is not None:
                kwargs["auth"] = HTTPBasicAuth(user, password)

            try:
                r = requests.get(url, **kwargs)
                r.raise_for_status()
            except Exception as e:
                _log.error("Failure to read from source {url} {reason}".format(url=url, reason=str(e)))
                continue

            try:
                if source_type.lower() == "json":
                    self._handle_json(headers, r, url, source_topic, source)
                elif source_type.lower() == "csv":
                    self._handle_csv(headers, r, url, source_topic, source)
                elif source_type.lower() == "raw":
                    self._handle_raw(headers, r, url, source_topic, source)
            except Exception as e:
                _log.error("General failure during processing of source {url} {reason}".format(url=url, reason=str(e)))

    def _handle_json(self, headers, request, url, source_topic, source_params):
        keys = source_params.get("key", [])
        path = source_params.get("path", [])

        if isinstance(path, str):
            path = [path]

        if isinstance(keys, str):
            keys = [keys]

        try:
            data = request.json()
        except ValueError as e:
            _log.error("Failure to read from source {url} {reason}".format(url=url, reason=str(e)))
            return

        try:
            for path_name in path:
                data = data[path_name]
        except (KeyError, IndexError, TypeError) as e:
            _log.error("Failure to read from source {url} {reason}".format(url=url, reason=str(e)))
            return

        if isinstance(data, list) and keys:
            dropped_rows = False
            for row in data:
                missing_key = False
                key_value = row

                try:
                    for key_name in keys:
                        key_value = key_value[key_name]
                except (KeyError, IndexError, TypeError):
                    missing_key = dropped_rows = True

                if missing_key:
                    continue

                if not isinstance(key_value, str) or not key_value:
                    dropped_rows = True
                    continue

                topic = self.topic(source=source_topic, key=key_value)

                if not topic:
                    dropped_rows = True
                    continue

                self.vip.pubsub.publish(peer='pubsub', topic=topic, message=row, headers=headers).get(timeout=10.0)
            if dropped_rows:
                _log.error("At least one key missing from the data from source {url}".format(url=url))

        else:
            # The topic has already been verified as legit by now.
            topic = self.topic(source=source_topic, key="")
            self.vip.pubsub.publish(peer='pubsub', topic=topic, message=data, headers=headers).get(timeout=10.0)

    def _handle_csv(self, headers, request, url, source_topic, source_params):
        key_column = source_params.get("key", "")
        flatten = source_params.get("flatten", False)
        parse_columns = source_params.get("parse", [])

        file_obj = StringIO(request.content)

        if flatten:
            to_flatten = csv.reader(file_obj)
            row_data = {}
            csv_rows_skipped = False
            for row in to_flatten:
                try:
                    row_data[row[0]] = row[1]
                except IndexError:
                    csv_rows_skipped = True
            if csv_rows_skipped:
                _log.warning("Skipped incomplete flatten rows in {url}".format(url=url))

            csv_data = [row_data]
        else:
            csv_data = csv.DictReader(file_obj)

        if parse_columns:
            new_csv_data = []
            for row in csv_data:
                for parse_column in parse_columns:
                    value_string = ""
                    try:
                        value_string = row[parse_column]
                        value = literal_eval(value_string)
                        row[parse_column] = value
                    except KeyError:
                        pass
                    except Exception:
                        if value_string == "":
                            row[parse_column] = None
                new_csv_data.append(row)

            csv_data = new_csv_data

        if key_column:
            dropped_rows = False
            for row in csv_data:
                key = row.pop(key_column, "")
                topic = self.topic(source=source_topic, key=key)
                if topic:
                    self.vip.pubsub.publish(peer='pubsub', topic=topic, message=row, headers=headers).get(timeout=10.0)
                else:
                    dropped_rows = True
            if dropped_rows:
                _log.warning("Skipped rows with invalid topic from {url}".format(url=url))

        else:
            # The topic has already been verified as legit by now.
            topic = self.topic(source=source_topic, key="")
            if flatten:
                data = csv_data[0]
            else:
                data = csv_data
            self.vip.pubsub.publish(peer='pubsub', topic=topic, message=data, headers=headers).get(timeout=10.0)

    def _handle_raw(self, headers, request, url, source_topic, source_params):
        topic = self.topic(source=source_topic, key="")
        self.vip.pubsub.publish(peer='pubsub', topic=topic, message=request.content, headers=headers).get(timeout=10.0)


def main(argv=sys.argv):
<<<<<<< HEAD
    """Main method called by the eggsecutable."""
=======
    """
    Main method called by the eggsecutable.
    """
>>>>>>> 92bf694b
    try:
        utils.vip_main(external_data_agent)
    except Exception as e:
        _log.exception('unhandled exception: {}'.format(e))


if __name__ == '__main__':
    # Entry point for script
    sys.exit(main())<|MERGE_RESOLUTION|>--- conflicted
+++ resolved
@@ -44,10 +44,6 @@
 from io import StringIO
 from requests.auth import HTTPBasicAuth
 
-<<<<<<< HEAD
-from volttron.platform.messaging.utils import Topic
-=======
->>>>>>> 92bf694b
 from volttron.platform.vip.agent import Agent
 from volttron.platform.agent import utils
 from volttron.platform.messaging import headers as headers_mod
@@ -311,13 +307,7 @@
 
 
 def main(argv=sys.argv):
-<<<<<<< HEAD
     """Main method called by the eggsecutable."""
-=======
-    """
-    Main method called by the eggsecutable.
-    """
->>>>>>> 92bf694b
     try:
         utils.vip_main(external_data_agent)
     except Exception as e:
