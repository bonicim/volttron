# -*- coding: utf-8 -*- {{{
# vim: set fenc=utf-8 ft=python sw=4 ts=4 sts=4 et:
#
# Copyright 2018, 8minutenergy / Kisensum.
#
# Licensed under the Apache License, Version 2.0 (the "License");
# you may not use this file except in compliance with the License.
# You may obtain a copy of the License at
#
# http://www.apache.org/licenses/LICENSE-2.0
#
# Unless required by applicable law or agreed to in writing, software
# distributed under the License is distributed on an "AS IS" BASIS,
# WITHOUT WARRANTIES OR CONDITIONS OF ANY KIND, either express or implied.
# See the License for the specific language governing permissions and
# limitations under the License.
#
# Neither 8minutenergy nor Kisensum, nor any of their
# employees, nor any jurisdiction or organization that has cooperated in the
# development of these materials, makes any warranty, express or
# implied, or assumes any legal liability or responsibility for the accuracy,
# completeness, or usefulness or any information, apparatus, product,
# software, or process disclosed, or represents that its use would not infringe
# privately owned rights. Reference herein to any specific commercial product,
# process, or service by trade name, trademark, manufacturer, or otherwise
# does not necessarily constitute or imply its endorsement, recommendation, or
# favoring by 8minutenergy or Kisensum.
# }}}

import pytest
try:
    import dnp3
except ImportError:
    pytest.skip("pydnp3 not found!", allow_module_level=True)

import gevent
import json
import os
import pytest
import yaml

from dnp3.points import PointDefinitions
from mesa_master_test import MesaMasterTest
from volttron.platform import get_services_core
from volttron.platform.agent.utils import strip_comments

MESA_AGENT_ID = 'mesaagent'

# Get point and function definitions from the files in the test directory.
POINT_DEFINITIONS_PATH = os.path.abspath(os.path.join(os.path.dirname(__file__), 'data', 'mesa_points.config'))
FUNCTION_DEFINITIONS_PATH = os.path.abspath(os.path.join(os.path.dirname(__file__), 'data', 'mesa_functions.yaml'))

pdefs = PointDefinitions(point_definitions_path=POINT_DEFINITIONS_PATH)

input_group_map = {
    1: 'Binary',
    2: 'Binary',
    30: 'Analog',
    31: 'Analog',
    32: 'Analog',
    33: 'Analog',
    34: 'Analog'
}

MESA_AGENT_CONFIG = {
    'points': 'config://mesa_points.config',
    'functions': 'config://mesa_functions.config',
    'point_topic': 'mesa/point',
    'function_topic': 'mesa/function',
    'outstation_status_topic': 'mesa/outstation_status',
    'outstation_config': {
        'database_sizes': 800,
        'log_levels': ['NORMAL']
    },
    'local_ip': '0.0.0.0',
    'port': 20000,
    'all_functions_supported_by_default': True,
    'function_validation': False
}

messages = {}


def onmessage(peer, sender, bus, topic, headers, message):
    """Callback: As mesaagent publishes mesa/function messages, store them in a multi-level global dictionary."""
    global messages
    messages[topic] = {'headers': headers, 'message': message}


def dict_compare(source_dict, target_dict):
    """Assert that the value for each key in source_dict matches the corresponding value in target_dict.

       Ignores keys in target_dict that are not in source_dict.
    """
    for name, source_val in source_dict.items():
        target_val = target_dict.get(name, None)
        assert source_val == target_val, 'Source value of {}={}, target value={}'.format(name, source_val, target_val)


def add_definitions_to_config_store(test_agent):
    """Add PointDefinitions and FunctionDefinitions to the mesaagent's config store."""
    with open(POINT_DEFINITIONS_PATH, 'r') as f:
        points_json = json.loads(strip_comments(f.read()))
    test_agent.vip.rpc.call('config.store', 'manage_store', MESA_AGENT_ID,
                            'mesa_points.config', points_json, config_type='raw')
    with open(FUNCTION_DEFINITIONS_PATH, 'r') as f:
        functions_json = yaml.load(f.read())
    test_agent.vip.rpc.call('config.store', 'manage_store', MESA_AGENT_ID,
                            'mesa_functions.config', functions_json, config_type='raw')


@pytest.fixture(scope="module")
def agent(request, volttron_instance):
    """Build the test agent for rpc call."""

    test_agent = volttron_instance.build_agent()

    add_definitions_to_config_store(test_agent)

    print('Installing Mesa Agent')
    os.environ['AGENT_MODULE'] = 'dnp3.mesa.agent'
    agent_id = volttron_instance.install_agent(agent_dir=get_services_core('DNP3Agent'),
                                               config_file=MESA_AGENT_CONFIG,
                                               vip_identity=MESA_AGENT_ID,
                                               start=True)

    # Subscribe to MESA functions
    test_agent.vip.pubsub.subscribe(peer='pubsub',
                                    prefix='mesa/function',
                                    callback=onmessage)

    test_agent.vip.pubsub.subscribe(peer='pubsub',
                                    prefix='mesa/point',
                                    callback=onmessage)

    def stop():
        """Stop test agent."""
        if volttron_instance.is_running():
            volttron_instance.stop_agent(agent_id)
            volttron_instance.remove_agent(agent_id)
            test_agent.core.stop()

    gevent.sleep(3)        # wait for agents and devices to start

    request.addfinalizer(stop)

    return test_agent


@pytest.fixture(scope="module")
def run_master(request):
    """Run Mesa master application."""
    master = MesaMasterTest(local_ip=MESA_AGENT_CONFIG['local_ip'],
                            port=MESA_AGENT_CONFIG['port'])
    master.connect()

    def stop():
        master.shutdown()

    request.addfinalizer(stop)

    return master


@pytest.fixture(scope="function")
def reset(agent):
    """Reset agent and global variable messages before running every test."""
    global messages
    messages = {}
    agent.vip.rpc.call(MESA_AGENT_ID, 'reset')


class TestMesaAgent:
    """Regression tests for the Mesa Agent."""

    @staticmethod
    def get_point(agent, point_name):
        """Ask DNP3Agent for a point value for a DNP3 resource."""
        return agent.vip.rpc.call(MESA_AGENT_ID, 'get_point', point_name).get(timeout=10)

    @staticmethod
    def get_point_definitions(agent, point_names):
        """Ask DNP3Agent for a list of point definitions."""
        return agent.vip.rpc.call(MESA_AGENT_ID, 'get_point_definitions', point_names).get(timeout=10)

    @staticmethod
    def get_point_by_index(agent, data_type, index):
        """Ask DNP3Agent for a point value for a DNP3 resource."""
        return agent.vip.rpc.call(MESA_AGENT_ID, 'get_point_by_index', data_type, index).get(timeout=10)

    @staticmethod
    def set_point(agent, point_name, value):
        """Use DNP3Agent to set a point value for a DNP3 resource."""
        response = agent.vip.rpc.call(MESA_AGENT_ID, 'set_point', point_name, value).get(timeout=10)
        gevent.sleep(1)     # Give the Master time to receive an echoed point value back from the Outstation.
        return response

    @staticmethod
    def set_points(agent, point_dict):
        """Use DNP3Agent to set point values for a DNP3 resource."""
        return agent.vip.rpc.call(MESA_AGENT_ID, 'set_points', point_dict).get(timeout=10)

    @staticmethod
    def get_selector_block(agent, point_name, edit_selector):
        """Get a selector block from the MesaAgent via an RPC call."""
        return agent.vip.rpc.call(MESA_AGENT_ID, 'get_selector_block', point_name, edit_selector).get(timeout=10)

    @staticmethod
    def convert_json_file_to_dict(json_file):
        """Convert a json file to a dictionary."""
        send_json = os.path.abspath(os.path.join(os.path.dirname(__file__), 'data', json_file))
        return json.load(open(send_json))

    @staticmethod
    def send_points(master, send_json, send_in_step_order=True):
        """Master loads points from json and send them to mesa agent.
        Return empty dictionary if function sent successfully, the dictionary with key and error otherwise."""
        exceptions = {}
        try:
            if send_in_step_order:
                master.send_function_test(func_test_json=send_json)
            else:
                master.send_json(pdefs, FUNCTION_DEFINITIONS_PATH, send_json=send_json)
        except Exception as err:
            print('{}: {}'.format(type(err).__name__, str(err)))
            exceptions['key'] = type(err).__name__
            exceptions['error'] = str(err)

        return exceptions

    @staticmethod
    def get_value_from_master(master, point_name):
        """Get value of the point from master after being set by test agent."""
        try:
            pdef = pdefs.point_named(point_name)
            group = input_group_map[pdef.group]
            index = pdef.index
            return master.soe_handler.result[group][index]
        except KeyError:
            return None

    def send_function_and_confirm(self, master, agent, json_file, func_ref=None):
        """Test get points to confirm if points is set correctly by master."""
        send_function = self.convert_json_file_to_dict(json_file)
        exceptions = self.send_points(master, send_function)

        for point_name in send_function.keys():
            if point_name not in ['name', 'function_id', 'function_name']:

                pdef = pdefs.point_named(point_name)

                if pdef.is_array_head_point:
                    for offset, value in enumerate(
                        record[field['name']]
                            for record in send_function[point_name] for field in pdef.array_points
                    ):
                        get_point = self.get_point_by_index(agent, pdef.data_type, pdef.index+offset)
                        assert get_point == value, 'Expected {} = {}, got {}'.format(point_name, value, get_point)
                else:
                    get_point = self.get_point(agent, point_name)
                    # Ask the agent whether it has a point definition for that point name.
                    point_defs = self.get_point_definitions(agent, [point_name])
                    point_def = point_defs.get(point_name, None)
                    assert point_def is not None, 'Agent has no point definition for {}'.format(point_name)
                    # Confirm that the agent's point value matches the value in the json.
                    json_val = send_function[point_name]
                    assert get_point == json_val, 'Expected {} = {}, got {}'.format(point_name,
                                                                                    json_val,
                                                                                    get_point)
        if func_ref:
            send_function.update({
                func_ref['name']: {
                    str(func_ref['index']): self.get_selector_block(agent, func_ref['name'], func_ref['index'])
                }
            })
        dict_compare(messages['mesa/function']['message']['points'], send_function)
        assert exceptions == {}

    # **********
    # ********** OUTPUT TESTS (send data from Master to Agent to ControlAgent) ************
    # **********

    def test_send_single_point_publish(self, run_master, agent, reset):
        """Test send a single point with publish action."""
        test_point_name = 'DTCD.ModEna.BO19'
        run_master.send_single_point(pdefs, test_point_name, True)
        assert self.get_point(agent, test_point_name) == True
        assert messages['mesa/point']['message'] == {test_point_name: True}

    def test_send_single_point_publish_and_respond(self, run_master, agent, reset):
        """Test send a single point with publish_and_respond action."""
        test_point_name = 'DHVT.ModEna.BO12'
        run_master.send_single_point(pdefs, test_point_name, True)
        assert self.get_point(agent, test_point_name) == True
        assert messages['mesa/point']['message'] == {test_point_name: True,
                                                     'response': 'DHVT.ModEna.BI64'}

    def test_point_definition(self, agent, reset):
        """Confirm whether the agent has a point def for a given name."""
        point_name = 'DCTE.VHiLim.AO6'
        point_def = self.get_point_definitions(agent, [point_name]).get(point_name, None)
        assert point_def is not None, 'Agent has no point definition for {}'.format(point_name)

    def test_simple_function(self, run_master, agent, reset):
        """Test a simple function (not array or selector block)."""
        self.send_function_and_confirm(run_master, agent, 'connect_and_disconnect.json')

    def test_curve(self, run_master, agent, reset):
        """Test curve function."""
        assert self.get_selector_block(agent, 'DGSMn.InCrv.AO244', 2) is None
        self.send_function_and_confirm(run_master, agent, 'watt_var_curve.json')
        dict_compare(self.get_selector_block(agent, 'DGSMn.InCrv.AO244', 2),
                     self.convert_json_file_to_dict('watt_var_curve.json'))

    def test_enable_curve(self, run_master, agent, reset):
        """Test curve function reference."""
        self.send_function_and_confirm(run_master, agent, 'watt_var_curve.json')
        func_ref = {
            'name': 'DGSMn.InCrv.AO244',
            'index': 2.0
        }
        self.send_function_and_confirm(run_master, agent, 'enable_watt_var_power_mode.json', func_ref)
        assert messages['mesa/point']['message'] == {'DWVR.ModEna.BO30': True,
                                                     'response': 'DWVR.BI49'}

    def test_schedule(self, run_master, agent, reset):
        """Test schedule function."""
        assert self.get_selector_block(agent, 'FSCC.Schd.AO461', 2) is None
        self.send_function_and_confirm(run_master, agent, 'watt_var_schedule.json')
        dict_compare(self.get_selector_block(agent, 'FSCC.Schd.AO461', 2),
                     self.convert_json_file_to_dict('watt_var_schedule.json'))

    def test_enable_schedule(self, run_master, agent, reset):
        """Test schedule function reference"""
        self.send_function_and_confirm(run_master, agent, 'watt_var_schedule.json')
        func_ref = {
            'name': 'FSCC.Schd.AO461',
            'index': 2.0
        }
        self.send_function_and_confirm(run_master, agent, 'enable_watt_var_schedule.json', func_ref)

    def test_function_reference_fail(self, run_master, agent, reset):
        """Test edit selector with Selector Block value have not set"""
        send_function = self.convert_json_file_to_dict('enable_watt_var_schedule.json')
        self.send_points(run_master, send_function)
        assert messages == {}

    def test_invalid_function(self, run_master, agent, reset):
        """Test send an invalid function, confirm getting exception error."""
        send_function = {
            'function_id': 'Invalid Function',
            'function_name': 'Testing Invalid Function',
            'point_1': 1,
            'point_2': 2
        }
        exceptions = self.send_points(run_master, send_function)
        assert exceptions == {
            'key': 'FunctionTestException',
            'error': 'Validation Error: Function definition not found: Invalid Function'
        }
        assert messages == {}

    def test_invalid_point_value(self, run_master, agent, reset):
        """Test send a function with an invalid data type for a point, confirm getting exception error."""
        # Set the function support point to True
        send_function = self.convert_json_file_to_dict('connect_and_disconnect.json')

        # Change the analog value to binary
        send_function['DCTE.WinTms.AO16'] = True

        exceptions = self.send_points(run_master, send_function)
        assert exceptions == {
            'key': 'FunctionTestException',
            'error': 'Validation Error: Invalid point value: DCTE.WinTms.AO16'
        }
        assert messages == {}

        # Change back to the valid point value
        send_function['DCTE.WinTms.AO16'] = 10

        # Change the binary value to analog
        send_function['CSWI.Pos.BO5'] = 1

        exceptions = self.send_points(run_master, send_function)
        assert exceptions == {
            'key': 'FunctionTestException',
            'error': 'Validation Error: Invalid point value: CSWI.Pos.BO5'
        }
        assert messages == {}

    def test_invalid_array_value(self, run_master, agent, reset):
        """Test send a function with an invalid data type for a point, confirm getting exception error."""
        send_function = self.convert_json_file_to_dict('watt_var_curve.json')

        # Change the analog array value to binary
        send_function['FMARn.PairArr.CrvPts.AO249'] = [
            {'FMARn.PairArr.CrvPts.AO249.xVal': 1,
             'FMARn.PairArr.CrvPts.AO249.yVal': 2},
            {'FMARn.PairArr.CrvPts.AO249.xVal': 3,
             'FMARn.PairArr.CrvPts.AO249.yVal': 4},
            {'FMARn.PairArr.CrvPts.AO249.xVal': 5,
             'FMARn.PairArr.CrvPts.AO249.yVal': 6},
            {'FMARn.PairArr.CrvPts.AO249.xVal': 7,
             'FMARn.PairArr.CrvPts.AO249.yVal': 8},
            {'FMARn.PairArr.CrvPts.AO249.xVal': 9,
             'FMARn.PairArr.CrvPts.AO249.yVal': True}
        ]
        exceptions = self.send_points(run_master, send_function)
        assert exceptions == {
            'key': 'FunctionTestException',
            'error': 'Validation Error: Invalid point value: FMARn.PairArr.CrvPts.AO249'
        }
        assert messages == {}

    def test_missing_mandatory_step(self, run_master, agent, reset):
        """Test send a function missing its mandatory step, confirm getting exception error."""
        send_function = self.convert_json_file_to_dict('connect_and_disconnect.json')

        # Remove mandatory step
        del send_function['DCTE.RvrtTms.AO17']

        exceptions = self.send_points(run_master, send_function)
        assert exceptions == {
            'key': 'FunctionTestException',
            'error': "Validation Error: Function Test missing mandatory steps: ['DCTE.RvrtTms.AO17']"
        }
        assert messages == {}

    def test_missing_point_definition(self, run_master, agent, reset):
        """Test send a function with a point not defined in point definitions, confirm getting exception error."""
        send_function = self.convert_json_file_to_dict('connect_and_disconnect.json')

        # Add a point for testing
        send_function['test point'] = 5

        exceptions = self.send_points(run_master, send_function)
        assert exceptions == {
            'key': 'FunctionTestException',
            'error': 'Validation Error: Not all points resolve'
        }
        assert messages == {}

    def test_wrong_step_order(self, run_master, agent, reset):
        """Test send a function in wrong step order, confirm getting exception error."""
        connect_and_disconnect_dict = {
            'function_id': 'connect_and_disconnect',
            'name': 'Connect and Disconnect',
            'DCTE.RvrtTms.AO17': 12,  # In wrong order: suppose to be step 2 instead of step 1
            'DCTE.WinTms.AO16': 10,   # In wrong order: suppose to be step 1 instead of step 2
            'CSWI.Pos.BO5': True
        }

        exceptions = self.send_points(run_master, connect_and_disconnect_dict, send_in_step_order=False)
        assert exceptions == {
            'key': 'MesaMasterTestException',
            'error': 'Step not in order: 1'
        }
        assert messages == {}

    # **********
    # ********** INPUT TESTS (send data from ControlAgent to Agent to Master) ************
    # **********

    def test_set_point(self, run_master, agent, reset):
        """Test set an input point and confirm getting the same value for that point."""
        point_name = 'DCTE.WinTms.AI55'
        self.set_point(agent, point_name, 45)
        received_val = self.get_value_from_master(run_master, point_name)
        assert received_val == 45, 'Expected {} = {}, got {}'.format(point_name, 45, received_val)

    def test_set_invalid_point(self, agent, reset):
        """Test set an invalid input point and confirm getting exception error."""
        point_name = 'Invalid Point'
        try:
            self.set_point(agent, point_name, 45)
            assert False, 'Input point with invalid name failed to cause an exception'
        except Exception as err:
            assert str(err) == "dnp3.points.DNP3Exception('No point named {}')".format(point_name)

    def test_set_invalid_point_value(self, agent, reset):
        """Test set an invalid input point and confirm getting exception error."""
        point_name = 'DCTE.WinTms.AI55'
        try:
            self.set_point(agent, point_name, True)
            assert False, 'Input point with invalid value failed to cause an exception'
        except Exception as err:
<<<<<<< HEAD
            assert str(err) == "dnp3.points.DNP3Exception(\"Received <class 'bool'> value for PointDefinition " \
                               "DCHD.WinTms (in) (30.1, index=91, type=Analog Input).\")"
=======
            assert str(err) == "dnp3.points.DNP3Exception(\"Received <type 'bool'> value for PointDefinition " \
                               "{} (event_class=2, index=55, type=AI).\")".format(point_name)
>>>>>>> ccf5729e

    def test_set_points(self, run_master, agent, reset):
        """Test set a set of points and confirm getting the correct values for all point that are set."""

        set_points_dict = {
            'AI0': 0,
            'AI1': 1,
            'DGEN.VMinRtg.AI2': 2,
            'DGEN.VMaxRtg.AI3': 3,
            'DGEN.WMaxRtg.AI4': 4,
            'DSTO.ChaWMaxRtg.AI5': 5,
            'DGEN.WOvPFRtg.AI6': 6,
            'DSTO.ChaWOvPFRtg.AI7': 7,
            'DGEN.OvPFRtg.AI8': 8,
            'DGEN.WUnPFRtg.AI9': 9,
            'DHVT.ModEna.BI64': True
        }

        self.set_points(agent, set_points_dict)

        for point_name in set_points_dict.keys():
            assert self.get_value_from_master(run_master, point_name) == set_points_dict[point_name]

    def test_set_points_array(self, run_master, agent, reset):
        """Test set a set of points of an array and confirm getting the correct values for all point that are set."""

        self.set_points(agent, {
            'FMARn.PairArr.CrvPts.AI333': [
                {'FMARn.PairArr.CrvPts.AI333.xVal': 1,
                 'FMARn.PairArr.CrvPts.AI333.yVal': 2},
                {'FMARn.PairArr.CrvPts.AI333.xVal': 3,
                 'FMARn.PairArr.CrvPts.AI333.yVal': 4},
                {'FMARn.PairArr.CrvPts.AI333.xVal': 5,
                 'FMARn.PairArr.CrvPts.AI333.yVal': 6}
            ]
        })

        pdef = pdefs.point_named('FMARn.PairArr.CrvPts.AI333')
        group = input_group_map[pdef.group]

        assert run_master.soe_handler.result[group][333] == 1.0
        assert run_master.soe_handler.result[group][334] == 2.0
        assert run_master.soe_handler.result[group][335] == 3.0
        assert run_master.soe_handler.result[group][336] == 4.0
        assert run_master.soe_handler.result[group][337] == 5.0
        assert run_master.soe_handler.result[group][338] == 6.0

    def test_wrong_database_size(self, run_master, agent, reset):
        """Test set point for an index out of database size range, confirm receiving None for that point."""

        try:
            # This Input Test Point index is 800, but database size is only 700
            self.set_point(agent, 'TestPoint.BI900', True)
            assert False, 'Wrong database size failed to cause an exception'
        except Exception as err:
            assert str(err) == "dnp3.points.DNP3Exception('Attempt to set a value for index 900 " \
                               "which exceeds database size 800')"<|MERGE_RESOLUTION|>--- conflicted
+++ resolved
@@ -92,7 +92,7 @@
 
        Ignores keys in target_dict that are not in source_dict.
     """
-    for name, source_val in source_dict.items():
+    for name, source_val in source_dict.iteritems():
         target_val = target_dict.get(name, None)
         assert source_val == target_val, 'Source value of {}={}, target value={}'.format(name, source_val, target_val)
 
@@ -484,13 +484,8 @@
             self.set_point(agent, point_name, True)
             assert False, 'Input point with invalid value failed to cause an exception'
         except Exception as err:
-<<<<<<< HEAD
-            assert str(err) == "dnp3.points.DNP3Exception(\"Received <class 'bool'> value for PointDefinition " \
-                               "DCHD.WinTms (in) (30.1, index=91, type=Analog Input).\")"
-=======
             assert str(err) == "dnp3.points.DNP3Exception(\"Received <type 'bool'> value for PointDefinition " \
                                "{} (event_class=2, index=55, type=AI).\")".format(point_name)
->>>>>>> ccf5729e
 
     def test_set_points(self, run_master, agent, reset):
         """Test set a set of points and confirm getting the correct values for all point that are set."""
