# -*- coding: utf-8 -*- {{{
# vim: set fenc=utf-8 ft=python sw=4 ts=4 sts=4 et:
#
# Copyright 2019, Battelle Memorial Institute.
#
# Licensed under the Apache License, Version 2.0 (the "License");
# you may not use this file except in compliance with the License.
# You may obtain a copy of the License at
#
# http://www.apache.org/licenses/LICENSE-2.0
#
# Unless required by applicable law or agreed to in writing, software
# distributed under the License is distributed on an "AS IS" BASIS,
# WITHOUT WARRANTIES OR CONDITIONS OF ANY KIND, either express or implied.
# See the License for the specific language governing permissions and
# limitations under the License.
#
# This material was prepared as an account of work sponsored by an agency of
# the United States Government. Neither the United States Government nor the
# United States Department of Energy, nor Battelle, nor any of their
# employees, nor any jurisdiction or organization that has cooperated in the
# development of these materials, makes any warranty, express or
# implied, or assumes any legal liability or responsibility for the accuracy,
# completeness, or usefulness or any information, apparatus, product,
# software, or process disclosed, or represents that its use would not infringe
# privately owned rights. Reference herein to any specific commercial product,
# process, or service by trade name, trademark, manufacturer, or otherwise
# does not necessarily constitute or imply its endorsement, recommendation, or
# favoring by the United States Government or any agency thereof, or
# Battelle Memorial Institute. The views and opinions of authors expressed
# herein do not necessarily state or reflect those of the
# United States Government or any agency thereof.
#
# PACIFIC NORTHWEST NATIONAL LABORATORY operated by
# BATTELLE for the UNITED STATES DEPARTMENT OF ENERGY
# under Contract DE-AC05-76RL01830
# }}}

"""
Pytest test cases for testing actuator agent using rpc calls.
"""

import json
import gevent
import gevent.subprocess as subprocess
import pytest
import os
from pytest import approx
from datetime import datetime, timedelta
from gevent.subprocess import Popen
from mock import MagicMock

from volttron.platform import get_services_core
from volttron.platform.jsonrpc import RemoteError
from volttron.platform.messaging import topics
from volttron.platform.agent.known_identities import PLATFORM_DRIVER
from volttron.platform.messaging.health import STATUS_GOOD

REQUEST_CANCEL_SCHEDULE = 'request_cancel_schedule'
REQUEST_NEW_SCHEDULE = 'request_new_schedule'
PLATFORM_ACTUATOR = 'platform.actuator'
TEST_AGENT = 'test-agent'
PRIORITY_LOW = 'LOW'
SUCCESS = 'SUCCESS'
FAILURE = 'FAILURE'


@pytest.fixture(scope="module")
def publish_agent(request, volttron_instance):
    """
    Fixture used for setting up the environment.
    1. Creates fake driver configs
    2. Starts the master driver agent with the created fake driver agents
    3. Starts the actuator agent
    4. Creates an instance Agent class for publishing and returns it
    :param request: pytest request object
    :param volttron_instance: instance of volttron in which test cases are run
    :return: an instance of fake agent used for publishing
    """
    # Reset master driver config store
    cmd = ['volttron-ctl', 'config', 'delete', PLATFORM_DRIVER, '--all']
    process = Popen(cmd, env=volttron_instance.env,
                    cwd='scripts/scalability-testing',
                    stdout=subprocess.PIPE, stderr=subprocess.PIPE, universal_newlines=True)
    result = process.wait()
    print(result)
    assert result == 0

    # Add master driver configuration files to config store.
    cmd = ['volttron-ctl', 'config', 'store', PLATFORM_DRIVER, 'fake.csv', 'fake_unit_testing.csv', '--csv']
    process = Popen(cmd, env=volttron_instance.env,
                    cwd='scripts/scalability-testing',
                    stdout=subprocess.PIPE, stderr=subprocess.PIPE, universal_newlines=True)
    output, err = process.communicate()
    print(output)
    print(err)
    assert process.returncode == 0

    for i in range(4):
        config_name = "devices/fakedriver{}".format(i)
        cmd = ['volttron-ctl', 'config', 'store', PLATFORM_DRIVER, config_name, 'fake_unit_testing.config', '--json']
        process = Popen(cmd, env=volttron_instance.env,
                        cwd='scripts/scalability-testing',
                        stdout=subprocess.PIPE, stderr=subprocess.PIPE, universal_newlines=True)
        result = process.wait()
        print(result)
        assert result == 0

    # Start the master driver agent which would intern start the fake driver
    #  using the configs created above
    master_uuid = volttron_instance.install_agent(
        agent_dir=get_services_core("MasterDriverAgent"),
        config_file={},
        start=True)
    print("agent id: ", master_uuid)
    gevent.sleep(2)  # wait for the agent to start and start the devices

    # Start the actuator agent through which publish agent should communicate
    # to fake device. Start the master driver agent which would intern start
    # the fake driver using the configs created above
    actuator_uuid = volttron_instance.install_agent(
        agent_dir=get_services_core("ActuatorAgent"),
        config_file=get_services_core("ActuatorAgent/tests/actuator.config"),
        start=True)
    print("agent id: ", actuator_uuid)

    # 3: Start a fake agent to publish to message bus
    publish_agent = volttron_instance.build_agent(identity=TEST_AGENT)

    # 4: add a tear down method to stop sqlhistorian agent and the fake agent that published to message bus
    def stop_agent():
        print("In teardown method of module")
        volttron_instance.stop_agent(actuator_uuid)
        volttron_instance.stop_agent(master_uuid)
        volttron_instance.remove_agent(actuator_uuid)
        volttron_instance.remove_agent(master_uuid)
        publish_agent.core.stop()

    request.addfinalizer(stop_agent)
    return publish_agent


@pytest.fixture(scope="function")
def cancel_schedules(request, publish_agent):
    """
    Fixture used to clean up after every test case.
    Fixture used to clean up after every test case. Cancels any active
    schedules used for a test case so that the same device and time slot can
    be used for the next test case
    :param request: pytest request object
    :param publish_agent: instance Agent class for doing the rpc calls
    :return: Array object that the test methods populates with list of tasks
    that needs to be cancelled after test. Will contain list of dictionary
    objects of the format ({'agentid': agentid, 'taskid': taskid})
    """
    cleanup_parameters = []

    def cleanup():
        for schedule in cleanup_parameters:
            print('\nRequesting cancel for task:', schedule['taskid'], 'from agent:', schedule['agentid'])
            result = publish_agent.vip.rpc.call(
                PLATFORM_ACTUATOR,
                REQUEST_CANCEL_SCHEDULE,
                schedule['agentid'],
                schedule['taskid']).get(timeout=10)
            # sleep so that the message is sent to pubsub before next
            gevent.sleep(1)
            # test monitors callback method calls
            print("result of cancel ", result)

    request.addfinalizer(cleanup)
    return cleanup_parameters


@pytest.fixture(scope="function")
def revert_devices(request, publish_agent):
    """
    Cleanup method to revert points on device after test run
    :param request: pytest request object
    :param publish_agent: instance Agent class for doing the rpc calls
    :return: Array object that the test methods populates with list of points
    that needs to be reverted after test. Will contain list of dictionary
    objects of the format ({'agentid': agentid, 'device': point_to_revert})
    """
    cleanup_parameters = []

    def cleanup():
        for device in cleanup_parameters:
            print('Requesting revert on device:', device['device'], 'from agent:', device['agentid'])
            publish_agent.vip.rpc.call(
                PLATFORM_ACTUATOR,  # Target agent
                'revert_device',  # Method
                device['agentid'],  # Requestor
                device['device']  # Point to revert
            ).get(timeout=10)
            # sleep so that the message is sent to pubsub before next test
            # monitors callback method calls
            gevent.sleep(1)

    request.addfinalizer(cleanup)
    return cleanup_parameters


@pytest.mark.actuator
def test_schedule_success(publish_agent, cancel_schedules):
    """
    Test responses for successful schedule request
    :param publish_agent: fixture invoked to setup all agents necessary and
    returns an instance of Agent object used for publishing
    :param cancel_schedules: fixture used to cancel the schedule at the end of
    test so that other tests can use the same device and time slot
    """
    print ("\n**** test_schedule_success ****")
    # used by cancel_schedules
    agentid = TEST_AGENT
    taskid = 'task_schedule_success'
    cancel_schedules.append({'agentid': agentid, 'taskid': taskid})

    start = str(datetime.now())
    end = str(datetime.now() + timedelta(seconds=1))
    msg = [
        ['fakedriver0', start, end]
    ]
    result = publish_agent.vip.rpc.call(
        PLATFORM_ACTUATOR,
        REQUEST_NEW_SCHEDULE,
        agentid,
        taskid,
        PRIORITY_LOW,
        msg).get(timeout=10)
    # expected result {'info': u'', 'data': {}, 'result': SUCCESS}
    print(result)
    assert result['result'] == SUCCESS


@pytest.mark.actuator
def test_schedule_error_int_taskid(publish_agent):
    """
    Test responses for successful schedule request with integer task id
    :param publish_agent: fixture invoked to setup all agents necessary and
    returns an instance of Agent object used for publishing
    """
    print("\n**** test_schedule_error_int_taskid ****")
    agentid = TEST_AGENT
    taskid = 1234

    start = str(datetime.now())
    end = str(datetime.now() + timedelta(seconds=1))
    msg = [
        ['fakedriver1', start, end]
    ]
    result = publish_agent.vip.rpc.call(
        PLATFORM_ACTUATOR,
        REQUEST_NEW_SCHEDULE,
        agentid,
        taskid,
        PRIORITY_LOW,
        msg).get(timeout=10)
    # expected result {'info': u'', 'data': {}, 'result': SUCCESS}
    print(result)
    assert result['result'] == FAILURE
    assert result['info'] == 'MALFORMED_REQUEST: TypeError: taskid must be a nonempty string'


@pytest.mark.actuator
def test_schedule_empty_taskid(publish_agent, cancel_schedules):
    """
    Test responses for successful schedule request when task id is an empty
    string
    :param publish_agent: fixture invoked to setup all agents necessary and
    returns an instance of Agent object used for publishing
    :param cancel_schedules: fixture used to cancel the schedule at the end
    of test so that other tests can use the same device and time slot
    """
    print("\n**** test_schedule_empty_taskid ****")
    # used by cancel_schedules
    agentid = TEST_AGENT
    taskid = ''
    cancel_schedules.append({'agentid': agentid, 'taskid': taskid})

    start = str(datetime.now())
    end = str(datetime.now() + timedelta(seconds=1))
    msg = [
        ['fakedriver1', start, end]
    ]
    result = publish_agent.vip.rpc.call(
        PLATFORM_ACTUATOR,
        REQUEST_NEW_SCHEDULE,
        agentid,
        taskid,
        PRIORITY_LOW,
        msg).get(timeout=10)
    # expected result {'info': u'', 'data': {}, 'result': SUCCESS}
    print(result)
    assert result['result'] == FAILURE
    assert result['info'] == 'MALFORMED_REQUEST: TypeError: taskid must be a nonempty string'


@pytest.mark.actuator
def test_schedule_error_none_taskid(publish_agent):
    """
    Test error responses for  schedule request with taskid = None
    :param publish_agent: fixture invoked to setup all agents necessary and
    returns an instance of Agent object used for publishing
    """
    print("\n**** test_schedule_error_none_taskid ****")
    agentid = TEST_AGENT
    taskid = None

    start = str(datetime.now())
    end = str(datetime.now() + timedelta(seconds=1))
    msg = [
        ['fakedriver1', start, end]
    ]
    result = publish_agent.vip.rpc.call(
        PLATFORM_ACTUATOR,
        REQUEST_NEW_SCHEDULE,
        agentid,
        taskid,
        PRIORITY_LOW,
        msg).get(timeout=10)
    print(result)
    assert result['result'] == FAILURE
    assert result['info'] == 'MISSING_TASK_ID'


@pytest.mark.actuator
def test_schedule_error_invalid_priority(publish_agent):
    """
    Test error responses for schedule request with an invalid priority
    :param publish_agent: fixture invoked to setup all agents necessary and
    returns an instance of Agent object used for publishing
    """
    print("\n**** test_schedule_error_invalid_priority ****")
    taskid = 'task_invalid_priority'
    start = str(datetime.now())
    end = str(datetime.now() + timedelta(seconds=1))
    msg = [
        ['fakedriver1', start, end]
    ]

    result = publish_agent.vip.rpc.call(
        PLATFORM_ACTUATOR,
        REQUEST_NEW_SCHEDULE,
        TEST_AGENT,
        taskid,
        'LOW2',
        msg).get(timeout=10)
    # expected result {'info': u'', 'data': {}, 'result': SUCCESS}
    print(result)
    assert result['result'] == FAILURE
    assert result['info'] == 'INVALID_PRIORITY'


@pytest.mark.actuator
def test_schedule_error_empty_message(publish_agent):
    """
    Test error responses for schedule request with an empty message
    :param publish_agent: fixture invoked to setup all agents necessary and
    returns an instance of Agent object used for publishing
    """
    print("\n**** test_schedule_error_empty_message ****")
    taskid = 'task_empty_message'

    msg = [

    ]
    result = publish_agent.vip.rpc.call(
        PLATFORM_ACTUATOR,
        REQUEST_NEW_SCHEDULE,
        TEST_AGENT,
        taskid,
        PRIORITY_LOW,
        msg).get(timeout=10)
    # expected result {'info': u'', 'data': {}, 'result': SUCCESS}
    print(result)
    assert result['result'] == FAILURE
    assert result['info'] == 'MALFORMED_REQUEST_EMPTY'


@pytest.mark.actuator
def test_schedule_error_duplicate_task(publish_agent, cancel_schedules):
    """
    Test error responses for schedule request with task id that is already
    in use
    :param publish_agent: fixture invoked to setup all agents necessary and
    returns an instance of Agent object used for publishing
    :param cancel_schedules: fixture used to cancel the schedule at the end
    of test so that other tests can use the same device and time slot
    """
    print("\n**** test_schedule_error_duplicate_task ****")
    # used by cancel_schedules
    agentid = TEST_AGENT
    taskid = 'task_schedule_duplicate_id'
    cancel_schedules.append({'agentid': agentid, 'taskid': taskid})

    start = str(datetime.now())
    end = str(datetime.now() + timedelta(seconds=1))
    msg = [
        ['fakedriver1', start, end]
    ]

    result = publish_agent.vip.rpc.call(
        PLATFORM_ACTUATOR,
        REQUEST_NEW_SCHEDULE,
        agentid,
        taskid,
        PRIORITY_LOW,
        msg).get(timeout=10)
    assert result['result'] == SUCCESS
    # new request with same task id
    result = publish_agent.vip.rpc.call(
        PLATFORM_ACTUATOR,
        REQUEST_NEW_SCHEDULE,
        agentid,
        taskid,
        PRIORITY_LOW,
        msg).get(timeout=10)
    # expected result {'info': u'', 'data': {}, 'result': SUCCESS}
    print(result)
    assert result['result'] == FAILURE
    assert result['info'] == 'TASK_ID_ALREADY_EXISTS'


@pytest.mark.actuator
def test_schedule_error_none_priority(publish_agent):
    """
    Test error responses for schedule request with priority = None
    :param publish_agent: fixture invoked to setup all agents necessary
    and returns an instance of Agent object used for publishing
    """
    print("\n**** test_schedule_error_none_priority ****")
    taskid = 'task_none_priority'

    start = str(datetime.now())
    end = str(datetime.now() + timedelta(seconds=1))
    msg = [
        ['fakedriver0', start, end]
    ]

    result = publish_agent.vip.rpc.call(
        PLATFORM_ACTUATOR,
        REQUEST_NEW_SCHEDULE,
        TEST_AGENT,
        taskid,
        None,
        msg).get(timeout=10)
    # expected result {'info': u'', 'data': {}, 'result': SUCCESS}
    print(result)
    assert result['result'] == FAILURE
    assert result['info'] == 'MISSING_PRIORITY'


@pytest.mark.actuator
def test_schedule_error_malformed_request(publish_agent):
    """
    Test error responses for schedule request with malformed request -
    request with only a device name and start time and no stop time
    :param publish_agent: fixture invoked to setup all agents necessary and
    returns an instance of Agent object used for publishing
    """
    print("\n**** test_schedule_error_malformed_request ****")
    taskid = 'task_malformed_request'

    start = str(datetime.now())
    msg = [
        ['fakedriver0', start]
    ]

    result = publish_agent.vip.rpc.call(
        PLATFORM_ACTUATOR,
        REQUEST_NEW_SCHEDULE,
        TEST_AGENT,
        taskid,
        PRIORITY_LOW,
        msg).get(timeout=10)
    # expected result {'info': u'', 'data': {}, 'result': SUCCESS}
    print(result)
    assert result['result'] == FAILURE
    assert result['info'].startswith('MALFORMED_REQUEST')


@pytest.mark.actuator
def test_schedule_premept_self(publish_agent, cancel_schedules):
    """
    Test error response for schedule request through pubsub.
    Test schedule preemption by a higher priority task from the same agent.

    :param publish_agent: fixture invoked to setup all agents necessary and
    returns an instance of Agent object used for publishing
    :param cancel_schedules: fixture used to cancel the schedule at the end
    of test so that other tests can use the same device and time slot
    """
    print("\n**** test_schedule_premept_self ****")
    # used by cancel_schedules
    agentid = TEST_AGENT
    taskid = 'task_high_priority'
    cancel_schedules.append({'agentid': agentid, 'taskid': taskid})
    # add low prority task as well since it won't get cancelled till
    # end of grace time
    cancel_schedules.append(
        {'agentid': agentid, 'taskid': 'task_low_priority'})

    publish_agent.callback = MagicMock(name="callback")
    publish_agent.callback.reset_mock()
    # subscribe to schedule response topic
    publish_agent.vip.pubsub.subscribe(peer='pubsub',
                                       prefix=topics.ACTUATOR_SCHEDULE_RESULT,
                                       callback=publish_agent.callback).get()

    start = str(datetime.now() + timedelta(seconds=10))
    end = str(datetime.now() + timedelta(seconds=20))
    msg = [
        ['fakedriver1', start, end]
    ]
    result = publish_agent.vip.rpc.call(
        PLATFORM_ACTUATOR,
        REQUEST_NEW_SCHEDULE,
        agentid,
        'task_low_priority',
        'LOW_PREEMPT',
        msg).get(timeout=10)
    # expected result {'info': u'', 'data': {}, 'result': SUCCESS}
    print(result)
    assert result['result'] == SUCCESS
    # wait for above call's success response to publish_agent.callback method
    gevent.sleep(1)
    publish_agent.callback.reset_mock()

    result = publish_agent.vip.rpc.call(
        PLATFORM_ACTUATOR,
        REQUEST_NEW_SCHEDULE,
        agentid,
        taskid,
        'HIGH',
        msg).get(timeout=10)
    assert result['result'] == SUCCESS
    # wait for 2 callbacks - success msg for task_high_priority and preempt msg for task_low_priority
    gevent.sleep(6)
    print('call args list:', publish_agent.callback.call_args_list)
    assert publish_agent.callback.call_count == 1

    # Grab the args of callback and verify
    call_args1 = publish_agent.callback.call_args_list[0][0]

    assert call_args1[1] == PLATFORM_ACTUATOR
    assert call_args1[3] == topics.ACTUATOR_SCHEDULE_RESULT

    cancel_header = call_args1[4]
    cancel_message = call_args1[5]

    assert call_args1[4]['type'] == 'CANCEL_SCHEDULE'

    assert cancel_header['taskID'] == 'task_low_priority'
    assert cancel_message['data']['agentID'] == TEST_AGENT
    assert cancel_message['data']['taskID'] == taskid
    assert cancel_message['result'] == 'PREEMPTED'


@pytest.mark.actuator
def test_schedule_premept_active_task(publish_agent, cancel_schedules):
    """
    Test error response for schedule request.
    Test schedule preemption of a actively running task with priority
    LOW_PREEMPT by a higher priority task from the a different agent.

    :param publish_agent: fixture invoked to setup all agents necessary and
    returns an instance of Agent object used for publishing
    :param cancel_schedules: fixture used to cancel the schedule at the end
    of test so that other tests can use the same device and time slot
    """
    print ("\n**** test_schedule_premept_active_task ****")
    # used by cancel_schedules
    agentid = 'new_agent'
    taskid = 'task_high_priority2'
    cancel_schedules.append({'agentid': agentid, 'taskid': taskid})
    # add low prority task as well since it won't get cancelled till
    # end of grace time
    cancel_schedules.append(
        {'agentid': TEST_AGENT, 'taskid': 'task_low_priority2'})

    publish_agent.callback = MagicMock(name="callback")
    publish_agent.callback.reset_mock()
    # subscribe to schedule response topic
    publish_agent.vip.pubsub.subscribe(peer='pubsub',
                                       prefix=topics.ACTUATOR_SCHEDULE_RESULT,
                                       callback=publish_agent.callback).get()

    start = str(datetime.now())
    end = str(datetime.now() + timedelta(seconds=15))
    msg = [
        ['fakedriver1', start, end]
    ]
    result = publish_agent.vip.rpc.call(
        PLATFORM_ACTUATOR,
        REQUEST_NEW_SCHEDULE,
        TEST_AGENT,
        'task_low_priority2',
        'LOW_PREEMPT',
        msg).get(timeout=10)
    # expected result {'info': u'', 'data': {}, 'result': SUCCESS}
    print(result)
    assert result['result'] == SUCCESS
    # wait for above call's success response to publish_agent.callback method
    gevent.sleep(1)
    publish_agent.callback.reset_mock()

    result = publish_agent.vip.rpc.call(
        PLATFORM_ACTUATOR,
        REQUEST_NEW_SCHEDULE,
        agentid,
        taskid,
        'HIGH',
        msg).get(timeout=10)
    assert result['result'] == SUCCESS
    # wait for 2 callbacks - success msg for task_high_priority and preempt
    # msg for task_low_priority
    gevent.sleep(6)
    print('call args list:', publish_agent.callback.call_args_list)
    assert publish_agent.callback.call_count == 1

    # Grab the args of callback and verify
    call_args1 = publish_agent.callback.call_args_list[0][0]

    assert call_args1[1] == PLATFORM_ACTUATOR
    assert call_args1[3] == topics.ACTUATOR_SCHEDULE_RESULT

    cancel_header = call_args1[4]
    cancel_message = call_args1[5]

    assert call_args1[4]['type'] == 'CANCEL_SCHEDULE'
    assert cancel_header['taskID'] == 'task_low_priority2'
    assert cancel_message['data']['taskID'] == taskid
    assert cancel_message['result'] == 'PREEMPTED'


@pytest.mark.actuator
@pytest.mark.xfail(reason="Request ids are now ignored.")
# This test checks to see if a requestid is no longer valid.
# Since request ids are always vip identities and only one agent
# is scheduling devices the expected lock error is not raised.
def test_schedule_premept_active_task_gracetime(publish_agent, cancel_schedules):
    """
    Test error response for schedule request.
    Test schedule preemption of a actively running task with priority LOW by
    a higher priority task from the a different agent. Try setting a point
    before the end of grace time of lower priority task. set operation should
    fail

    :param publish_agent: fixture invoked to setup all agents necessary and
    returns an instance of Agent object used for publishing
    :param cancel_schedules: fixture used to cancel the schedule at the end
    of test so that other tests can use the same device and time slot
    """
    print ("\n**** test_schedule_premept_active_task_gracetime ****")
    # used by cancel_schedules
    agentid = 'new_agent'
    taskid = 'task_high_priority3'
    cancel_schedules.append({'agentid': agentid, 'taskid': taskid})
    # add low prority task as well since it won't get cancelled till end of grace time
    cancel_schedules.append(
        {'agentid': TEST_AGENT, 'taskid': 'task_low_priority3'})

    publish_agent.callback = MagicMock(name="callback")
    publish_agent.callback.reset_mock()
    # subscribe to schedule response topic
    publish_agent.vip.pubsub.subscribe(peer='pubsub',
                                       prefix=topics.ACTUATOR_SCHEDULE_RESULT,
                                       callback=publish_agent.callback).get()

    start = str(datetime.now())
    end = str(datetime.now() + timedelta(seconds=20))
    msg = [
        ['fakedriver1', start, end]
    ]
    result = publish_agent.vip.rpc.call(
        PLATFORM_ACTUATOR,
        REQUEST_NEW_SCHEDULE,
        TEST_AGENT,
        'task_low_priority3',
        'LOW_PREEMPT',
        msg).get(timeout=10)
    # expected result {'info': u'', 'data': {}, 'result': SUCCESS}
    print(result)
    assert result['result'] == SUCCESS
    # wait for above call's success response to publish_agent.callback method
    gevent.sleep(1)
    publish_agent.callback.reset_mock()

    result = publish_agent.vip.rpc.call(
        PLATFORM_ACTUATOR,
        REQUEST_NEW_SCHEDULE,
        agentid,
        taskid,
        'HIGH',
        msg).get(timeout=10)

    assert result['result'] == SUCCESS
    # wait for 2 callbacks - success msg for task_high_priority and preempt
    # msg for task_low_priority
    gevent.sleep(6)
    print('call args list:', publish_agent.callback.call_args_list)
    assert publish_agent.callback.call_count == 2

    # Grab the args of callback and verify
    call_args1 = publish_agent.callback.call_args_list[0][0]
    call_args2 = publish_agent.callback.call_args_list[1][0]

    assert call_args1[1] == PLATFORM_ACTUATOR
    assert call_args1[3] == topics.ACTUATOR_SCHEDULE_RESULT

    # initialize 0 to schedule response and 1 to cancel response
    schedule_header = call_args1[4]
    schedule_message = call_args1[5]
    cancel_header = call_args2[4]
    cancel_message = call_args2[5]

    # check if order is reversed: 0 is cancelresponse and 1 is new schedule
    if call_args1[4]['type'] == 'CANCEL_SCHEDULE':
        assert call_args2[4]['type'] == 'NEW_SCHEDULE'
        cancel_header = call_args1[4]
        cancel_message = call_args1[5]
        schedule_header = call_args2[4]
        schedule_message = call_args2[5]
    else:
        assert call_args1[4]['type'] == 'NEW_SCHEDULE'
        assert call_args2[4]['type'] == 'CANCEL_SCHEDULE'
        # values remain as initialized above if/else

    assert schedule_header['type'] == 'NEW_SCHEDULE'
    assert schedule_header['taskID'] == taskid
    assert schedule_message['result'] == SUCCESS

    assert cancel_header['taskID'] == 'task_low_priority3'
    assert cancel_message['data']['taskID'] == taskid
    assert cancel_message['result'] == 'PREEMPTED'

    # High priority task's schedule request should succeed but it should not be able to start write to the device till
    # active task's ( 'task_low_priority3') grace time is over
    try:
        result = publish_agent.vip.rpc.call(
            PLATFORM_ACTUATOR,  # Target agent
            'set_point',  # Method
            agentid,  # Requestor
            'fakedriver1/SampleWritableFloat1',  # Point to set
            2.5  # New value
        ).get(timeout=10)
        pytest.fail('Expecting LockError. Code returned: {}'.format(result))
    except RemoteError as e:
<<<<<<< HEAD
        assert e.exc_info['exc_type'] == 'actuator.agent.LockError'
        assert e.message == 'caller ({}) does not have this lock'.format(agentid)
=======
        assert e.exc_info['exc_type'].endswith('LockError')
        assert e.message == 'caller ({}) does not have this lock'.format(
            agentid)
>>>>>>> 92bf694b


@pytest.mark.actuator
def test_schedule_premept_error_active_task(publish_agent, cancel_schedules):
    """
    Test error response for schedule request.
    Test schedule preemption of a actively running task with priority LOW by
    a higher priority task from the a different agent. It should fail as the
    LOW priority task's time window is active

    :param publish_agent: fixture invoked to setup all agents necessary and
    returns an instance of Agent object used for publishing
    :param cancel_schedules: fixture used to cancel the schedule at the end
    of test so that other tests can use the same device and time slot
    """
    print ("\n**** test_schedule_preempt_error_active_task ****")
    # used by cancel_schedules
    agentid = TEST_AGENT
    taskid = 'task_low_priority3'
    cancel_schedules.append({'agentid': agentid, 'taskid': taskid})

    publish_agent.callback = MagicMock(name="callback")
    publish_agent.callback.reset_mock()
    # subscribe to schedule response topic
    publish_agent.vip.pubsub.subscribe(peer='pubsub',
                                       prefix=topics.ACTUATOR_SCHEDULE_RESULT,
                                       callback=publish_agent.callback).get()

    start = str(datetime.now())
    end = str(datetime.now() + timedelta(seconds=10))
    msg = [
        ['fakedriver1', start, end]
    ]
    result = publish_agent.vip.rpc.call(
        PLATFORM_ACTUATOR,
        REQUEST_NEW_SCHEDULE,
        agentid,
        taskid,
        PRIORITY_LOW,
        msg).get(timeout=10)
    # expected result {'info': u'', 'data': {}, 'result': SUCCESS}
    print(result)
    assert result['result'] == SUCCESS
    # wait for above call's success response to publish_agent.callback method
    gevent.sleep(1)
    publish_agent.callback.reset_mock()

    result = publish_agent.vip.rpc.call(
        PLATFORM_ACTUATOR,
        REQUEST_NEW_SCHEDULE,
        agentid,
        'failed_high_priority_task',
        'HIGH',
        msg).get(timeout=10)

    assert result['result'] == FAILURE
    assert result['info'] == 'CONFLICTS_WITH_EXISTING_SCHEDULES'
    assert list(result['data'][TEST_AGENT].keys())[0] == taskid


@pytest.mark.actuator
def test_schedule_premept_future_task(publish_agent, cancel_schedules):
    """
    Test error response for schedule request.
    Test schedule preemption of a future task with priority LOW by a higher
    priority task from the a different agent.

    :param publish_agent: fixture invoked to setup all agents necessary and
    returns an instance of Agent object used for publishing
    :param cancel_schedules: fixture used to cancel the schedule at the end
    of test so that other tests can use the same device and time slot
    """
    print ("\n**** test_schedule_premept_future_task ****")
    # used by cancel_schedules
    agentid = 'new_agent'
    taskid = 'task_high_priority4'
    cancel_schedules.append({'agentid': agentid, 'taskid': taskid})
    # add low prority task as well since it won't get cancelled till end of
    # grace time
    cancel_schedules.append(
        {'agentid': TEST_AGENT, 'taskid': 'task_low_priority4'})

    publish_agent.callback = MagicMock(name="callback")
    publish_agent.callback.reset_mock()
    # subscribe to schedule response topic
    publish_agent.vip.pubsub.subscribe(peer='pubsub',
                                       prefix=topics.ACTUATOR_SCHEDULE_RESULT,
                                       callback=publish_agent.callback).get()

    start = str(datetime.now() + timedelta(seconds=10))
    end = str(datetime.now() + timedelta(seconds=20))
    msg = [
        ['fakedriver2', start, end]
    ]
    result = publish_agent.vip.rpc.call(
        PLATFORM_ACTUATOR,
        REQUEST_NEW_SCHEDULE,
        TEST_AGENT,
        'task_low_priority4',
        'LOW',
        msg).get(timeout=10)
    # expected result {'info': u'', 'data': {}, 'result': SUCCESS}
    print(result)
    assert result['result'] == SUCCESS
    # wait for above call's success response to publish_agent.callback method
    gevent.sleep(1)
    publish_agent.callback.reset_mock()

    result = publish_agent.vip.rpc.call(
        PLATFORM_ACTUATOR,
        REQUEST_NEW_SCHEDULE,
        agentid,
        taskid,
        'HIGH',
        msg).get(timeout=10)
    assert result['result'] == SUCCESS
    # wait for 2 callbacks - success msg for task_high_priority and preempt
    # msg for task_low_priority
    gevent.sleep(6)
    print('call args list:', publish_agent.callback.call_args_list)
    assert publish_agent.callback.call_count == 1

    # Grab the args of callback and verify
    call_args1 = publish_agent.callback.call_args_list[0][0]

    assert call_args1[1] == PLATFORM_ACTUATOR
    assert call_args1[3] == topics.ACTUATOR_SCHEDULE_RESULT

    cancel_header = call_args1[4]
    cancel_message = call_args1[5]

    assert call_args1[4]['type'] == 'CANCEL_SCHEDULE'

    assert cancel_header['taskID'] == 'task_low_priority4'
    assert cancel_message['data']['agentID'] == TEST_AGENT
    assert cancel_message['data']['taskID'] == taskid
    assert cancel_message['result'] == 'PREEMPTED'


@pytest.mark.actuator
def test_schedule_conflict_self(publish_agent):
    """
    Test error response for schedule request. Test schedule with conflicting
    time slots in the same request

    :param publish_agent: fixture invoked to setup all agents necessary and
    returns an instance of Agent object used for publishing
    """
    print ("\n**** test_schedule_conflict_self ****")
    # used by cancel_schedules
    taskid = 'task_self_conflict'
    start = str(datetime.now())
    end = str(datetime.now() + timedelta(seconds=1))

    msg = [
        ['fakedriver1', start, end],
        ['fakedriver1', start, end]
    ]
    result = publish_agent.vip.rpc.call(
        PLATFORM_ACTUATOR,
        REQUEST_NEW_SCHEDULE,
        TEST_AGENT,
        taskid,
        PRIORITY_LOW,
        msg).get(timeout=10)

    print(result)
    assert result['result'] == FAILURE
    assert result['info'] == 'REQUEST_CONFLICTS_WITH_SELF'


@pytest.mark.actuator
def test_schedule_conflict(publish_agent, cancel_schedules):
    """
    Test schedule conflict with existing schdeule

    :param publish_agent: fixture invoked to setup all agents necessary and
    returns an instance of Agent object used for publishing
    :param cancel_schedules: fixture used to cancel the schedule at the end of
    test so that other tests can use the same device and time slot
    """
    print ("\n**** test_schedule_conflict ****")
    # set agentid and task id for  cancel_schedules fixture
    agentid = TEST_AGENT
    taskid = 'task_conflict1'
    cancel_schedules.append({'agentid': agentid, 'taskid': taskid})

    start = str(datetime.now())
    end = str(datetime.now() + timedelta(seconds=2))

    msg = [
        ['fakedriver0', start, end]
    ]
    result = publish_agent.vip.rpc.call(
        PLATFORM_ACTUATOR,
        REQUEST_NEW_SCHEDULE,
        agentid,
        taskid,
        PRIORITY_LOW,
        msg).get(timeout=10)
    print(result)
    assert result['result'] == SUCCESS

    result = publish_agent.vip.rpc.call(
        PLATFORM_ACTUATOR,
        REQUEST_NEW_SCHEDULE,
        TEST_AGENT,
        'task_conflict2',
        PRIORITY_LOW,
        msg).get(timeout=10)
    # expected result {'info': u'', 'data': {}, 'result': SUCCESS}
    print(result)
    assert result['result'] == FAILURE
    assert result['info'] == 'CONFLICTS_WITH_EXISTING_SCHEDULES'


@pytest.mark.actuator
def test_schedule_overlap_success(publish_agent, cancel_schedules):
    """
    Test schedule where stop time of one requested time slot is the same as
    start time of another requested time slot.
    Expected Result : SUCCESS

    :param publish_agent: fixture invoked to setup all agents necessary and
    returns an instance of Agent object used for publishing
    :param cancel_schedules: fixture used to cancel the schedule at the end
    of test so that other tests can use the same device and time slot
    """
    print ("\n**** test_schedule_overlap_success ****")
    # set agentid and task id for  cancel_schedules fixture
    agentid = TEST_AGENT
    taskid = 'task_overlap'
    cancel_schedules.append({'agentid': agentid, 'taskid': taskid})

    start = str(datetime.now())
    end = str(datetime.now() + timedelta(seconds=1))
    end2 = str(datetime.now() + timedelta(seconds=2))

    msg = [
        ['fakedriver0', start, end],
        ['fakedriver0', end, end2]
    ]
    result = publish_agent.vip.rpc.call(
        PLATFORM_ACTUATOR,
        REQUEST_NEW_SCHEDULE,
        agentid,
        taskid,
        PRIORITY_LOW,
        msg).get(timeout=10)
    # expected result {'info': u'', 'data': {}, 'result': SUCCESS}
    print(result)
    assert result['result'] == SUCCESS


@pytest.mark.actuator
def test_cancel_error_invalid_taskid(publish_agent):
    """
    Test error responses for schedule request. Test invalid task id

    :param publish_agent: fixture invoked to setup all agents necessary and
    returns an instance
    of Agent object used for publishing
    """
    print ("\n**** test_cancel_error_invalid_taskid ****")
    result = publish_agent.vip.rpc.call(
        PLATFORM_ACTUATOR,
        REQUEST_CANCEL_SCHEDULE,
        TEST_AGENT,
        'invalid_cancel',
    ).get(timeout=10)
    # expected result {'info': u'', 'data': {}, 'result': SUCCESS}
    print(result)
    assert result['result'] == FAILURE
    assert result['info'] == 'TASK_ID_DOES_NOT_EXIST'


@pytest.mark.actuator
def test_cancel_success(publish_agent):
    """
    Test successful schedule cancel

    :param publish_agent: fixture invoked to setup all agents necessary and
    returns an instance of Agent object used for publishing
    """
    print ("\n**** test_cancel_success ****")

    start = str(datetime.now())
    end = str(datetime.now() + timedelta(seconds=2))
    msg = [
        ['fakedriver1', start, end]
    ]
    result = publish_agent.vip.rpc.call(
        PLATFORM_ACTUATOR,
        REQUEST_NEW_SCHEDULE,
        TEST_AGENT,
        'cancel_success',
        PRIORITY_LOW,
        msg).get(timeout=10)
    # expected result {'info': u'', 'data': {}, 'result': SUCCESS}
    print(result)
    assert result['result'] == SUCCESS

    result = publish_agent.vip.rpc.call(
        PLATFORM_ACTUATOR,
        REQUEST_CANCEL_SCHEDULE,
        TEST_AGENT,
        'cancel_success',
    ).get(timeout=10)
    # expected result {'info': u'', 'data': {}, 'result': SUCCESS}
    print(result)
    assert result['result'] == SUCCESS


@pytest.mark.actuator
def test_get_default(publish_agent):
    """
    Test get default value of a point

    :param publish_agent: fixture invoked to setup all agents necessary and
    returns an instance of Agent object used for publishing
    """
    print ("\n**** test_get_default ****")

    result = publish_agent.vip.rpc.call(
        PLATFORM_ACTUATOR,  # Target agent
        'get_point',  # Method
        'fakedriver1/SampleWritableFloat1'  # point
    ).get(timeout=10)
    print(result)
    assert result == 10.0


@pytest.mark.actuator
def test_get_success(publish_agent, cancel_schedules):
    """
    Test getting a float value of a point through pubsub
    Expected Result - value of the point

    :param publish_agent: fixture invoked to setup all agents necessary and
    returns an instance of Agent object used for publishing
    :param cancel_schedules: fixture used to cancel the schedule at
    the end of test so that other tests can use the same device and time slot
    """
    print("\n**** test_get_value_success ****")
    agentid = TEST_AGENT
    taskid = 'task_set_and_get'
    cancel_schedules.append({'agentid': agentid, 'taskid': taskid})

    start = str(datetime.now())
    end = str(datetime.now() + timedelta(seconds=2))
    msg = [
        ['fakedriver1', start, end]
    ]

    result = publish_agent.vip.rpc.call(
        PLATFORM_ACTUATOR,
        REQUEST_NEW_SCHEDULE,
        agentid,
        taskid,
        PRIORITY_LOW,
        msg).get(timeout=10)
    # expected result {'info': u'', 'data': {}, 'result': SUCCESS}
    print(result)
    assert result['result'] == SUCCESS

    result = publish_agent.vip.rpc.call(
        PLATFORM_ACTUATOR,  # Target agent
        'set_point',  # Method
        agentid,  # Requestor
        'fakedriver1/SampleWritableFloat1',  # Point to set
        1.0  # New value
    ).get(timeout=10)
    assert result == 1.0

    result = publish_agent.vip.rpc.call(
        PLATFORM_ACTUATOR,  # Target agent
        'get_point',  # Method
        'fakedriver1/SampleWritableFloat1'  # point
    ).get(timeout=10)
    # expected result {'info': u'', 'data': {}, 'result': SUCCESS}
    print(result)
    assert result == 1.0


@pytest.mark.actuator
def test_get_success_with_point(publish_agent, cancel_schedules):
    """
    Test getting a float value of a point through RPC
    Expected Result - value of the point

    :param publish_agent: fixture invoked to setup all agents necessary and
    returns an instance of Agent object used for publishing
    :param cancel_schedules: fixture used to cancel the schedule at
    the end of test so that other tests can use the same device and time slot
    """
    print("\n**** test_get_value_success ****")
    agentid = TEST_AGENT
    taskid = 'task_set_and_get'
    cancel_schedules.append({'agentid': agentid, 'taskid': taskid})

    start = str(datetime.now())
    end = str(datetime.now() + timedelta(seconds=2))
    msg = [
        ['fakedriver1', start, end]
    ]

    result = publish_agent.vip.rpc.call(
        PLATFORM_ACTUATOR,
        REQUEST_NEW_SCHEDULE,
        agentid,
        taskid,
        PRIORITY_LOW,
        msg).get(timeout=10)
    # expected result {'info': u'', 'data': {}, 'result': SUCCESS}
    print(result)
    assert result['result'] == SUCCESS

    result = publish_agent.vip.rpc.call(
        PLATFORM_ACTUATOR,  # Target agent
        'set_point',  # Method
        agentid,  # Requestor
        'fakedriver1', 1.0, point='SampleWritableFloat1',  # Point to set
        # New value
    ).get(timeout=10)
    assert result == 1.0

    result = publish_agent.vip.rpc.call(
        PLATFORM_ACTUATOR,  # Target agent
        'get_point',  # Method
        'fakedriver1', point='SampleWritableFloat1'  # point
    ).get(timeout=10)
    # expected result {'info': u'', 'data': {}, 'result': SUCCESS}
    print(result)
    assert result == 1.0


@pytest.mark.actuator
def test_get_error_invalid_point(publish_agent):
    """
    Test getting a float value of a point through RPC with invalid point

    :param publish_agent: fixture invoked to setup all agents necessary and
    returns an instance of Agent object used for publishing
    """
    print ("\n**** test_get_error_invalid_point ****")
    try:
        result = publish_agent.vip.rpc.call(
            PLATFORM_ACTUATOR,  # Target agent
            'get_point',  # Method
            'fakedriver1/SampleWritableFloat123').get(timeout=10)
        pytest.fail('Expecting RemoteError for accessing invalid point. Code returned {}'.format(result))
    except RemoteError as e:
        assert e.message.find(
            'Point not configured on device: SampleWritableFloat123') != -1


@pytest.mark.actuator
def test_set_value_float(publish_agent, cancel_schedules, revert_devices):
    """
    Test setting a float value of a point through rpc
    Expected result = value of the actuation point
    :param publish_agent: fixture invoked to setup all agents necessary and
    returns an instance of Agent object used for publishing
    :param cancel_schedules: fixture used to cancel the schedule at the end
    of test so that other tests can use the same device and time slot
    :param revert_devices: list of devices to revert during test
    """
    print("\n**** test_set_float_value ****")
    taskid = 'task_set_float_value'
    agentid = TEST_AGENT
    device = 'fakedriver0'
    cancel_schedules.append({'agentid': agentid, 'taskid': taskid})
    revert_devices.append({'agentid': agentid, 'device': device})

    start = str(datetime.now())
    end = str(datetime.now() + timedelta(seconds=2))
    msg = [
        [device, start, end]
    ]
    result = publish_agent.vip.rpc.call(
        PLATFORM_ACTUATOR,
        REQUEST_NEW_SCHEDULE,
        agentid,
        taskid,
        PRIORITY_LOW,
        msg).get(timeout=10)
    # expected result {'info': u'', 'data': {}, 'result': SUCCESS}
    print(result)
    assert result['result'] == SUCCESS

    result = publish_agent.vip.rpc.call(
        PLATFORM_ACTUATOR,  # Target agent
        'set_point',  # Method
        agentid,  # Requestor
        'fakedriver0/SampleWritableFloat1',  # Point to set
        2.5  # New value
    ).get(timeout=10)
    assert result == 2.5


@pytest.mark.actuator
def test_revert_point(publish_agent, cancel_schedules):
    """
    Test setting a float value of a point through rpc
    Expected result = value of the actuation point
    :param publish_agent: fixture invoked to setup all agents necessary and
    returns an instance of Agent object used for publishing
    :param cancel_schedules: fixture used to cancel the schedule at the end
    of test so that other tests can use the same device and time slot
    """
    print ("\n**** test_set_float_value ****")
    taskid = 'test_revert_point'
    agentid = TEST_AGENT
    cancel_schedules.append({'agentid': agentid, 'taskid': taskid})

    start = str(datetime.now())
    end = str(datetime.now() + timedelta(seconds=2))
    msg = [
        ['fakedriver0', start, end]
    ]
    result = publish_agent.vip.rpc.call(
        PLATFORM_ACTUATOR,
        REQUEST_NEW_SCHEDULE,
        agentid,
        taskid,
        PRIORITY_LOW,
        msg).get(timeout=10)
    # expected result {'info': u'', 'data': {}, 'result': SUCCESS}
    print(result)
    assert result['result'] == SUCCESS

    initial_value = publish_agent.vip.rpc.call(
        PLATFORM_ACTUATOR,  # Target agent
        'get_point',  # Method
        'fakedriver0/SampleWritableFloat1',  # Point to get
    ).get(timeout=10)

    test_value = initial_value + 1.0

    result = publish_agent.vip.rpc.call(
        PLATFORM_ACTUATOR,  # Target agent
        'set_point',  # Method
        agentid,  # Requestor
        'fakedriver0/SampleWritableFloat1',  # Point to set
        test_value  # New value
    ).get(timeout=10)
    assert result == approx(test_value)

    publish_agent.vip.rpc.call(
        PLATFORM_ACTUATOR,  # Target agent
        'revert_point',  # Method
        agentid,  # Requestor
        'fakedriver0/SampleWritableFloat1'  # Point to revert
    ).get(timeout=10)

    result = publish_agent.vip.rpc.call(
        PLATFORM_ACTUATOR,  # Target agent
        'get_point',  # Method
        'fakedriver0/SampleWritableFloat1',  # Point to get
    ).get(timeout=10)
    # Value taken from fake_unit_testing.csv
    assert result == approx(initial_value)


@pytest.mark.actuator
def test_revert_point_with_point(publish_agent, cancel_schedules):
    """
    Test setting a float value of a point through rpc
    Expected result = value of the actuation point

    :param publish_agent: fixture invoked to setup all agents necessary and
    returns an instance of Agent object used for publishing
    :param cancel_schedules: fixture used to cancel the schedule at the end
    of test so that other tests can use the same device and time slot
    """
    print ("\n**** test_set_float_value ****")
    taskid = 'test_revert_point'
    agentid = TEST_AGENT
    cancel_schedules.append({'agentid': agentid, 'taskid': taskid})

    start = str(datetime.now())
    end = str(datetime.now() + timedelta(seconds=2))
    msg = [
        ['fakedriver0', start, end]
    ]
    result = publish_agent.vip.rpc.call(
        PLATFORM_ACTUATOR,
        REQUEST_NEW_SCHEDULE,
        agentid,
        taskid,
        PRIORITY_LOW,
        msg).get(timeout=10)
    # expected result {'info': u'', 'data': {}, 'result': SUCCESS}
    print(result)
    assert result['result'] == SUCCESS

    initial_value = publish_agent.vip.rpc.call(
        PLATFORM_ACTUATOR,  # Target agent
        'get_point',  # Method
        'fakedriver0', point='SampleWritableFloat1',  # Point to get
    ).get(timeout=10)

    test_value = initial_value + 1.0

    result = publish_agent.vip.rpc.call(
        PLATFORM_ACTUATOR,  # Target agent
        'set_point',  # Method
        agentid,  # Requestor
        'fakedriver0',  # Point to set
        test_value, point='SampleWritableFloat1'  # New value
    ).get(timeout=10)
    assert result == approx(test_value)

    publish_agent.vip.rpc.call(
        PLATFORM_ACTUATOR,  # Target agent
        'revert_point',  # Method
        agentid,  # Requestor
        'fakedriver0', point='SampleWritableFloat1'  # Point to revert
    ).get(timeout=10)

    result = publish_agent.vip.rpc.call(
        PLATFORM_ACTUATOR,  # Target agent
        'get_point',  # Method
        'fakedriver0', point='SampleWritableFloat1',  # Point to get
    ).get(timeout=10)
    # Value taken from fake_unit_testing.csv
    assert result == approx(initial_value)


@pytest.mark.actuator
def test_revert_device(publish_agent, cancel_schedules):
    """
    Test setting a float value of a point through rpc
    Expected result = value of the actuation point

    :param publish_agent: fixture invoked to setup all agents necessary and
    returns an instance of Agent object used for publishing
    :param cancel_schedules: fixture used to cancel the schedule at the end
    of test so that other tests can use the same device and time slot
    """
    print ("\n**** test_set_float_value ****")
    taskid = 'test_revert_point'
    agentid = TEST_AGENT
    cancel_schedules.append({'agentid': agentid, 'taskid': taskid})

    start = str(datetime.now())
    end = str(datetime.now() + timedelta(seconds=2))
    msg = [
        ['fakedriver0', start, end]
    ]
    result = publish_agent.vip.rpc.call(
        PLATFORM_ACTUATOR,
        REQUEST_NEW_SCHEDULE,
        agentid,
        taskid,
        PRIORITY_LOW,
        msg).get(timeout=10)
    # expected result {'info': u'', 'data': {}, 'result': SUCCESS}
    print(result)
    assert result['result'] == SUCCESS

    initial_value = publish_agent.vip.rpc.call(
        PLATFORM_ACTUATOR,  # Target agent
        'get_point',  # Method
        'fakedriver0/SampleWritableFloat1',  # Point to get
    ).get(timeout=10)

    test_value = initial_value + 1.0

    result = publish_agent.vip.rpc.call(
        PLATFORM_ACTUATOR,  # Target agent
        'set_point',  # Method
        agentid,  # Requestor
        'fakedriver0/SampleWritableFloat1',  # Point to set
        test_value  # New value
    ).get(timeout=10)
    assert result == approx(test_value)

    publish_agent.vip.rpc.call(
        PLATFORM_ACTUATOR,  # Target agent
        'revert_device',  # Method
        agentid,  # Requestor
        'fakedriver0'  # Point to revert
    ).get(timeout=10)

    result = publish_agent.vip.rpc.call(
        PLATFORM_ACTUATOR,  # Target agent
        'get_point',  # Method
        'fakedriver0/SampleWritableFloat1',  # Point to get
    ).get(timeout=10)
    # Value taken from fake_unit_testing.csv
    assert result == approx(initial_value)


@pytest.mark.actuator
def test_set_error_array(publish_agent, cancel_schedules):
    """
    Test setting a array of single float value of a point. Should return
    type error

    :param publish_agent: fixture invoked to setup all agents necessary and
    returns an instance of Agent object used for publishing
    :param cancel_schedules: fixture used to cancel the schedule at the end
    of test so that other tests can use the same device and time slot
    """
    print("\n**** test_set_error_array ****")
    # set agentid and task id for  cancel_schedules fixture
    agentid = TEST_AGENT
    taskid = 'task_set_float_array_value'
    cancel_schedules.append({'agentid': agentid, 'taskid': taskid})

    start = str(datetime.now())
    end = str(datetime.now() + timedelta(seconds=2))
    msg = [
        ['fakedriver0', start, end]
    ]
    result = publish_agent.vip.rpc.call(
        PLATFORM_ACTUATOR,
        REQUEST_NEW_SCHEDULE,
        agentid,
        taskid,
        PRIORITY_LOW,
        msg).get(timeout=10)
    # expected result {'info': u'', 'data': {}, 'result': SUCCESS}
    print(result)
    assert result['result'] == SUCCESS
    try:
        result = publish_agent.vip.rpc.call(
            PLATFORM_ACTUATOR,  # Target agent
            'set_point',  # Method
            agentid,  # Requestor
            'fakedriver0/SampleWritableFloat1',  # Point to set
            [2.5]  # New value
        ).get(timeout=10)
        pytest.fail('Expecting RemoteError for trying to set array on point '
                    'that expects float. Code returned {}'.format(result))
    except RemoteError as e:
        assert "TypeError" in e.message


@pytest.mark.actuator
def test_set_lock_error(publish_agent):
    """
    Test setting a float value of a point through rpc without an allocation
    Expected result
    Remote Error with message 'caller does not have this lock'
        'type': 'LockError'
        'value':
    }
    :param publish_agent: fixture invoked to setup all agents necessary and
    returns an instance of Agent object used for publishing
    """
    try:
        result = publish_agent.vip.rpc.call(
            PLATFORM_ACTUATOR,  # Target agent
            'set_point',  # Method
            TEST_AGENT,  # Requestor
            'fakedriver1/SampleWritableFloat1',  # Point to set
            '2.5'  # New value
        ).get(timeout=10)
        pytest.fail('Expecting LockError. Code returned: {}'.format(result))
    except RemoteError as e:
<<<<<<< HEAD
        assert e.exc_info['exc_type'] == 'actuator.agent.LockError'
        assert e.message == 'caller ({}) does not have this lock'.format(TEST_AGENT)
=======
        assert e.exc_info['exc_type'].endswith('LockError')
        assert e.message == 'caller ({}) does not have this lock'.format(
            TEST_AGENT)
>>>>>>> 92bf694b


@pytest.mark.actuator
def test_set_value_error(publish_agent, cancel_schedules):
    """
    Test setting a wrong type value of a point through rpc


    :param publish_agent: fixture invoked to setup all agents necessary and
    returns an instance of Agent object used for publishing
    :param cancel_schedules: fixture used to cancel the schedule at the end
    of test so that other tests can use the same device and time slot
    """
    print ("\n**** test_set_value_error ****")
    agentid = TEST_AGENT
    taskid = 'task_set_value_error'
    cancel_schedules.append({'agentid': agentid, 'taskid': taskid})

    start = str(datetime.now())
    end = str(datetime.now() + timedelta(seconds=2))

    msg = [
        ['fakedriver0', start, end]
    ]
    result = publish_agent.vip.rpc.call(
        PLATFORM_ACTUATOR,
        REQUEST_NEW_SCHEDULE,
        agentid,
        taskid,
        PRIORITY_LOW,
        msg).get(timeout=10)
    # expected result {'info': u'', 'data': {}, 'result': SUCCESS}
    print(result)
    assert result['result'] == SUCCESS
    try:
        result = publish_agent.vip.rpc.call(
            'platform.actuator',  # Target agent
            'set_point',  # Method
            agentid,  # Requestor
            'fakedriver0/SampleWritableFloat1',  # Point to set
            'On').get(timeout=10)
        pytest.fail(
            "Expecting ValueError but code returned: {}".format(result))
    except RemoteError as e:
        assert "ValueError" in e.message


@pytest.mark.actuator
def test_set_error_read_only_point(publish_agent, cancel_schedules):
    """
    Test setting a value of a read only point through pubsub

    :param publish_agent: fixture invoked to setup all agents necessary and
    returns an instance of Agent object used for publishing
    :param cancel_schedules: fixture used to cancel the schedule at the end
    of test so that other tests can use the same device and time slot
    """
    print ("\n**** test_set_read_only_point ****")
    agentid = TEST_AGENT
    taskid = 'task_set_readonly_point'
    cancel_schedules.append({'agentid': agentid, 'taskid': taskid})

    start = str(datetime.now())
    end = str(datetime.now() + timedelta(seconds=2))

    msg = [
        ['fakedriver0', start, end]
    ]
    result = publish_agent.vip.rpc.call(
        PLATFORM_ACTUATOR,
        REQUEST_NEW_SCHEDULE,
        agentid,
        taskid,
        PRIORITY_LOW,
        msg).get(timeout=10)
    # expected result {'info': u'', 'data': {}, 'result': SUCCESS}
    print(result)
    assert result['result'] == SUCCESS

    try:
        result = publish_agent.vip.rpc.call(
            'platform.actuator',  # Target agent
            'set_point',  # Method
            agentid,  # Requestor
            'fakedriver0/OutsideAirTemperature1',  # Point to set
            1.2  # New value
        ).get(timeout=10)
        pytest.fail(
            'Expecting RemoteError but code returned: {}'.format(result))
    except RemoteError as e:
        assert "RuntimeError" in e.message


@pytest.mark.actuator
def test_get_multiple_points(publish_agent, cancel_schedules):
    results, errors = publish_agent.vip.rpc.call(
        'platform.actuator',
        'get_multiple_points',
        ['fakedriver0/SampleWritableFloat1',
         'fakedriver1/SampleWritableFloat1']).get(timeout=10)

    assert results == {'fakedriver0/SampleWritableFloat1': 10.0, 'fakedriver1/SampleWritableFloat1': 1.0}
    assert errors == {}


@pytest.mark.actuator
def test_get_multiple_points_separate_pointname(publish_agent, cancel_schedules):
    results, errors = publish_agent.vip.rpc.call(
        'platform.actuator',
        'get_multiple_points',
        [['fakedriver0', 'SampleWritableFloat1'],
         ['fakedriver1', 'SampleWritableFloat1']]).get(timeout=10)

    assert results == {'fakedriver0/SampleWritableFloat1': 10.0, 'fakedriver1/SampleWritableFloat1': 1.0}
    assert errors == {}


@pytest.mark.actuator
def test_get_multiple_captures_errors(publish_agent, cancel_schedules):
    results, errors = publish_agent.vip.rpc.call(
        'platform.actuator',
        'get_multiple_points',
        ['fakedriver0/nonexistentpoint']).get(timeout=10)

    assert results == {}
    assert errors['fakedriver0/nonexistentpoint'] == \
           "DriverInterfaceError('Point not configured on device: nonexistentpoint',)"


@pytest.mark.actuator
def test_get_multiple_captures_errors_invalid_point(publish_agent, cancel_schedules):
    results, errors = publish_agent.vip.rpc.call('platform.actuator', 'get_multiple_points', [42]).get(timeout=10)

    assert results == {}
    assert errors['42'] == "ValueError('Invalid topic: 42',)"


@pytest.mark.actuator
def test_set_multiple_points(publish_agent, cancel_schedules):
    agentid = TEST_AGENT
    taskid0 = 'task_point_on_device_0'
    taskid1 = 'task_point_on_device_1'
    cancel_schedules.append({'agentid': agentid, 'taskid': taskid0})
    cancel_schedules.append({'agentid': agentid, 'taskid': taskid1})

    start = str(datetime.now())
    end = str(datetime.now() + timedelta(seconds=2))

    msg = [
        ['fakedriver0', start, end]
    ]
    result = publish_agent.vip.rpc.call(
        PLATFORM_ACTUATOR,
        REQUEST_NEW_SCHEDULE,
        agentid,
        taskid0,
        PRIORITY_LOW,
        msg).get(timeout=10)
    assert result['result'] == SUCCESS

    msg = [
        ['fakedriver1', start, end]
    ]
    result = publish_agent.vip.rpc.call(
        PLATFORM_ACTUATOR,
        REQUEST_NEW_SCHEDULE,
        agentid,
        taskid1,
        PRIORITY_LOW,
        msg).get(timeout=10)
    assert result['result'] == SUCCESS

    result = publish_agent.vip.rpc.call(
        'platform.actuator',
        'set_multiple_points',
        agentid,
        [('fakedriver0/SampleWritableFloat1', 42),
         ('fakedriver1/SampleWritableFloat1', 42)]).get(timeout=10)

    assert result == {}


@pytest.mark.actuator
def test_set_multiple_points_separate_pointname(publish_agent, cancel_schedules):
    agentid = TEST_AGENT
    taskid0 = 'task_point_on_device_0'
    taskid1 = 'task_point_on_device_1'
    cancel_schedules.append({'agentid': agentid, 'taskid': taskid0})
    cancel_schedules.append({'agentid': agentid, 'taskid': taskid1})

    start = str(datetime.now())
    end = str(datetime.now() + timedelta(seconds=2))

    msg = [
        ['fakedriver0', start, end]
    ]
    result = publish_agent.vip.rpc.call(
        PLATFORM_ACTUATOR,
        REQUEST_NEW_SCHEDULE,
        agentid,
        taskid0,
        PRIORITY_LOW,
        msg).get(timeout=10)
    assert result['result'] == SUCCESS

    msg = [
        ['fakedriver1', start, end]
    ]
    result = publish_agent.vip.rpc.call(
        PLATFORM_ACTUATOR,
        REQUEST_NEW_SCHEDULE,
        agentid,
        taskid1,
        PRIORITY_LOW,
        msg).get(timeout=10)
    assert result['result'] == SUCCESS

    result = publish_agent.vip.rpc.call(
        'platform.actuator',
        'set_multiple_points',
        agentid,
        [(('fakedriver0', 'SampleWritableFloat1'), 42),
         (('fakedriver1', 'SampleWritableFloat1'), 42)]).get(timeout=10)

    assert result == {}


@pytest.mark.actuator
def test_set_multiple_raises_lock_error(publish_agent, cancel_schedules):
    agentid = TEST_AGENT

    try:
        result = publish_agent.vip.rpc.call(
            'platform.actuator',
            'set_multiple_points',
            agentid,
            [('fakedriver0/SampleWritableFloat1', 42)]).get(timeout=10)

        pytest.fail('Expecting LockError. Code returned: {}'.format(result))
    except Exception as e:
        # TODO - check exc_info
<<<<<<< HEAD
        assert e.exc_info['exc_type'] == 'actuator.agent.LockError'
        assert e.message == "caller ({}) does not lock for device {}".format(TEST_AGENT, 'fakedriver0')
=======
        assert e.exc_info['exc_type'].endswith("LockError")
        assert e.message == \
            "caller ({}) does not lock for device {}".format(TEST_AGENT, 'fakedriver0')
>>>>>>> 92bf694b


@pytest.mark.actuator
def test_set_multiple_captures_errors(publish_agent, cancel_schedules):
    agentid = TEST_AGENT
    taskid = 'task_point_on_device_0'
    cancel_schedules.append({'agentid': agentid, 'taskid': taskid})

    start = str(datetime.now())
    end = str(datetime.now() + timedelta(seconds=2))

    msg = [
        ['fakedriver0', start, end]
    ]
    result = publish_agent.vip.rpc.call(
        PLATFORM_ACTUATOR,
        REQUEST_NEW_SCHEDULE,
        agentid,
        taskid,
        PRIORITY_LOW,
        msg).get(timeout=10)
    assert result['result'] == SUCCESS

    result = publish_agent.vip.rpc.call(
        'platform.actuator',
        'set_multiple_points',
        agentid,
        [('fakedriver0/OutsideAirTemperature1', 42)]).get(timeout=10)

    try:
        r = result['fakedriver0/OutsideAirTemperature1']
        assert "RuntimeError" in r
    except KeyError:
        pytest.fail('read only point did not raise an exception')

    assert True


@pytest.mark.actuator
def test_scrape_all(publish_agent, cancel_schedules):
    result = publish_agent.vip.rpc.call('platform.actuator', 'scrape_all', 'fakedriver0').get(timeout=10)
    assert type(result) is dict
    assert len(result) == 13


@pytest.mark.actuator
def test_set_value_no_lock(publish_agent, volttron_instance):
    """ Tests the (now default) setting to allow writing without a
    lock as long as nothing else has the device locked.

    :param publish_agent: fixture invoked to setup all agents necessary and
    returns an instance of Agent object used for publishing
    :param volttron_instance: Volttron instance on which test is run
    """

    alternate_actuator_vip_id = "my_actuator"
    # Use actuator that allows write with no lock.
    my_actuator_uuid = volttron_instance.install_agent(
        agent_dir=get_services_core("ActuatorAgent"),
        config_file=get_services_core("ActuatorAgent/tests/actuator-no-lock.config"),
        start=True, vip_identity=alternate_actuator_vip_id)
    agentid = ""
    try:
        agentid = TEST_AGENT

        result = publish_agent.vip.rpc.call(
            alternate_actuator_vip_id,  # Target agent
            'set_point',  # Method
            agentid,  # Requestor
            'fakedriver0/SampleWritableFloat1',  # Point to set
            6.5  # New value
        ).get(timeout=10)
        assert result == approx(6.5)

    finally:
        publish_agent.vip.rpc.call(
            alternate_actuator_vip_id,  # Target agent
            'revert_device',  # Method
            agentid,  # Requestor
            'fakedriver0'  # Point to revert
        ).get(timeout=10)

        volttron_instance.stop_agent(my_actuator_uuid)
        volttron_instance.remove_agent(my_actuator_uuid)


@pytest.mark.actuator
def test_set_value_no_lock_failure(publish_agent, volttron_instance):
    """ Tests the (now default) setting to allow writing without a
    lock as long as nothing else has the device locked.

    :param publish_agent: fixture invoked to setup all agents necessary and
    returns an instance of Agent object used for publishing
    :param volttron_instance: Volttron instance on which test is run
    """

    alternate_actuator_vip_id = "my_actuator"
    # Use actuator that allows write with no lock.
    my_actuator_uuid = volttron_instance.install_agent(
        agent_dir=get_services_core("ActuatorAgent"),
        config_file=get_services_core("ActuatorAgent/tests/actuator-no-lock.config"),
        start=True, vip_identity=alternate_actuator_vip_id)
    publish_agent2 = None
    try:
        agentid2 = "test-agent2"
        taskid = "test-task"
        publish_agent2 = volttron_instance.build_agent(identity=agentid2)

        start = str(datetime.now())
        end = str(datetime.now() + timedelta(seconds=60))
        msg = [
            ['fakedriver0', start, end]
        ]
        result = publish_agent2.vip.rpc.call(
            alternate_actuator_vip_id,
            REQUEST_NEW_SCHEDULE,
            agentid2,
            taskid,
            PRIORITY_LOW,
            msg).get(timeout=10)
        # expected result {'info': u'', 'data': {}, 'result': SUCCESS}
        print(result)
        assert result['result'] == SUCCESS

        agentid = TEST_AGENT

        with pytest.raises(RemoteError):
            publish_agent.vip.rpc.call(
                alternate_actuator_vip_id,  # Target agent
                'set_point',  # Method
                agentid,  # Requestor
                'fakedriver0/SampleWritableFloat1',  # Point to set
                7.5  # New value
            ).get(timeout=10)
            pytest.fail("Expecting remote error.")

    finally:
        publish_agent2.vip.rpc.call(
            alternate_actuator_vip_id,  # Target agent
            'revert_device',  # Method
            agentid,  # Requestor
            'fakedriver0'  # Point to revert
        ).get(timeout=10)

        publish_agent2.core.stop()
        volttron_instance.stop_agent(my_actuator_uuid)
        volttron_instance.remove_agent(my_actuator_uuid)


@pytest.mark.actuator
def test_set_value_float_failure(publish_agent, cancel_schedules):
    """
    Test setting a float value of a point through rpc
    Expected result = value of the actuation point
    :param publish_agent: fixture invoked to setup all agents necessary and
    returns an instance of Agent object used for publishing
    :param cancel_schedules: fixture used to cancel the schedule at the end
    of test so that other tests can use the same device and time slot
    """
    print ("\n**** test_set_float_value ****")
    agentid = TEST_AGENT

    with pytest.raises(RemoteError):
        publish_agent.vip.rpc.call(
            PLATFORM_ACTUATOR,  # Target agent
            'set_point',  # Method
            agentid,  # Requestor
            'fakedriver0/SampleWritableFloat1',  # Point to set
            2.5  # New value
        ).get(timeout=10)
        pytest.fail("Expecting remote error.")


@pytest.mark.actuator
def test_actuator_default_config(volttron_instance, publish_agent):
    """
    Test the default configuration file included with the agent
    """
    config_path = os.path.join(get_services_core("ActuatorAgent"), "actuator-deploy.service")
    with open(config_path, "r") as config_file:
        config_json = json.load(config_file)
    assert isinstance(config_json, dict)
    volttron_instance.install_agent(
        agent_dir=get_services_core("ActuatorAgent"),
        config_file=config_json,
        start=True,
        vip_identity="health_test")
    assert publish_agent.vip.rpc.call("health_test", "health.get_status").get(timeout=10).get('status') == STATUS_GOOD<|MERGE_RESOLUTION|>--- conflicted
+++ resolved
@@ -747,14 +747,9 @@
         ).get(timeout=10)
         pytest.fail('Expecting LockError. Code returned: {}'.format(result))
     except RemoteError as e:
-<<<<<<< HEAD
-        assert e.exc_info['exc_type'] == 'actuator.agent.LockError'
-        assert e.message == 'caller ({}) does not have this lock'.format(agentid)
-=======
         assert e.exc_info['exc_type'].endswith('LockError')
         assert e.message == 'caller ({}) does not have this lock'.format(
             agentid)
->>>>>>> 92bf694b
 
 
 @pytest.mark.actuator
@@ -1517,14 +1512,9 @@
         ).get(timeout=10)
         pytest.fail('Expecting LockError. Code returned: {}'.format(result))
     except RemoteError as e:
-<<<<<<< HEAD
-        assert e.exc_info['exc_type'] == 'actuator.agent.LockError'
-        assert e.message == 'caller ({}) does not have this lock'.format(TEST_AGENT)
-=======
         assert e.exc_info['exc_type'].endswith('LockError')
         assert e.message == 'caller ({}) does not have this lock'.format(
             TEST_AGENT)
->>>>>>> 92bf694b
 
 
 @pytest.mark.actuator
@@ -1766,14 +1756,9 @@
         pytest.fail('Expecting LockError. Code returned: {}'.format(result))
     except Exception as e:
         # TODO - check exc_info
-<<<<<<< HEAD
-        assert e.exc_info['exc_type'] == 'actuator.agent.LockError'
-        assert e.message == "caller ({}) does not lock for device {}".format(TEST_AGENT, 'fakedriver0')
-=======
         assert e.exc_info['exc_type'].endswith("LockError")
         assert e.message == \
             "caller ({}) does not lock for device {}".format(TEST_AGENT, 'fakedriver0')
->>>>>>> 92bf694b
 
 
 @pytest.mark.actuator
