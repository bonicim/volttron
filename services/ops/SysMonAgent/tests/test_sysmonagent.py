# -*- coding: utf-8 -*- {{{
# vim: set fenc=utf-8 ft=python sw=4 ts=4 sts=4 et:

# -*- coding: utf-8 -*- {{{
# vim: set fenc=utf-8 ft=python sw=4 ts=4 sts=4 et:
#
# Copyright 2019, Battelle Memorial Institute.
#
# Licensed under the Apache License, Version 2.0 (the "License");
# you may not use this file except in compliance with the License.
# You may obtain a copy of the License at
#
# http://www.apache.org/licenses/LICENSE-2.0
#
# Unless required by applicable law or agreed to in writing, software
# distributed under the License is distributed on an "AS IS" BASIS,
# WITHOUT WARRANTIES OR CONDITIONS OF ANY KIND, either express or implied.
# See the License for the specific language governing permissions and
# limitations under the License.
#
# This material was prepared as an account of work sponsored by an agency of
# the United States Government. Neither the United States Government nor the
# United States Department of Energy, nor Battelle, nor any of their
# employees, nor any jurisdiction or organization that has cooperated in the
# development of these materials, makes any warranty, express or
# implied, or assumes any legal liability or responsibility for the accuracy,
# completeness, or usefulness or any information, apparatus, product,
# software, or process disclosed, or represents that its use would not infringe
# privately owned rights. Reference herein to any specific commercial product,
# process, or service by trade name, trademark, manufacturer, or otherwise
# does not necessarily constitute or imply its endorsement, recommendation, or
# favoring by the United States Government or any agency thereof, or
# Battelle Memorial Institute. The views and opinions of authors expressed
# herein do not necessarily state or reflect those of the
# United States Government or any agency thereof.
#
# PACIFIC NORTHWEST NATIONAL LABORATORY operated by
# BATTELLE for the UNITED STATES DEPARTMENT OF ENERGY
# under Contract DE-AC05-76RL01830
# }}}
#}}}

"""
Pytest test cases for SysMonAgent
"""

import os
import pytest

<<<<<<< HEAD
from volttron.platform import jsonapi, get_ops
=======
from volttron.platform import jsonapi
>>>>>>> 92bf694b
from volttrontesting.utils.utils import poll_gevent_sleep

_test_config = {
    "base_topic": "test1/sysmon",
    "cpu_check_interval": 1,
    "memory_check_interval": 1,
    "disk_check_interval": 1,
    "disk_path": "/"
}

config_path = os.path.join(get_ops("SysMonAgent"), "sysmonagent.config")
with open(config_path, "r") as config_file:
    default_config_json = jsonapi.load(config_file)
assert isinstance(default_config_json, dict)


@pytest.fixture()
def sysmon_tester_agent(request, volttron_instance, tmpdir):
    """
    Fixture used for setting up SysMonAgent and tester agent
    """
    config = tmpdir.mkdir('config').join('config')
    config.write(jsonapi.dumps(_test_config))

<<<<<<< HEAD
    sysmon_uuid = volttron_instance.install_agent(
        agent_dir=get_ops("SysMonAgent"),
        config_file=_test_config,
        start=True)
=======
    sysmon_uuid = volttron_instance.install_agent(agent_dir=get_ops("SysMonAgent"), config_file=str(config), start=True)
>>>>>>> 92bf694b

    agent = volttron_instance.build_agent()

    def stop_agent():
        volttron_instance.stop_agent(sysmon_uuid)
        volttron_instance.remove_agent(sysmon_uuid)
        agent.core.stop()

    request.addfinalizer(stop_agent)
    return agent


def listen(agent, config):
    """
    Assert all SysMonAgent topics have been heard
    """
    base_topic = config['base_topic']
    short_topics = ['cpu_percent', 'memory_percent', 'disk_percent']
    topics = [base_topic + '/' + x for x in short_topics]
    seen_topics = set()

    def add_topic(peer, sender, bus, topic, headers, messages):
        seen_topics.add(topic)

    agent.vip.pubsub.subscribe('pubsub', base_topic, callback=add_topic)
<<<<<<< HEAD

    max_wait = 1 + max(value for key, value in config.items() if key.endswith('_interval'))
=======
>>>>>>> 92bf694b

    max_wait = 1 + max(value for key, value in _test_config.items() if key.endswith('_interval'))

    assert poll_gevent_sleep(max_wait, lambda: set(topics) <= seen_topics)


def test_listen(sysmon_tester_agent):
    """
    Test that data is published to expected topics
    """
    listen(sysmon_tester_agent, _test_config)


def test_reconfigure_then_listen(sysmon_tester_agent):
    """
    Test that the topic can be reconfigured
    """
    new_config = _test_config.copy()
    new_config['base_topic'] = 'test2/sysmon'
    sysmon_tester_agent.vip.rpc.call('platform.sysmon', 'reconfigure', **new_config)
<<<<<<< HEAD
    listen(sysmon_tester_agent, new_config)


def test_default_config(sysmon_tester_agent):
    """
    Test that the topic can be reconfigured
    """
    sysmon_tester_agent.vip.rpc.call('platform.sysmon', 'reconfigure', **default_config_json)
    listen(sysmon_tester_agent, default_config_json)
=======
    listen(sysmon_tester_agent, new_config)
>>>>>>> 92bf694b
<|MERGE_RESOLUTION|>--- conflicted
+++ resolved
@@ -47,11 +47,7 @@
 import os
 import pytest
 
-<<<<<<< HEAD
 from volttron.platform import jsonapi, get_ops
-=======
-from volttron.platform import jsonapi
->>>>>>> 92bf694b
 from volttrontesting.utils.utils import poll_gevent_sleep
 
 _test_config = {
@@ -76,14 +72,10 @@
     config = tmpdir.mkdir('config').join('config')
     config.write(jsonapi.dumps(_test_config))
 
-<<<<<<< HEAD
     sysmon_uuid = volttron_instance.install_agent(
         agent_dir=get_ops("SysMonAgent"),
         config_file=_test_config,
         start=True)
-=======
-    sysmon_uuid = volttron_instance.install_agent(agent_dir=get_ops("SysMonAgent"), config_file=str(config), start=True)
->>>>>>> 92bf694b
 
     agent = volttron_instance.build_agent()
 
@@ -109,11 +101,6 @@
         seen_topics.add(topic)
 
     agent.vip.pubsub.subscribe('pubsub', base_topic, callback=add_topic)
-<<<<<<< HEAD
-
-    max_wait = 1 + max(value for key, value in config.items() if key.endswith('_interval'))
-=======
->>>>>>> 92bf694b
 
     max_wait = 1 + max(value for key, value in _test_config.items() if key.endswith('_interval'))
 
@@ -134,7 +121,6 @@
     new_config = _test_config.copy()
     new_config['base_topic'] = 'test2/sysmon'
     sysmon_tester_agent.vip.rpc.call('platform.sysmon', 'reconfigure', **new_config)
-<<<<<<< HEAD
     listen(sysmon_tester_agent, new_config)
 
 
@@ -143,7 +129,4 @@
     Test that the topic can be reconfigured
     """
     sysmon_tester_agent.vip.rpc.call('platform.sysmon', 'reconfigure', **default_config_json)
-    listen(sysmon_tester_agent, default_config_json)
-=======
-    listen(sysmon_tester_agent, new_config)
->>>>>>> 92bf694b
+    listen(sysmon_tester_agent, default_config_json)