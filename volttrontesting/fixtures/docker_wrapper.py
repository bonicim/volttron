import os
import subprocess

try:
    import docker
    from docker.errors import APIError, ImageNotFound
    HAS_DOCKER = True
except ImportError:
    HAS_DOCKER = False

import time
import contextlib

# Only allow this function if docker is available from the pip library.
if HAS_DOCKER:

    @contextlib.contextmanager
    def create_container(image_name: str, ports: dict = None, env: dict = None, command: (list, str) = None,
<<<<<<< HEAD
                         startup_time_seconds: int = 30, hostname: str = 'mysql_test') -> \
=======
                         startup_time_seconds: int = 30, hostname: str = 'test_docker_env') -> \
>>>>>>> 5c33f9ac
            (docker.models.containers.Container, None):
        """ Creates a container instance in a context that will clean up after itself.

        This is a wrapper around the docker api documented at https://docker-py.readthedocs.io/en/stable/containers.html.
        Some things that this will do automatically for the caller is make the container be ephemeral by removing it
        once the context manager is cleaned up.

        This function is being used for long running processes.  Short processes may not work correctly because
        the execution time might be too short for the returning of data from the container.

        Usage:

            with create_container("mysql", {"3306/tcp": 3306}):
                # connect to localhost:3306 with mysql using connector

        :param hostname: Optional hostname for the container. If tests are run within a docker container,
         this code will automatically detect the test container's network and attache the mysql container to the
         same network.
        :param image_name: The image name (from dockerhub) that is to be instantiated
        :param ports:
            a dictionary following the convention {'portincontainer/protocol': portonhost}

            ::
                # example port exposing mysql's known port.
                {'3306/tcp': 3306}
        :param env: environment variables to set inside the container.
        :param command: string or list of commands to run during the startup of the container.
        :param startup_time_seconds: Allow this many seconds for the startup of the container before raising a
            runtime exception (Download of image and instantiation could take a while)

        :return:
            A container object (https://docker-py.readthedocs.io/en/stable/containers.html.) or None
        """

        # Create docker client (Uses localhost as agent connection.
        client = docker.from_env(version="auto")
        network_name = None
        if os.path.exists("/.dockerenv"):
            network_name = list(client.api.inspect_container(os.environ["HOSTNAME"])['NetworkSettings']['Networks'])[0]
        try:
            full_docker_image = image_name
            if ":" not in full_docker_image:
                # So all tags aren't pulled. According to docs https://docker-py.readthedocs.io/en/stable/images.html.
                full_docker_image = full_docker_image + ":latest"

            # only pull image if image has not yet been pulled so we don't exceed pull rate limits for free Dockerhub accounts: https://www.docker.com/increase-rate-limits
            res = subprocess.run(["docker", "image", "inspect", f"{full_docker_image}"], stdout=subprocess.DEVNULL)
            if res.returncode != 0:
                client.images.pull(full_docker_image)

            if network_name:
                container = client.containers.run(image_name, ports=ports, environment=env, auto_remove=True,
                                                  detach=True, network=network_name, hostname=hostname)
            else:
                container = client.containers.run(image_name, ports=ports, environment=env, auto_remove=True,
                                                  detach=True, hostname=hostname)
        except (ImageNotFound, APIError, RuntimeError) as e:
            raise RuntimeError(e)

        if container is None:
            raise RuntimeError(f"Unable to run image {image_name}")

        # wait for a certain amount of time to let container complete its build
        try:
            if _is_not_valid_container(container, startup_time_seconds):
                yield None
            else:
                yield container
        finally:
            container.kill()

    def _is_not_valid_container(container, startup_time_seconds):
        error_time = time.time() + startup_time_seconds
        invalid = False

        while container.status != 'running':
            if time.time() > error_time:
                invalid = True
                break
            time.sleep(0.1)
            container.reload()

        return invalid<|MERGE_RESOLUTION|>--- conflicted
+++ resolved
@@ -16,11 +16,7 @@
 
     @contextlib.contextmanager
     def create_container(image_name: str, ports: dict = None, env: dict = None, command: (list, str) = None,
-<<<<<<< HEAD
-                         startup_time_seconds: int = 30, hostname: str = 'mysql_test') -> \
-=======
                          startup_time_seconds: int = 30, hostname: str = 'test_docker_env') -> \
->>>>>>> 5c33f9ac
             (docker.models.containers.Container, None):
         """ Creates a container instance in a context that will clean up after itself.
 
