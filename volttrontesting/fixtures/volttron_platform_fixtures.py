import os
import pytest
from random import randint
import socket
import uuid

from volttrontesting.utils.platformwrapper import PlatformWrapper
from volttrontesting.utils.utils import get_hostname_and_random_port, get_rand_vip, get_rand_ip_and_port
from volttron.platform import is_rabbitmq_available

PRINT_LOG_ON_SHUTDOWN = False
HAS_RMQ = is_rabbitmq_available()
rmq_skipif = pytest.mark.skipif(not HAS_RMQ, reason='RabbitMQ is not setup')

def print_log(volttron_home):
    if PRINT_LOG_ON_SHUTDOWN:
        if os.environ.get('PRINT_LOGS', PRINT_LOG_ON_SHUTDOWN):
            log_path = volttron_home + "/volttron.log"
            if os.path.exists(log_path):
                with open(volttron_home + "/volttron.log") as fin:
                    print(fin.read())
            else:
                print('NO LOG FILE AVAILABLE.')


def build_wrapper(vip_address, should_start=True, messagebus='zmq', remote_platform_ca=None,
                  instance_name=None, **kwargs):

    wrapper = PlatformWrapper(ssl_auth=kwargs.pop('ssl_auth', False),
                              messagebus=messagebus,
                              instance_name=instance_name,
                              remote_platform_ca=remote_platform_ca)
    if should_start:
        wrapper.startup_platform(vip_address=vip_address, **kwargs)
    return wrapper


def cleanup_wrapper(wrapper):
    print('Shutting down instance: {0}, MESSAGE BUS: {1}'.format(wrapper.volttron_home, wrapper.messagebus))
    # if wrapper.is_running():
    #     wrapper.remove_all_agents()
    # Shutdown handles case where the platform hasn't started.
    wrapper.shutdown_platform()


def cleanup_wrappers(platforms):
    for p in platforms:
        cleanup_wrapper(p)


@pytest.fixture(scope="module",
                params=[dict(messagebus='zmq', ssl_auth=False),
                        rmq_skipif(dict(messagebus='rmq', ssl_auth=True))
                        ])
def volttron_instance_msgdebug(request):
    print("building msgdebug instance")
    wrapper = build_wrapper(get_rand_vip(),
                            msgdebug=True,
                            messagebus=request.param['messagebus'],
                            ssl_auth=request.param['ssl_auth'])

    yield wrapper

    cleanup_wrapper(wrapper)


<<<<<<< HEAD
@pytest.fixture(scope="function",
        params=['tcp',
                #'ipc'
               ])
=======
# IPC testing is removed since it is not used from VOLTTRON 6.0
@pytest.fixture(scope="function")
>>>>>>> 47c6ddcb
def volttron_instance_encrypt(request):
    print("building instance (using encryption)")

    address = get_rand_vip()
    wrapper = build_wrapper(address)

    def cleanup():
        cleanup_wrapper(wrapper)

    request.addfinalizer(cleanup)
    return wrapper


@pytest.fixture(scope="module")
def volttron_instance_module_web(request):
    print("building module instance (using web)")
    address = get_rand_vip()
    web_address = "http://{}".format(get_rand_ip_and_port())
    wrapper = build_wrapper(address,
                            bind_web_address=web_address,
                            messagebus='zmq',
                            ssl_auth=False)

    yield wrapper

    cleanup_wrapper(wrapper)


# Generic fixtures. Ideally we want to use the below instead of
# Use this fixture when you want a single instance of volttron platform for
# test
@pytest.fixture(scope="module",
                params=(
                    dict(messagebus='zmq', ssl_auth=False),
                    rmq_skipif(dict(messagebus='rmq', ssl_auth=True)),
                ))
def volttron_instance(request, **kwargs):
    """Fixture that returns a single instance of volttron platform for testing

    @param request: pytest request object
    @return: volttron platform instance
    """
    address = kwargs.pop("vip_address", get_rand_vip())
    wrapper = build_wrapper(address,
                            messagebus=request.param['messagebus'],
                            ssl_auth=request.param['ssl_auth'],
                            **kwargs)

    yield wrapper

    cleanup_wrapper(wrapper)


# Use this fixture to get more than 1 volttron instance for test.
# Usage example:
# def test_function_that_uses_n_instances(request, get_volttron_instances):
#     instances = get_volttron_instances(3)
#
# TODO allow rmq to be added to the multi platform request.
@pytest.fixture(scope="module",
                params=[
                    dict(messagebus='zmq', ssl_auth=False)
                ])
def get_volttron_instances(request):
    """ Fixture to get more than 1 volttron instance for test
    Use this fixture to get more than 1 volttron instance for test. This
    returns a function object that should be called with number of instances
    as parameter to get a list of volttron instnaces. The fixture also
    takes care of shutting down all the instances at the end

    Example Usage:

    def test_function_that_uses_n_instances(get_volttron_instances):
        instance1, instance2, instance3 = get_volttron_instances(3)

    @param request: pytest request object
    @return: function that can used to get any number of
        volttron instances for testing.
    """
    all_instances = []

    def get_n_volttron_instances(n, should_start=True, **kwargs):
        get_n_volttron_instances.count = n
        instances = []
        for i in range(0, n):
            address = kwargs.pop("vip_address", get_rand_vip())

            wrapper = build_wrapper(address, should_start=should_start,
                                    messagebus=request.param['messagebus'],
                                    ssl_auth=request.param['ssl_auth'],
                                    **kwargs)
            instances.append(wrapper)
        instances = instances if n > 1 else instances[0]
        # setattr(get_n_volttron_instances, 'instances', instances)
        get_n_volttron_instances.instances = instances
        return instances

    def cleanup():
        if isinstance(get_n_volttron_instances.instances, PlatformWrapper):
            print('Shutting down instance: {}'.format(
                get_n_volttron_instances.instances))
            cleanup_wrapper(get_n_volttron_instances.instances)
            return

        for i in range(0, get_n_volttron_instances.count):
            print('Shutting down instance: {}'.format(
                get_n_volttron_instances.instances[i].volttron_home))
            cleanup_wrapper(get_n_volttron_instances.instances[i])

    request.addfinalizer(cleanup)

    return get_n_volttron_instances


# Use this fixture when you want a single instance of volttron platform for zmq message bus
# test
@pytest.fixture(scope="module")
def volttron_instance_zmq(request):
    """Fixture that returns a single instance of volttron platform for testing

    @param request: pytest request object
    @return: volttron platform instance
    """
    address = get_rand_vip()

    wrapper = build_wrapper(address)

    yield wrapper

    cleanup_wrapper(wrapper)


# Use this fixture when you want a single instance of volttron platform for rmq message bus
# test
@pytest.fixture(scope="module")
def volttron_instance_rmq(request):
    """Fixture that returns a single instance of volttron platform for testing

    @param request: pytest request object
    @return: volttron platform instance
    """
    wrapper = None
    address = get_rand_vip()

    wrapper = build_wrapper(address,
                            messagebus='rmq',
                            ssl_auth=True)

    yield wrapper

    cleanup_wrapper(wrapper)


@pytest.fixture(scope="module",
                params=[
                    dict(messagebus='zmq', ssl_auth=False),
                    rmq_skipif(dict(messagebus='rmq', ssl_auth=True))
                ])
def volttron_instance_web(request):
    print("volttron_instance_web (messagebus {messagebus} ssl_auth {ssl_auth})".format(**request.param))
    address = get_rand_vip()

    if request.param['ssl_auth']:
        hostname, port = get_hostname_and_random_port()
        web_address = 'https://{hostname}:{port}'.format(hostname=hostname, port=port)
    else:
        web_address = "http://{}".format(get_rand_ip_and_port())

    wrapper = build_wrapper(address,
                            ssl_auth=request.param['ssl_auth'],
                            messagebus=request.param['messagebus'],
                            bind_web_address=web_address,
                            volttron_central_address=web_address)

    yield wrapper

    cleanup_wrapper(wrapper)


@pytest.fixture(scope="module",
                params=[
                    dict(sink='zmq_web', source='zmq'),
                    rmq_skipif(dict(sink='rmq_web', source='zmq')),
                    rmq_skipif(dict(sink='rmq_web', source='rmq')),
                    rmq_skipif(dict(sink='zmq_web', source='rmq'))
                ])
def volttron_multi_messagebus(request):
    """ This fixture allows multiple two message bus types to be configured to work together

    This case will create a source (where data comes from) and a sink (where data goes to) to
    allow connections from source to sink to be tested for the different cases.  In particular,
    the case of VolttronCentralPlatform, Forwarder and DataMover agents should use this
    case.

    :param request:
    :return:
    """
    print("volttron_multi_messagebus source: {} sink: {}".format(request.param['source'],
                                                                 request.param['sink']))
    sink_address = get_rand_vip()

    if request.param['sink'] == 'rmq_web':
        hostname, port = get_hostname_and_random_port()
        web_address = 'https://{hostname}:{port}'.format(hostname=hostname, port=port)
        messagebus = 'rmq'
        ssl_auth = True
    else:
        web_address = "http://{}".format(get_rand_ip_and_port())
        messagebus = 'zmq'
        ssl_auth = False

    sink = build_wrapper(sink_address,
                         ssl_auth=ssl_auth,
                         messagebus=messagebus,
                         bind_web_address=web_address,
                         volttron_central_address=web_address)

    source_address = get_rand_vip()
    messagebus = 'zmq'
    ssl_auth = False

    if request.param['source'] == 'rmq':
        messagebus = 'rmq'
        ssl_auth = True

    if sink.messagebus == 'rmq':
        # sink_ca_file = sink.certsobj.cert_file(sink.certsobj.root_ca_name)

        source = build_wrapper(source_address,
                               ssl_auth=ssl_auth,
                               messagebus=messagebus,
                               volttron_central_address=sink.bind_web_address,
                               remote_platform_ca=sink.certsobj.cert_file(sink.certsobj.root_ca_name))
        if source.messagebus == 'rmq':
            # The _ca is how the auth subsystem saves the remote cert from discovery.  We
            # are effectively doing that here instead of making the discovery call.
            source.certsobj.save_remote_cert(sink.certsobj.root_ca_name + "_ca", sink.certsobj.ca_cert(
                public_bytes=True))
    else:
        source = build_wrapper(source_address,
                               ssl_auth=ssl_auth,
                               messagebus=messagebus,
                               volttron_central_address=sink.bind_web_address)

    yield source, sink

    cleanup_wrapper(source)
    cleanup_wrapper(sink)<|MERGE_RESOLUTION|>--- conflicted
+++ resolved
@@ -64,15 +64,8 @@
     cleanup_wrapper(wrapper)
 
 
-<<<<<<< HEAD
-@pytest.fixture(scope="function",
-        params=['tcp',
-                #'ipc'
-               ])
-=======
 # IPC testing is removed since it is not used from VOLTTRON 6.0
 @pytest.fixture(scope="function")
->>>>>>> 47c6ddcb
 def volttron_instance_encrypt(request):
     print("building instance (using encryption)")
 
