--- conflicted
+++ resolved
@@ -137,12 +137,8 @@
 # Generic fixtures. Ideally we want to use the below instead of
 # Use this fixture when you want a single instance of volttron platform for
 # test
-<<<<<<< HEAD
-@pytest.fixture(scope="module")
-=======
 @pytest.fixture(scope="module",
                 params=['encrypted'])
->>>>>>> f29cfae5
 def volttron_instance(request):
     """Fixture that returns a single instance of volttron platform for testing
 
@@ -166,12 +162,8 @@
 # Usage example:
 # def test_function_that_uses_n_instances(request, get_volttron_instances):
 #     instances = get_volttron_instances(3)
-<<<<<<< HEAD
-@pytest.fixture(scope="module")
-=======
 @pytest.fixture(scope="module",
                 params=['encrypted'])
->>>>>>> f29cfae5
 def get_volttron_instances(request):
     """ Fixture to get more than 1 volttron instance for test
     Use this fixture to get more than 1 volttron instance for test. This
@@ -197,10 +189,6 @@
             address = get_rand_vip()
             wrapper = None
             if should_start:
-<<<<<<< HEAD
-                print("building instance  (using encryption)")
-=======
->>>>>>> f29cfae5
                 wrapper = build_wrapper(address)
             else:
                 wrapper = PlatformWrapper()
