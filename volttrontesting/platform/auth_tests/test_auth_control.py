import os
import re
import subprocess
import pytest
from mock import MagicMock

from volttrontesting.platform.auth_tests.conftest import assert_auth_entries_same
from volttrontesting.utils.platformwrapper import with_os_environ
from volttrontesting.utils.utils import AgentMock
from volttron.platform.vip.agent import Agent
from volttron.platform.auth import AuthService
from volttron.platform.auth import AuthEntry
from volttron.platform import jsonapi

_auth_entry1 = AuthEntry(
    domain='test1_domain', address='test1_address', mechanism='NULL',
    user_id='test1_userid', identity='test_userid', groups=['test1_group1', 'test1_group2'],
    roles=['test1_role1', 'test1_role2'],
    capabilities=['test1_cap1', 'test1_cap2'],
    comments='test1 comment', enabled=True)

_auth_entry2 = AuthEntry(
    domain='test2_domain', address='test2_address', mechanism='NULL',
    user_id='test2_userid', groups=['test2_group1', 'test2_group2'],
    roles=['test2_role1', 'test2_role2'],
    capabilities=['test2_cap1', 'test2_cap2'],
    comments='test2 comment', enabled=False)

_auth_entry3 = AuthEntry(
    domain='test3_domain', address='test3_address', mechanism='NULL',
    user_id='test3_userid', groups=['test3_group1', 'test3_group2'],
    roles=['test3_role1', 'test3_role2'],
    capabilities=['test3_cap1', 'test3_cap2'],
    comments='test3 comment', enabled=False)

_auth_entry4 = AuthEntry(
    domain='test4_domain', address='test4_address', mechanism='NULL',
    user_id='test4_userid', groups=['test4_group1', 'test4_group2'],
    roles=['test4_role1', 'test4_role2'],
    capabilities=['test4_cap1', 'test4_cap2'],
    comments='test4 comment', enabled=False)


@pytest.fixture()
def mock_auth_service():
    AuthService.__bases__ = (AgentMock.imitate(Agent, Agent()), )
    yield AuthService(
        auth_file=MagicMock(), protected_topics_file=MagicMock(), setup_mode=MagicMock(), aip=MagicMock())


@pytest.fixture()
def test_auth():
    auth = {
        "domain": "test_domain",
        "address": "test_address",
        "mechanism": "NULL",
        "credentials": None,
        "user_id": "test_auth",
        "capabilities": ["test_caps"],
        "groups": ["test_group"],
        "roles": ["test_roles"],
        "comments": "test_comment"
    }
    yield auth


def test_get_authorization_failures(mock_auth_service, test_auth):
    mock_auth = mock_auth_service
    auth = test_auth
    mock_auth._update_auth_failures(
        auth['domain'], auth['address'], auth['mechanism'], auth['credentials'], auth['user_id'])
    auth_failure = mock_auth.get_authorization_failures()[0]
    assert auth['domain'] == auth_failure['domain']
    assert auth['address'] == auth_failure['address']
    assert auth['mechanism'] == auth_failure['mechanism']
    assert auth['credentials'] == auth_failure['credentials']
    assert auth['user_id'] == auth_failure['user_id']
    assert auth_failure['retries'] == 1


@pytest.mark.control
def test_approve_authorization_failure(mock_auth_service, test_auth):
    mock_auth = mock_auth_service
    auth = test_auth
    mock_auth._update_auth_failures(
        auth['domain'], auth['address'], auth['mechanism'], auth['credentials'], auth['user_id'])
    assert len(mock_auth._auth_failures) == 1

    mock_auth.approve_authorization_failure(auth['user_id'])
    assert len(mock_auth.auth_entries) == 0

    mock_auth.read_auth_file()
    assert len(mock_auth.auth_entries) == 1
    assert len(mock_auth._auth_approved) == 1
    assert len(mock_auth._auth_failures) == 0


@pytest.mark.control
def test_deny_approved_authorization(mock_auth_service, test_auth):
    mock_auth = mock_auth_service
    auth = test_auth
    mock_auth._update_auth_failures(
        auth['domain'], auth['address'], auth['mechanism'], auth['credentials'], auth['user_id'])
    assert len(mock_auth._auth_failures) == 1
    assert len(mock_auth._auth_approved) == 0

    mock_auth.approve_authorization_failure(auth['user_id'])
    mock_auth.read_auth_file()
    assert len(mock_auth.auth_entries) == 1
    assert len(mock_auth._auth_approved) == 1

    mock_auth.deny_authorization_failure(auth['user_id'])
    assert len(mock_auth._auth_denied) == 1
    assert len(mock_auth._auth_approved) == 0

    mock_auth.read_auth_file()
    assert len(mock_auth.auth_entries) == 0


@pytest.mark.control
def test_delete_approved_authorization(mock_auth_service, test_auth):
    mock_auth = mock_auth_service
    auth = test_auth
    mock_auth._update_auth_failures(
        auth['domain'], auth['address'], auth['mechanism'], auth['credentials'], auth['user_id'])
    assert len(mock_auth._auth_failures) == 1
    assert len(mock_auth._auth_approved) == 0

    mock_auth.approve_authorization_failure(auth['user_id'])
    assert len(mock_auth._auth_approved) == 1
    assert len(mock_auth._auth_failures) == 0

    assert len(mock_auth.auth_entries) == 0
    mock_auth.read_auth_file()
    assert len(mock_auth.auth_entries) == 1

    mock_auth.delete_authorization_failure(auth['user_id'])
    assert len(mock_auth._auth_approved) == 0
    mock_auth.read_auth_file()
    assert len(mock_auth.auth_entries) == 0


@pytest.mark.control
def test_approve_denied_authorization(mock_auth_service, test_auth):
    mock_auth = mock_auth_service
    auth = test_auth
    mock_auth._update_auth_failures(
        auth['domain'], auth['address'], auth['mechanism'], auth['credentials'], auth['user_id'])
    assert len(mock_auth._auth_failures) == 1
    assert len(mock_auth._auth_denied) == 0

    mock_auth.deny_authorization_failure(auth['user_id'])
    assert len(mock_auth._auth_denied) == 1
    assert len(mock_auth._auth_failures) == 0

    mock_auth.approve_authorization_failure(auth['user_id'])
    assert len(mock_auth.auth_entries) == 0
    assert len(mock_auth._auth_approved) == 1
    mock_auth.read_auth_file()
    assert len(mock_auth.auth_entries) == 1
    assert len(mock_auth._auth_denied) == 0


@pytest.mark.control
def test_deny_authorization_failure(mock_auth_service, test_auth):
    mock_auth = mock_auth_service
    auth = test_auth
    mock_auth._update_auth_failures(
        auth['domain'], auth['address'], auth['mechanism'], auth['credentials'], auth['user_id'])
    assert len(mock_auth._auth_failures) == 1
    assert len(mock_auth._auth_denied) == 0

    mock_auth.deny_authorization_failure(auth['user_id'])
    assert len(mock_auth._auth_denied) == 1
    assert len(mock_auth._auth_failures) == 0


@pytest.mark.control
def test_delete_authorization_failure(mock_auth_service, test_auth):
    mock_auth = mock_auth_service
    auth = test_auth
    mock_auth._update_auth_failures(
        auth['domain'], auth['address'], auth['mechanism'], auth['credentials'], auth['user_id'])
    assert len(mock_auth._auth_failures) == 1
    assert len(mock_auth._auth_denied) == 0
    mock_auth.delete_authorization_failure(auth['user_id'])
    assert len(mock_auth._auth_failures) == 0
    assert len(mock_auth._auth_denied) == 0


@pytest.mark.control
def test_delete_denied_authorization(mock_auth_service, test_auth):
    mock_auth = mock_auth_service
    auth = test_auth
    mock_auth._update_auth_failures(
        auth['domain'], auth['address'], auth['mechanism'], auth['credentials'], auth['user_id'])
    assert len(mock_auth._auth_failures) == 1
    assert len(mock_auth._auth_denied) == 0

    mock_auth.deny_authorization_failure(auth['user_id'])
    assert len(mock_auth._auth_denied) == 1
    assert len(mock_auth._auth_failures) == 0

    mock_auth.delete_authorization_failure(auth['user_id'])
    assert len(mock_auth._auth_denied) == 0


def auth_list(platform):
    with with_os_environ(platform.env):
        return subprocess.check_output(['volttron-ctl', 'auth', 'list'], env=platform.env, universal_newlines=True)


def auth_list_json(platform):
    output = auth_list(platform)
    entries = re.findall('\nINDEX: \d+(\n{.*?\n}\n)', output, re.DOTALL)
    return [jsonapi.loads(entry) for entry in entries]


def entry_to_input_string(domain='', address='', user_id='', identity='',
                          capabilities='', rpc_method_authorizations='',
                          roles='', groups='', mechanism='', credentials='',
                          comments='', enabled=''):
    inputs = []
    inputs.append(domain)
    inputs.append(address)
    inputs.append(user_id)
    inputs.append(identity)
    inputs.append(','.join(capabilities))
    inputs.append(','.join(rpc_method_authorizations))
    inputs.append(','.join(roles))
    inputs.append(','.join(groups))
    inputs.append(mechanism)
    inputs.append(credentials or '')
    inputs.append(comments)

    if isinstance(enabled, bool):
        enabled = 'True' if enabled else 'False'
    inputs.append(enabled)
    return '\n'.join(inputs) + '\n'


def auth_add(platform, entry):
<<<<<<< HEAD
    env = get_env(platform)
    p = subprocess.Popen(['volttron-ctl', 'auth', 'add'], env=env,
                         stdin=subprocess.PIPE, universal_newlines=True)
    print(entry.__dict__)
    p.communicate(input=entry_to_input_string(**entry.__dict__))
    assert p.returncode == 0
=======
    with with_os_environ(platform.env):
        p = subprocess.Popen(['volttron-ctl', 'auth', 'add'], env=platform.env,
                             stdin=subprocess.PIPE, universal_newlines=True)
        p.communicate(input=entry_to_input_string(**entry.__dict__))
        assert p.returncode == 0
>>>>>>> 343311f8


def auth_add_cmd_line(platform, entry):
    args = ['volttron-ctl', 'auth', 'add']
    fields = entry.__dict__.copy()
    enabled = fields.pop('enabled')
    for k, v in fields.items():
        if isinstance(v, list):
            v = ','.join(v)
        if v:
            if k == "capabilities":
                args.extend(['--' + k, jsonapi.dumps(v)])
            else:
                args.extend(['--' + k, v])

    if not enabled:
        args.append('--disabled')

    with with_os_environ(platform.env):
        p = subprocess.Popen(args, env=platform.env, stdin=subprocess.PIPE, universal_newlines=True)
        p.communicate()
        assert p.returncode == 0


def auth_remove(platform, index):
    with with_os_environ(platform.env):
        p = subprocess.Popen(['volttron-ctl', 'auth', 'remove', str(index)], env=platform.env,
                             stdin=subprocess.PIPE, universal_newlines=True)
        p.communicate(input='Y\n')
        assert p.returncode == 0


def auth_update(platform, index, **kwargs):
    with with_os_environ(platform.env):
        p = subprocess.Popen(['volttron-ctl', 'auth', 'update', str(index)], env=platform.env,
                             stdin=subprocess.PIPE, universal_newlines=True)
        p.communicate(input=entry_to_input_string(**kwargs))
        assert p.returncode == 0


def auth_rpc_method_allow(platform, agent, method, auth_cap):
    env = get_env(platform)
    with subprocess.Popen(['volttron-ctl', 'auth', 'rpc', 'allow', f'{agent}.{method}', auth_cap], env=env,
                         stdin=subprocess.PIPE, universal_newlines=True) as p:
        out, err = p.communicate()
        assert p.returncode == 0
    print(f"Out is: {out}")
    print(f"ERROR is: {err}")

def assert_auth_entries_same(e1, e2):
    for field in ['domain', 'address', 'user_id', 'credentials', 'comments',
                  'enabled']:
        assert e1[field] == e2[field]
    for field in ['roles', 'groups']:
        assert set(e1[field]) == set(e2[field])
    assert e1['capabilities'] == e2['capabilities']


@pytest.mark.control
def test_auth_list(volttron_instance):
    output = auth_list(volttron_instance)
    assert output.startswith('No entries in') or output.startswith('\nINDEX')


@pytest.mark.control
def test_auth_add(volttron_instance):
    """Add a single entry"""
    platform = volttron_instance
    auth_add(platform, _auth_entry1)
    # Verify entry shows up in list
    entries = auth_list_json(platform)
    assert len(entries) > 0
    assert_auth_entries_same(entries[-1], _auth_entry1.__dict__)


@pytest.mark.control
def test_auth_add_cmd_line(volttron_instance):
    """Add a single entry, specifying parameters on the command line"""
    platform = volttron_instance
    auth_add_cmd_line(platform, _auth_entry1)
    # Verify entry shows up in list
    entries = auth_list_json(platform)
    assert len(entries) > 0
    assert_auth_entries_same(entries[-1], _auth_entry1.__dict__)


@pytest.mark.control
def test_auth_update(volttron_instance):
    """Add an entry then update it with a different entry"""
    platform = volttron_instance
    auth_add(platform, _auth_entry1)
    entries = auth_list_json(platform)
    assert len(entries) > 0

    auth_update(platform, len(entries) - 1, **_auth_entry2.__dict__)

    entries = auth_list_json(platform)
    assert_auth_entries_same(entries[-1], _auth_entry2.__dict__)


@pytest.mark.control
def test_auth_remove(volttron_instance):
    """Add two entries then remove the last entry"""
    platform = volttron_instance
    # using unique entries so that there is no side effect from the previous test case
    auth_add(platform, _auth_entry3)
    auth_add(platform, _auth_entry4)
    entries = auth_list_json(platform)
    assert len(entries) > 0

    auth_remove(platform, len(entries) - 1)

    # Verify _auth_entry2 was removed and _auth_entry1 remains
    entries = auth_list_json(platform)
    assert len(entries) > 0
    assert_auth_entries_same(entries[-1], _auth_entry3.__dict__)

@pytest.mark.control
def test_auth_rpc_method_allow(volttron_instance):
    """Add an entry then update it with a different entry"""
    platform = volttron_instance
    auth_add(platform, _auth_entry1)
    entries = auth_list_json(platform)
    assert len(entries) > 0

    auth_rpc_method_allow(platform, 'test_userid', 'test_method', 'test_auth')

    entries = auth_list_json(platform)
    print(entries[-1])
    assert entries[-1]['rpc_method_authorizations'] == {'test_method': ["test_auth"]}

@pytest.mark.control
def test_group_cmds(volttron_instance):
    """Test add-group, list-groups, update-group, and remove-group"""
    _run_group_or_role_cmds(volttron_instance, _add_group, _list_groups,
            _update_group, _remove_group)


@pytest.mark.control
def test_role_cmds(volttron_instance):
    """Test add-role, list-roles, update-role, and remove-role"""
    _run_group_or_role_cmds(volttron_instance, _add_role, _list_roles,
            _update_role, _remove_role)


def _run_group_or_role_cmds(platform, add_fn, list_fn, update_fn, remove_fn):
    expected = []
    key = '0'
    values = ['0', '1']
    expected.extend(values)

    add_fn(platform, key, values)
    keys = list_fn(platform)
    assert set(keys[key]) == set(expected)

    # Update add single value
    values = ['2']
    expected.extend(values)
    update_fn(platform, key, values)
    keys = list_fn(platform)
    assert set(keys[key]) == set(expected)

    # Update add multiple values
    values = ['3', '4']
    expected.extend(values)
    update_fn(platform, key, values)
    keys = list_fn(platform)
    assert set(keys[key]) == set(expected)

    # Update remove single value
    value = '0'
    expected.remove(value)
    update_fn(platform, key, [value], remove=True)
    keys = list_fn(platform)
    assert set(keys[key]) == set(expected)

    # Update remove single value
    values = ['1', '2']
    for value in values:
        expected.remove(value)
    update_fn(platform, key, values, remove=True)
    keys = list_fn(platform)
    assert set(keys[key]) == set(expected)

    # Remove key
    remove_fn(platform, key)
    keys = list_fn(platform)
    assert key not in keys


def _add_group_or_role(platform, cmd, name, list_):
    with with_os_environ(platform.env):
        args = ['volttron-ctl', 'auth', cmd, name]
        args.extend(list_)
        p = subprocess.Popen(args, env=platform.env, stdin=subprocess.PIPE, universal_newlines=True)
        p.communicate()
        assert p.returncode == 0


def _add_group(platform, group, roles):
    _add_group_or_role(platform, 'add-group', group, roles)


def _add_role(platform, role, capabilities):
    _add_group_or_role(platform, 'add-role', role, capabilities)


def _list_groups_or_roles(platform, cmd):
    with with_os_environ(platform.env):
        output = subprocess.check_output(['volttron-ctl', 'auth', cmd],
                                        env=platform.env, universal_newlines=True)
        # For these tests don't use names that contain space, [, comma, or '
        output = output.replace('[', '').replace("'", '').replace(']', '')
        output = output.replace(',', '')
        lines = output.split('\n')

        dict_ = {}
        for line in lines[2:-1]: # skip two header lines and last (empty) line
            list_ = ' '.join(line.split()).split() # combine multiple spaces
            dict_[list_[0]] = list_[1:]
        return dict_


def _list_groups(platform):
    return _list_groups_or_roles(platform, 'list-groups')


def _list_roles(platform):
    return _list_groups_or_roles(platform, 'list-roles')


def _update_group_or_role(platform, cmd, key, values, remove):
    with with_os_environ(platform.env):
        args = ['volttron-ctl', 'auth', cmd, key]
        args.extend(values)
        if remove:
            args.append('--remove')
        p = subprocess.Popen(args, env=platform.env, stdin=subprocess.PIPE, universal_newlines=True)
        p.communicate()
        assert p.returncode == 0


def _update_group(platform, group, roles, remove=False):
    _update_group_or_role(platform, 'update-group', group, roles, remove)


def _update_role(platform, role, caps, remove=False):
    _update_group_or_role(platform, 'update-role', role, caps, remove)


def _remove_group_or_role(platform, cmd, key):
    with with_os_environ(platform.env):
        args = ['volttron-ctl', 'auth', cmd, key]
        p = subprocess.Popen(args, env=platform.env, stdin=subprocess.PIPE, universal_newlines=True)
        p.communicate()
        assert p.returncode == 0


def _remove_group(platform, group):
    _remove_group_or_role(platform, 'remove-group', group)


def _remove_role(platform, role):
    _remove_group_or_role(platform, 'remove-role', role)


@pytest.mark.control
def test_known_host_cmds(volttron_instance):
    platform = volttron_instance
    host = '1.2.3.4:5678'
    key = 'w-mKufe5hiRSPKK2LnkK_Z9VwRPMohdafhS6IekxYE7'
    _add_known_host(platform, host, key)

    hosts = _list_known_hosts(platform)
    assert hosts[host] == key

    _remove_known_host(platform, host)
    hosts = _list_known_hosts(platform)
    assert host not in hosts


def _add_known_host(platform, host, serverkey):
    with with_os_environ(platform.env):
        args = ['volttron-ctl', 'auth', 'add-known-host']
        args.extend(['--host', host])
        args.extend(['--serverkey', serverkey])
        p = subprocess.Popen(args, env=platform.env, stdin=subprocess.PIPE, universal_newlines=True)
        p.communicate()
        assert p.returncode == 0


def _list_known_hosts(platform):
    with with_os_environ(platform.env):
        output = subprocess.check_output(['volttron-ctl', 'auth',
                                          'list-known-hosts'], env=platform.env, universal_newlines=True)

        lines = output.split('\n')
        dict_ = {}
        for line in lines[2:-1]: # skip two header lines and last (empty) line
            host, pubkey = ' '.join(line.split()).split() # combine multiple spaces
            dict_[host] = pubkey
        return dict_


def _remove_known_host(platform, host):
    with with_os_environ(platform.env):
        args = ['volttron-ctl', 'auth', 'remove-known-host', host]
        p = subprocess.Popen(args, env=platform.env, stdin=subprocess.PIPE, universal_newlines=True)
        p.communicate()
        assert p.returncode == 0
<|MERGE_RESOLUTION|>--- conflicted
+++ resolved
@@ -240,20 +240,11 @@
 
 
 def auth_add(platform, entry):
-<<<<<<< HEAD
-    env = get_env(platform)
-    p = subprocess.Popen(['volttron-ctl', 'auth', 'add'], env=env,
-                         stdin=subprocess.PIPE, universal_newlines=True)
-    print(entry.__dict__)
-    p.communicate(input=entry_to_input_string(**entry.__dict__))
-    assert p.returncode == 0
-=======
     with with_os_environ(platform.env):
         p = subprocess.Popen(['volttron-ctl', 'auth', 'add'], env=platform.env,
                              stdin=subprocess.PIPE, universal_newlines=True)
         p.communicate(input=entry_to_input_string(**entry.__dict__))
         assert p.returncode == 0
->>>>>>> 343311f8
 
 
 def auth_add_cmd_line(platform, entry):
@@ -295,11 +286,11 @@
 
 
 def auth_rpc_method_allow(platform, agent, method, auth_cap):
-    env = get_env(platform)
-    with subprocess.Popen(['volttron-ctl', 'auth', 'rpc', 'allow', f'{agent}.{method}', auth_cap], env=env,
-                         stdin=subprocess.PIPE, universal_newlines=True) as p:
-        out, err = p.communicate()
-        assert p.returncode == 0
+    with with_os_environ(platform.env):
+        with subprocess.Popen(['volttron-ctl', 'auth', 'rpc', 'allow', f'{agent}.{method}', auth_cap], env=env,
+                             stdin=subprocess.PIPE, universal_newlines=True) as p:
+            out, err = p.communicate()
+            assert p.returncode == 0
     print(f"Out is: {out}")
     print(f"ERROR is: {err}")
 
