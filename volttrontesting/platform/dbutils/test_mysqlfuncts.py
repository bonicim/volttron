import contextlib
import datetime
import os
import logging

logging.getLogger("urllib3.connectionpool").setLevel(logging.INFO)

from time import time

import pytest
try:
    import mysql.connector
except ImportError:
    pytest.skip(
        "Required imports for testing are not installed; thus, not running tests. Install imports with: python bootstrap.py --mysql",
        allow_module_level=True,
    )


from volttron.platform.dbutils.mysqlfuncts import MySqlFuncts
from volttrontesting.fixtures.docker_wrapper import create_container
from volttrontesting.utils.utils import get_rand_port

pytestmark = [pytest.mark.mysqlfuncts, pytest.mark.dbutils, pytest.mark.unit]

# mysqlfuncts was written for MYSQL 5.7; however, the latest version is 8.0
# these tests cannot use latest or anything 8.0 and above and will fail if the latest image/8.0 is used
# for example, latest/8.0 will throw a "specified key was too long; max key length is 3072 bytes" error
<<<<<<< HEAD
IMAGES = ["mysql:5.6.49", "mysql:5.7.31"]

if "CI" not in os.environ:
    IMAGES.extend(["mysql:5", "mysql:5.6", "mysql:5.7"])

=======
IMAGES = [
    "mysql:5.7",
]  # To test more images, add them here
>>>>>>> 61d97983
TEST_DATABASE = "test_historian"
ROOT_PASSWORD = "12345"
ENV_MYSQL = {"MYSQL_ROOT_PASSWORD": ROOT_PASSWORD, "MYSQL_DATABASE": TEST_DATABASE}
ALLOW_CONNECTION_TIME = 10
DATA_TABLE = "data"
TOPICS_TABLE = "topics"
META_TABLE = "meta"
AGG_TOPICS_TABLE = "p_aggregate_topics"
AGG_META_TABLE = "p_aggregate_meta"


def test_setup_historian_tables_should_create_tables(get_container_func, ports_config):
    get_container, image = get_container_func
    with get_container(image, ports=ports_config["ports"], env=ENV_MYSQL) as container:
        wait_for_connection(container)

        port_on_host = ports_config["port_on_host"]
        with get_mysqlfuncts(port_on_host) as mysqlfuncts:
            tables = get_tables(port_on_host)
            assert tables == set()

            mysqlfuncts.setup_historian_tables()

            tables = get_tables(port_on_host)
            assert "data" in tables
            assert "topics" in tables
            assert "meta" in tables


def test_record_table_definitions_should_succeed(get_container_func, ports_config):
    get_container, image = get_container_func
    with get_container(image, ports=ports_config["ports"], env=ENV_MYSQL) as container:
        wait_for_connection(container)

        port_on_host = ports_config["port_on_host"]
        with get_mysqlfuncts(port_on_host) as mysqlfuncts:
            tables_def = {
                "table_prefix": "prefix",
                "data_table": "data",
                "topics_table": "topics",
                "meta_table": "meta",
            }
            meta_table_name = "meta_other"
            expected_data = {
                ("data_table", "data", "prefix"),
                ("topics_table", "topics", "prefix"),
                ("meta_table", "meta", "prefix"),
            }

            tables = get_tables(port_on_host)
            assert meta_table_name not in tables

            mysqlfuncts.record_table_definitions(tables_def, meta_table_name)

            tables = get_tables(port_on_host)
            assert meta_table_name in tables

            data = get_data_in_table(port_on_host, meta_table_name)
            for val in data:
                assert val in expected_data


def test_setup_aggregate_historian_tables_should_succeed(
    get_container_func, ports_config
):
    get_container, image = get_container_func
    with get_container(image, ports=ports_config["ports"], env=ENV_MYSQL) as container:
        wait_for_connection(container)
        create_historian_tables(container)
        create_metadata_table(container)

        port_on_host = ports_config["port_on_host"]
        with get_mysqlfuncts(port_on_host) as mysqlfuncts:
            tables = get_tables(port_on_host)
            assert AGG_TOPICS_TABLE not in tables
            assert AGG_META_TABLE not in tables

            mysqlfuncts.setup_aggregate_historian_tables("metadata")

            tables = get_tables(port_on_host)
            assert AGG_TOPICS_TABLE in tables
            assert AGG_META_TABLE in tables


@pytest.mark.parametrize(
    "topic_ids, id_name_map, expected_values",
    [
        ([42], {42: "topic42"}, {"topic42": []}),
        (
            [43],
            {43: "topic43"},
            {"topic43": [("2020-06-01T12:30:59.000000+00:00", [2, 3])]},
        ),
    ],
)
def test_query_should_return_data(
    get_container_func, ports_config, topic_ids, id_name_map, expected_values
):
    get_container, image = get_container_func
    with get_container(image, ports=ports_config["ports"], env=ENV_MYSQL) as container:
        wait_for_connection(container)

        port_on_host = ports_config["port_on_host"]
        with get_mysqlfuncts(port_on_host) as mysqlfuncts:
            query = f"""
                       CREATE TABLE IF NOT EXISTS {DATA_TABLE}
                       (ts timestamp NOT NULL,
                       topic_id INTEGER NOT NULL,
                       value_string TEXT NOT NULL,
                       UNIQUE(topic_id, ts));
                       REPLACE INTO {DATA_TABLE}
                       VALUES ('2020-06-01 12:30:59', 43, '[2,3]')                     
                    """
            seed_database(container, query)

            actual_values = mysqlfuncts.query(topic_ids, id_name_map)

            assert actual_values == expected_values


def test_insert_meta_query_should_succeed(get_container_func, ports_config):
    get_container, image = get_container_func
    with get_container(image, ports=ports_config["ports"], env=ENV_MYSQL) as container:
        wait_for_connection(container)
        create_historian_tables(container)

        port_on_host = ports_config["port_on_host"]
        with get_mysqlfuncts(port_on_host) as mysqlfuncts:
            topic_id = "44"
            metadata = "foobar44"
            expected_data = (44, '"foobar44"')

            res = mysqlfuncts.insert_meta(topic_id, metadata)

            assert res is True
            assert get_data_in_table(port_on_host, "meta")[0] == expected_data


def test_insert_data_query_should_succeed(get_container_func, ports_config):
    get_container, image = get_container_func
    with get_container(image, ports=ports_config["ports"], env=ENV_MYSQL) as container:
        wait_for_connection(container)
        create_historian_tables(container)

        port_on_host = ports_config["port_on_host"]
        with get_mysqlfuncts(port_on_host) as mysqlfuncts:
            ts = "2001-09-11 08:46:00"
            topic_id = "11"
            data = "1wtc"
            expected_data = [(datetime.datetime(2001, 9, 11, 8, 46), 11, '"1wtc"')]

            res = mysqlfuncts.insert_data(ts, topic_id, data)

            assert res is True
            assert get_data_in_table(port_on_host, "data") == expected_data


def test_insert_topic_query_should_succeed(get_container_func, ports_config):
    get_container, image = get_container_func
    with get_container(image, ports=ports_config["ports"], env=ENV_MYSQL) as container:
        wait_for_connection(container)
        create_historian_tables(container)

        port_on_host = ports_config["port_on_host"]
        with get_mysqlfuncts(port_on_host) as mysqlfuncts:
            topic = "football"

            actual_id = mysqlfuncts.insert_topic(topic)

            assert isinstance(actual_id, int)
            assert (actual_id, "football") == get_data_in_table(port_on_host, "topics")[
                0
            ]


def test_update_topic_should_succeed(get_container_func, ports_config):
    get_container, image = get_container_func
    with get_container(image, ports=ports_config["ports"], env=ENV_MYSQL) as container:
        wait_for_connection(container)
        create_historian_tables(container)

        port_on_host = ports_config["port_on_host"]
        with get_mysqlfuncts(port_on_host) as mysqlfuncts:
            topic = "football"

            actual_id = mysqlfuncts.insert_topic(topic)

            assert isinstance(actual_id, int)

            result = mysqlfuncts.update_topic("soccer", actual_id)

            assert result is True
            assert (actual_id, "soccer") == get_data_in_table(port_on_host, "topics")[0]


def test_insert_agg_topic_should_succeed(get_container_func, ports_config):
    get_container, image = get_container_func
    with get_container(image, ports=ports_config["ports"], env=ENV_MYSQL) as container:
        wait_for_connection(container)
        create_all_tables(container)

        port_on_host = ports_config["port_on_host"]
        with get_mysqlfuncts(port_on_host) as mysqlfuncts:
            topic = "some_agg_topic"
            agg_type = "AVG"
            agg_time_period = "2019"
            expected_data = (1, "some_agg_topic", "AVG", "2019")

            actual_id = mysqlfuncts.insert_agg_topic(topic, agg_type, agg_time_period)

            assert isinstance(actual_id, int)
            assert get_data_in_table(port_on_host, AGG_TOPICS_TABLE)[0] == expected_data


def test_update_agg_topic_should_succeed(get_container_func, ports_config):
    get_container, image = get_container_func
    with get_container(image, ports=ports_config["ports"], env=ENV_MYSQL) as container:
        wait_for_connection(container)
        create_all_tables(container)

        port_on_host = ports_config["port_on_host"]
        with get_mysqlfuncts(port_on_host) as mysqlfuncts:
            topic = "cars"
            agg_type = "SUM"
            agg_time_period = "2100ZULU"
            expected_data = (1, "cars", "SUM", "2100ZULU")

            actual_id = mysqlfuncts.insert_agg_topic(topic, agg_type, agg_time_period)

            assert isinstance(actual_id, int)
            assert get_data_in_table(port_on_host, AGG_TOPICS_TABLE)[0] == expected_data

            new_agg_topic_name = "boats"
            expected_data = (1, "boats", "SUM", "2100ZULU")

            result = mysqlfuncts.update_agg_topic(actual_id, new_agg_topic_name)

            assert result is True
            assert get_data_in_table(port_on_host, AGG_TOPICS_TABLE)[0] == expected_data


def test_insert_agg_meta_should_succeed(get_container_func, ports_config):
    get_container, image = get_container_func
    with get_container(image, ports=ports_config["ports"], env=ENV_MYSQL) as container:
        wait_for_connection(container)
        create_all_tables(container)

        port_on_host = ports_config["port_on_host"]
        with get_mysqlfuncts(port_on_host) as mysqlfuncts:

            topic_id = 42
            metadata = "meaning of life"
            expected_data = (42, '"meaning of life"')

            result = mysqlfuncts.insert_agg_meta(topic_id, metadata)

            assert result is True
            assert get_data_in_table(port_on_host, AGG_META_TABLE)[0] == expected_data


def test_get_topic_map_should_succeed(get_container_func, ports_config):
    get_container, image = get_container_func
    with get_container(image, ports=ports_config["ports"], env=ENV_MYSQL) as container:
        wait_for_connection(container)
        create_historian_tables(container)

        port_on_host = ports_config["port_on_host"]
        with get_mysqlfuncts(port_on_host) as mysqlfuncts:
            query = """
                       INSERT INTO topics (topic_name)
                       VALUES ('football');
                       INSERT INTO topics (topic_name)
                       VALUES ('baseball');                     
                    """
            seed_database(container, query)
            expected = (
                {"baseball": 2, "football": 1},
                {"baseball": "baseball", "football": "football"},
            )

            actual = mysqlfuncts.get_topic_map()

            assert actual == expected


def test_get_agg_topic_map_should_return_dict(get_container_func, ports_config):
    get_container, image = get_container_func
    with get_container(image, ports=ports_config["ports"], env=ENV_MYSQL) as container:
        wait_for_connection(container)
        create_all_tables(container)

        port_on_host = ports_config["port_on_host"]
        with get_mysqlfuncts(port_on_host) as mysqlfuncts:
            query = f"""
                        INSERT INTO {AGG_TOPICS_TABLE}
                        (agg_topic_name, agg_type, agg_time_period)
                        VALUES ('topic_name', 'AVG', '2001');
                     """
            seed_database(container, query)
            expected = {("topic_name", "AVG", "2001"): 1}

            actual = mysqlfuncts.get_agg_topic_map()

            assert actual == expected


def test_query_topics_by_pattern_should_succeed(get_container_func, ports_config):
    get_container, image = get_container_func
    with get_container(image, ports=ports_config["ports"], env=ENV_MYSQL) as container:
        wait_for_connection(container)
        create_historian_tables(container)

        port_on_host = ports_config["port_on_host"]
        with get_mysqlfuncts(port_on_host) as mysqlfuncts:
            query = f"""
                       INSERT INTO {TOPICS_TABLE}  (topic_name)
                       VALUES ('football');
                       INSERT INTO {TOPICS_TABLE} (topic_name)
                       VALUES ('foobar');
                       INSERT INTO {TOPICS_TABLE} (topic_name)
                       VALUES ('xyzzzzzzzz');                     
                    """
            seed_database(container, query)
            expected = {"football": 1, "foobar": 2}
            topic_pattern = "foo"

            actual = mysqlfuncts.query_topics_by_pattern(topic_pattern)

            assert actual == expected


def test_create_aggregate_store_should_succeed(get_container_func, ports_config):
    get_container, image = get_container_func
    with get_container(image, ports=ports_config["ports"], env=ENV_MYSQL) as container:
        wait_for_connection(container)
        create_all_tables(container)

        port_on_host = ports_config["port_on_host"]
        with get_mysqlfuncts(port_on_host) as mysqlfuncts:
            agg_type = "AVG"
            agg_time_period = "1984"
            expected_aggregate_table = "AVG_1984"
            expected_fields = {"value_string", "topics_list", "topic_id", "ts"}

            result = mysqlfuncts.create_aggregate_store(agg_type, agg_time_period)

            assert result is not None
            assert expected_aggregate_table in get_tables(port_on_host)
            assert (
                describe_table(port_on_host, expected_aggregate_table)
                == expected_fields
            )


def test_insert_aggregate_stmt_should_succeed(get_container_func, ports_config):
    get_container, image = get_container_func
    with get_container(image, ports=ports_config["ports"], env=ENV_MYSQL) as container:
        wait_for_connection(container)
        create_all_tables(container)

        port_on_host = ports_config["port_on_host"]
        with get_mysqlfuncts(port_on_host) as mysqlfuncts:
            query = """
                        CREATE TABLE IF NOT EXISTS AVG_1776
                        (ts timestamp NOT NULL, topic_id INTEGER NOT NULL, 
                        value_string TEXT NOT NULL, topics_list TEXT, 
                        UNIQUE(topic_id, ts), INDEX (ts ASC))
                    """
            seed_database(container, query)

            agg_topic_id = 42
            agg_type = "AVG"
            period = "1776"
            ts = "2020-06-01 12:30:59"
            data = "some_data"
            topic_ids = [12, 54, 65]
            expected_data = (
                datetime.datetime(2020, 6, 1, 12, 30, 59),
                42,
                '"some_data"',
                "[12, 54, 65]",
            )

            res = mysqlfuncts.insert_aggregate(
                agg_topic_id, agg_type, period, ts, data, topic_ids
            )

            assert res is True
            assert get_data_in_table(port_on_host, "AVG_1776")[0] == expected_data


def test_collect_aggregate_should_return_aggregate_result(
    get_container_func, ports_config
):
    get_container, image = get_container_func
    with get_container(image, ports=ports_config["ports"], env=ENV_MYSQL) as container:
        wait_for_connection(container)
        create_all_tables(container)

        port_on_host = ports_config["port_on_host"]
        with get_mysqlfuncts(port_on_host) as mysqlfuncts:
            query = f"""
                        REPLACE INTO {DATA_TABLE}
                        VALUES ('2020-06-01 12:30:59', 42, '2');
                        REPLACE INTO {DATA_TABLE}
                        VALUES ('2020-06-01 12:31:59', 43, '8')
                    """
            seed_database(container, query)

            topic_ids = [42, 43]
            agg_type = "avg"
            expected_aggregate = (5.0, 2)

            actual_aggregate = mysqlfuncts.collect_aggregate(topic_ids, agg_type)

            assert actual_aggregate == expected_aggregate


def test_collect_aggregate_should_raise_value_error(get_container_func, ports_config):
    get_container, image = get_container_func
    with get_container(image, ports=ports_config["ports"], env=ENV_MYSQL) as container:
        wait_for_connection(container)

        with pytest.raises(ValueError):
            with get_mysqlfuncts(ports_config["port_on_host"]) as mysqlfuncts:
                mysqlfuncts.collect_aggregate("dfd", "Invalid agg type")


@contextlib.contextmanager
def get_mysqlfuncts(port):
    connect_params = {
        "host": "localhost",
        "port": port,
        "database": TEST_DATABASE,
        "user": "root",
        "passwd": ROOT_PASSWORD,
    }

    table_names = {
        "data_table": DATA_TABLE,
        "topics_table": TOPICS_TABLE,
        "meta_table": META_TABLE,
        "agg_topics_table": AGG_TOPICS_TABLE,
        "agg_meta_table": AGG_META_TABLE,
    }

    mysqlfuncts = MySqlFuncts(connect_params, table_names)

    yield mysqlfuncts


@pytest.fixture(params=IMAGES)
def get_container_func(request):
    return create_container, request.param


@pytest.fixture()
def ports_config():
    port_on_host = get_rand_port(ip="3306")
    return {"port_on_host": port_on_host, "ports": {"3306/tcp": port_on_host}}


def wait_for_connection(container):
    start_time = time()
    response = None
    while time() - start_time < ALLOW_CONNECTION_TIME:
        command = (
            f'mysqlshow --user="root" --password="{ROOT_PASSWORD}" {TEST_DATABASE}'
        )
        response = container.exec_run(command, tty=True)
        exit_code, output = response

        if exit_code == 1 and "Can't connect to local MySQL server" in output.decode():
            continue
        elif exit_code == 0:
            return

    raise RuntimeError(f"Failed to make connection within allowed time {response}")


def create_historian_tables(container):
    query = """
               CREATE TABLE IF NOT EXISTS data
               (ts timestamp NOT NULL,
               topic_id INTEGER NOT NULL,
               value_string TEXT NOT NULL,
               UNIQUE(topic_id, ts));
               CREATE TABLE IF NOT EXISTS topics
               (topic_id INTEGER NOT NULL AUTO_INCREMENT,
               topic_name varchar(512) NOT NULL,
               PRIMARY KEY (topic_id),
               UNIQUE(topic_name));
               CREATE TABLE IF NOT EXISTS meta
               (topic_id INTEGER NOT NULL,
               metadata TEXT NOT NULL,
               PRIMARY KEY(topic_id));
            """
    command = f'mysql --user="root" --password="{ROOT_PASSWORD}" {TEST_DATABASE} --execute="{query}"'
    container.exec_run(cmd=command, tty=True)
    return


def create_metadata_table(container):
    query = """
               CREATE TABLE IF NOT EXISTS metadata
               (table_id varchar(512) PRIMARY KEY, 
               table_name varchar(512) NOT NULL, 
               table_prefix varchar(512));
               REPLACE INTO metadata
               VALUES ('data_table', 'data', 'p');
               REPLACE INTO metadata
               VALUES ('topics_table', 'topics', 'p');
               REPLACE INTO metadata
               VALUES ('meta_table', 'meta', 'p');
            """
    command = f'mysql --user="root" --password="{ROOT_PASSWORD}" {TEST_DATABASE} --execute="{query}"'
    container.exec_run(cmd=command, tty=True)
    return


def create_aggregate_tables(container):
    query = """
                CREATE TABLE IF NOT EXISTS p_aggregate_topics
                (agg_topic_id INTEGER NOT NULL AUTO_INCREMENT, 
                agg_topic_name varchar(512) NOT NULL, 
                agg_type varchar(512) NOT NULL, 
                agg_time_period varchar(512) NOT NULL, 
                PRIMARY KEY (agg_topic_id), 
                UNIQUE(agg_topic_name, agg_type, agg_time_period));
                CREATE TABLE IF NOT EXISTS p_aggregate_meta
                (agg_topic_id INTEGER NOT NULL, 
                metadata TEXT NOT NULL,
                PRIMARY KEY(agg_topic_id));
            """
    command = f'mysql --user="root" --password="{ROOT_PASSWORD}" {TEST_DATABASE} --execute="{query}"'
    container.exec_run(cmd=command, tty=True)
    return


def create_all_tables(container):
    create_historian_tables(container)
    create_metadata_table(container)
    create_aggregate_tables(container)
    return


def seed_database(container, query):
    command = f'mysql --user="root" --password="{ROOT_PASSWORD}" {TEST_DATABASE} --execute="{query}"'
    container.exec_run(cmd=command, tty=True)
    return


def get_tables(port):
    """
    :param port:
    :return: a list in the following convention
    """
    cnx, cursor = get_cnx_cursor(port)
    cursor.execute("SHOW TABLES")

    results = cursor.fetchall()

    cursor.close()
    cnx.close()

    return {t[0] for t in results}


def describe_table(port, table):
    """
    :param port:
    :param table:
    :return: a list of tuples in the following convention
             For example:
             [ (<field name>, <type>, <null?>, <key>, <default>, <extra>) ]
    """
    cnx, cursor = get_cnx_cursor(port)
    cursor.execute(f"DESCRIBE {table}")

    results = cursor.fetchall()

    cursor.close()
    cnx.close()

    return {t[0] for t in results}


def get_data_in_table(port, table):
    """
    :param port:
    :param table:
    :return: list of tuples containing all the data for each row in the table
    """
    cnx, cursor = get_cnx_cursor(port)
    cursor.execute(f"SELECT * FROM {table}")

    results = cursor.fetchall()

    cursor.close()
    cnx.close()

    return results


def get_cnx_cursor(port):
    connect_params = {
        "host": "localhost",
        "port": port,
        "database": TEST_DATABASE,
        "user": "root",
        "passwd": ROOT_PASSWORD,
    }
    cnx = mysql.connector.connect(**connect_params)
    cursor = cnx.cursor()
    return cnx, cursor<|MERGE_RESOLUTION|>--- conflicted
+++ resolved
@@ -26,17 +26,11 @@
 # mysqlfuncts was written for MYSQL 5.7; however, the latest version is 8.0
 # these tests cannot use latest or anything 8.0 and above and will fail if the latest image/8.0 is used
 # for example, latest/8.0 will throw a "specified key was too long; max key length is 3072 bytes" error
-<<<<<<< HEAD
 IMAGES = ["mysql:5.6.49", "mysql:5.7.31"]
 
 if "CI" not in os.environ:
     IMAGES.extend(["mysql:5", "mysql:5.6", "mysql:5.7"])
 
-=======
-IMAGES = [
-    "mysql:5.7",
-]  # To test more images, add them here
->>>>>>> 61d97983
 TEST_DATABASE = "test_historian"
 ROOT_PASSWORD = "12345"
 ENV_MYSQL = {"MYSQL_ROOT_PASSWORD": ROOT_PASSWORD, "MYSQL_DATABASE": TEST_DATABASE}
@@ -48,6 +42,7 @@
 AGG_META_TABLE = "p_aggregate_meta"
 
 
+@pytest.mark.mysqlfuncts
 def test_setup_historian_tables_should_create_tables(get_container_func, ports_config):
     get_container, image = get_container_func
     with get_container(image, ports=ports_config["ports"], env=ENV_MYSQL) as container:
@@ -61,11 +56,12 @@
             mysqlfuncts.setup_historian_tables()
 
             tables = get_tables(port_on_host)
-            assert "data" in tables
-            assert "topics" in tables
-            assert "meta" in tables
-
-
+            assert 'data' in tables
+            assert 'topics' in tables
+            assert 'meta' in tables
+
+
+@pytest.mark.mysqlfuncts
 def test_record_table_definitions_should_succeed(get_container_func, ports_config):
     get_container, image = get_container_func
     with get_container(image, ports=ports_config["ports"], env=ENV_MYSQL) as container:
@@ -73,18 +69,14 @@
 
         port_on_host = ports_config["port_on_host"]
         with get_mysqlfuncts(port_on_host) as mysqlfuncts:
-            tables_def = {
-                "table_prefix": "prefix",
-                "data_table": "data",
-                "topics_table": "topics",
-                "meta_table": "meta",
-            }
-            meta_table_name = "meta_other"
-            expected_data = {
-                ("data_table", "data", "prefix"),
-                ("topics_table", "topics", "prefix"),
-                ("meta_table", "meta", "prefix"),
-            }
+            tables_def = {'table_prefix': "prefix",
+                          'data_table': "data",
+                          'topics_table': "topics",
+                          'meta_table': "meta"}
+            meta_table_name = 'meta_other'
+            expected_data = {('data_table', "data", "prefix"),
+                             ('topics_table', "topics", "prefix"),
+                             ('meta_table', "meta", "prefix")}
 
             tables = get_tables(port_on_host)
             assert meta_table_name not in tables
@@ -99,9 +91,8 @@
                 assert val in expected_data
 
 
-def test_setup_aggregate_historian_tables_should_succeed(
-    get_container_func, ports_config
-):
+@pytest.mark.mysqlfuncts
+def test_setup_aggregate_historian_tables_should_succeed(get_container_func, ports_config):
     get_container, image = get_container_func
     with get_container(image, ports=ports_config["ports"], env=ENV_MYSQL) as container:
         wait_for_connection(container)
@@ -114,27 +105,18 @@
             assert AGG_TOPICS_TABLE not in tables
             assert AGG_META_TABLE not in tables
 
-            mysqlfuncts.setup_aggregate_historian_tables("metadata")
+            mysqlfuncts.setup_aggregate_historian_tables('metadata')
 
             tables = get_tables(port_on_host)
             assert AGG_TOPICS_TABLE in tables
             assert AGG_META_TABLE in tables
 
 
-@pytest.mark.parametrize(
-    "topic_ids, id_name_map, expected_values",
-    [
-        ([42], {42: "topic42"}, {"topic42": []}),
-        (
-            [43],
-            {43: "topic43"},
-            {"topic43": [("2020-06-01T12:30:59.000000+00:00", [2, 3])]},
-        ),
-    ],
-)
-def test_query_should_return_data(
-    get_container_func, ports_config, topic_ids, id_name_map, expected_values
-):
+@pytest.mark.mysqlfuncts
+@pytest.mark.parametrize("topic_ids, id_name_map, expected_values",
+                         [([42], {42: "topic42"}, {"topic42": []}),
+                          ([43], {43: "topic43"}, {"topic43": [('2020-06-01T12:30:59.000000+00:00', [2,3])]})])
+def test_query_should_return_data(get_container_func, ports_config, topic_ids, id_name_map, expected_values):
     get_container, image = get_container_func
     with get_container(image, ports=ports_config["ports"], env=ENV_MYSQL) as container:
         wait_for_connection(container)
@@ -157,6 +139,7 @@
             assert actual_values == expected_values
 
 
+@pytest.mark.mysqlfuncts
 def test_insert_meta_query_should_succeed(get_container_func, ports_config):
     get_container, image = get_container_func
     with get_container(image, ports=ports_config["ports"], env=ENV_MYSQL) as container:
@@ -172,9 +155,10 @@
             res = mysqlfuncts.insert_meta(topic_id, metadata)
 
             assert res is True
-            assert get_data_in_table(port_on_host, "meta")[0] == expected_data
-
-
+            assert get_data_in_table(port_on_host, 'meta')[0] == expected_data
+
+
+@pytest.mark.mysqlfuncts
 def test_insert_data_query_should_succeed(get_container_func, ports_config):
     get_container, image = get_container_func
     with get_container(image, ports=ports_config["ports"], env=ENV_MYSQL) as container:
@@ -183,7 +167,7 @@
 
         port_on_host = ports_config["port_on_host"]
         with get_mysqlfuncts(port_on_host) as mysqlfuncts:
-            ts = "2001-09-11 08:46:00"
+            ts = '2001-09-11 08:46:00'
             topic_id = "11"
             data = "1wtc"
             expected_data = [(datetime.datetime(2001, 9, 11, 8, 46), 11, '"1wtc"')]
@@ -191,9 +175,10 @@
             res = mysqlfuncts.insert_data(ts, topic_id, data)
 
             assert res is True
-            assert get_data_in_table(port_on_host, "data") == expected_data
-
-
+            assert get_data_in_table(port_on_host, 'data') == expected_data
+
+
+@pytest.mark.mysqlfuncts
 def test_insert_topic_query_should_succeed(get_container_func, ports_config):
     get_container, image = get_container_func
     with get_container(image, ports=ports_config["ports"], env=ENV_MYSQL) as container:
@@ -207,11 +192,10 @@
             actual_id = mysqlfuncts.insert_topic(topic)
 
             assert isinstance(actual_id, int)
-            assert (actual_id, "football") == get_data_in_table(port_on_host, "topics")[
-                0
-            ]
-
-
+            assert (actual_id, 'football') == get_data_in_table(port_on_host, 'topics')[0]
+
+
+@pytest.mark.mysqlfuncts
 def test_update_topic_should_succeed(get_container_func, ports_config):
     get_container, image = get_container_func
     with get_container(image, ports=ports_config["ports"], env=ENV_MYSQL) as container:
@@ -229,9 +213,10 @@
             result = mysqlfuncts.update_topic("soccer", actual_id)
 
             assert result is True
-            assert (actual_id, "soccer") == get_data_in_table(port_on_host, "topics")[0]
-
-
+            assert (actual_id, 'soccer') == get_data_in_table(port_on_host, 'topics')[0]
+
+
+@pytest.mark.mysqlfuncts
 def test_insert_agg_topic_should_succeed(get_container_func, ports_config):
     get_container, image = get_container_func
     with get_container(image, ports=ports_config["ports"], env=ENV_MYSQL) as container:
@@ -243,7 +228,7 @@
             topic = "some_agg_topic"
             agg_type = "AVG"
             agg_time_period = "2019"
-            expected_data = (1, "some_agg_topic", "AVG", "2019")
+            expected_data = (1, 'some_agg_topic', 'AVG', '2019')
 
             actual_id = mysqlfuncts.insert_agg_topic(topic, agg_type, agg_time_period)
 
@@ -251,6 +236,7 @@
             assert get_data_in_table(port_on_host, AGG_TOPICS_TABLE)[0] == expected_data
 
 
+@pytest.mark.mysqlfuncts
 def test_update_agg_topic_should_succeed(get_container_func, ports_config):
     get_container, image = get_container_func
     with get_container(image, ports=ports_config["ports"], env=ENV_MYSQL) as container:
@@ -262,7 +248,7 @@
             topic = "cars"
             agg_type = "SUM"
             agg_time_period = "2100ZULU"
-            expected_data = (1, "cars", "SUM", "2100ZULU")
+            expected_data = (1, 'cars', 'SUM', '2100ZULU')
 
             actual_id = mysqlfuncts.insert_agg_topic(topic, agg_type, agg_time_period)
 
@@ -270,7 +256,7 @@
             assert get_data_in_table(port_on_host, AGG_TOPICS_TABLE)[0] == expected_data
 
             new_agg_topic_name = "boats"
-            expected_data = (1, "boats", "SUM", "2100ZULU")
+            expected_data = (1, 'boats', 'SUM', '2100ZULU')
 
             result = mysqlfuncts.update_agg_topic(actual_id, new_agg_topic_name)
 
@@ -278,6 +264,7 @@
             assert get_data_in_table(port_on_host, AGG_TOPICS_TABLE)[0] == expected_data
 
 
+@pytest.mark.mysqlfuncts
 def test_insert_agg_meta_should_succeed(get_container_func, ports_config):
     get_container, image = get_container_func
     with get_container(image, ports=ports_config["ports"], env=ENV_MYSQL) as container:
@@ -288,7 +275,7 @@
         with get_mysqlfuncts(port_on_host) as mysqlfuncts:
 
             topic_id = 42
-            metadata = "meaning of life"
+            metadata = 'meaning of life'
             expected_data = (42, '"meaning of life"')
 
             result = mysqlfuncts.insert_agg_meta(topic_id, metadata)
@@ -297,6 +284,7 @@
             assert get_data_in_table(port_on_host, AGG_META_TABLE)[0] == expected_data
 
 
+@pytest.mark.mysqlfuncts
 def test_get_topic_map_should_succeed(get_container_func, ports_config):
     get_container, image = get_container_func
     with get_container(image, ports=ports_config["ports"], env=ENV_MYSQL) as container:
@@ -312,16 +300,14 @@
                        VALUES ('baseball');                     
                     """
             seed_database(container, query)
-            expected = (
-                {"baseball": 2, "football": 1},
-                {"baseball": "baseball", "football": "football"},
-            )
+            expected = ({'baseball': 2, 'football': 1}, {'baseball': 'baseball', 'football': 'football'})
 
             actual = mysqlfuncts.get_topic_map()
 
             assert actual == expected
 
 
+@pytest.mark.mysqlfuncts
 def test_get_agg_topic_map_should_return_dict(get_container_func, ports_config):
     get_container, image = get_container_func
     with get_container(image, ports=ports_config["ports"], env=ENV_MYSQL) as container:
@@ -336,13 +322,14 @@
                         VALUES ('topic_name', 'AVG', '2001');
                      """
             seed_database(container, query)
-            expected = {("topic_name", "AVG", "2001"): 1}
+            expected = {('topic_name', 'AVG', '2001'): 1}
 
             actual = mysqlfuncts.get_agg_topic_map()
 
             assert actual == expected
 
 
+@pytest.mark.mysqlfuncts
 def test_query_topics_by_pattern_should_succeed(get_container_func, ports_config):
     get_container, image = get_container_func
     with get_container(image, ports=ports_config["ports"], env=ENV_MYSQL) as container:
@@ -360,7 +347,7 @@
                        VALUES ('xyzzzzzzzz');                     
                     """
             seed_database(container, query)
-            expected = {"football": 1, "foobar": 2}
+            expected = {'football': 1, 'foobar': 2}
             topic_pattern = "foo"
 
             actual = mysqlfuncts.query_topics_by_pattern(topic_pattern)
@@ -368,6 +355,7 @@
             assert actual == expected
 
 
+@pytest.mark.mysqlfuncts
 def test_create_aggregate_store_should_succeed(get_container_func, ports_config):
     get_container, image = get_container_func
     with get_container(image, ports=ports_config["ports"], env=ENV_MYSQL) as container:
@@ -379,18 +367,16 @@
             agg_type = "AVG"
             agg_time_period = "1984"
             expected_aggregate_table = "AVG_1984"
-            expected_fields = {"value_string", "topics_list", "topic_id", "ts"}
+            expected_fields = {'value_string', 'topics_list', 'topic_id', 'ts'}
 
             result = mysqlfuncts.create_aggregate_store(agg_type, agg_time_period)
 
             assert result is not None
             assert expected_aggregate_table in get_tables(port_on_host)
-            assert (
-                describe_table(port_on_host, expected_aggregate_table)
-                == expected_fields
-            )
-
-
+            assert describe_table(port_on_host, expected_aggregate_table) == expected_fields
+
+
+@pytest.mark.mysqlfuncts
 def test_insert_aggregate_stmt_should_succeed(get_container_func, ports_config):
     get_container, image = get_container_func
     with get_container(image, ports=ports_config["ports"], env=ENV_MYSQL) as container:
@@ -413,24 +399,16 @@
             ts = "2020-06-01 12:30:59"
             data = "some_data"
             topic_ids = [12, 54, 65]
-            expected_data = (
-                datetime.datetime(2020, 6, 1, 12, 30, 59),
-                42,
-                '"some_data"',
-                "[12, 54, 65]",
-            )
-
-            res = mysqlfuncts.insert_aggregate(
-                agg_topic_id, agg_type, period, ts, data, topic_ids
-            )
+            expected_data = (datetime.datetime(2020, 6, 1, 12, 30, 59), 42, '"some_data"', '[12, 54, 65]')
+
+            res = mysqlfuncts.insert_aggregate(agg_topic_id, agg_type, period, ts, data, topic_ids)
 
             assert res is True
             assert get_data_in_table(port_on_host, "AVG_1776")[0] == expected_data
 
 
-def test_collect_aggregate_should_return_aggregate_result(
-    get_container_func, ports_config
-):
+@pytest.mark.mysqlfuncts
+def test_collect_aggregate_should_return_aggregate_result(get_container_func, ports_config):
     get_container, image = get_container_func
     with get_container(image, ports=ports_config["ports"], env=ENV_MYSQL) as container:
         wait_for_connection(container)
@@ -455,6 +433,7 @@
             assert actual_aggregate == expected_aggregate
 
 
+@pytest.mark.mysqlfuncts
 def test_collect_aggregate_should_raise_value_error(get_container_func, ports_config):
     get_container, image = get_container_func
     with get_container(image, ports=ports_config["ports"], env=ENV_MYSQL) as container:
@@ -467,21 +446,17 @@
 
 @contextlib.contextmanager
 def get_mysqlfuncts(port):
-    connect_params = {
-        "host": "localhost",
-        "port": port,
-        "database": TEST_DATABASE,
-        "user": "root",
-        "passwd": ROOT_PASSWORD,
-    }
-
-    table_names = {
-        "data_table": DATA_TABLE,
-        "topics_table": TOPICS_TABLE,
-        "meta_table": META_TABLE,
-        "agg_topics_table": AGG_TOPICS_TABLE,
-        "agg_meta_table": AGG_META_TABLE,
-    }
+    connect_params = {"host": 'localhost',
+                      "port": port,
+                      "database": TEST_DATABASE,
+                      "user": "root",
+                      "passwd": ROOT_PASSWORD}
+
+    table_names = {"data_table": DATA_TABLE,
+                   "topics_table": TOPICS_TABLE,
+                   "meta_table": META_TABLE,
+                   "agg_topics_table": AGG_TOPICS_TABLE,
+                   "agg_meta_table": AGG_META_TABLE}
 
     mysqlfuncts = MySqlFuncts(connect_params, table_names)
 
@@ -496,7 +471,8 @@
 @pytest.fixture()
 def ports_config():
     port_on_host = get_rand_port(ip="3306")
-    return {"port_on_host": port_on_host, "ports": {"3306/tcp": port_on_host}}
+    return {"port_on_host": port_on_host,
+            "ports": {"3306/tcp": port_on_host}}
 
 
 def wait_for_connection(container):
@@ -504,7 +480,7 @@
     response = None
     while time() - start_time < ALLOW_CONNECTION_TIME:
         command = (
-            f'mysqlshow --user="root" --password="{ROOT_PASSWORD}" {TEST_DATABASE}'
+            f"mysqlshow --user=\"root\" --password=\"{ROOT_PASSWORD}\" {TEST_DATABASE}"
         )
         response = container.exec_run(command, tty=True)
         exit_code, output = response
@@ -515,6 +491,7 @@
             return
 
     raise RuntimeError(f"Failed to make connection within allowed time {response}")
+
 
 
 def create_historian_tables(container):
@@ -534,7 +511,7 @@
                metadata TEXT NOT NULL,
                PRIMARY KEY(topic_id));
             """
-    command = f'mysql --user="root" --password="{ROOT_PASSWORD}" {TEST_DATABASE} --execute="{query}"'
+    command = f"mysql --user=\"root\" --password=\"{ROOT_PASSWORD}\" {TEST_DATABASE} --execute=\"{query}\""
     container.exec_run(cmd=command, tty=True)
     return
 
@@ -552,7 +529,7 @@
                REPLACE INTO metadata
                VALUES ('meta_table', 'meta', 'p');
             """
-    command = f'mysql --user="root" --password="{ROOT_PASSWORD}" {TEST_DATABASE} --execute="{query}"'
+    command = f"mysql --user=\"root\" --password=\"{ROOT_PASSWORD}\" {TEST_DATABASE} --execute=\"{query}\""
     container.exec_run(cmd=command, tty=True)
     return
 
@@ -571,7 +548,7 @@
                 metadata TEXT NOT NULL,
                 PRIMARY KEY(agg_topic_id));
             """
-    command = f'mysql --user="root" --password="{ROOT_PASSWORD}" {TEST_DATABASE} --execute="{query}"'
+    command = f"mysql --user=\"root\" --password=\"{ROOT_PASSWORD}\" {TEST_DATABASE} --execute=\"{query}\""
     container.exec_run(cmd=command, tty=True)
     return
 
@@ -584,7 +561,7 @@
 
 
 def seed_database(container, query):
-    command = f'mysql --user="root" --password="{ROOT_PASSWORD}" {TEST_DATABASE} --execute="{query}"'
+    command = f"mysql --user=\"root\" --password=\"{ROOT_PASSWORD}\" {TEST_DATABASE} --execute=\"{query}\""
     container.exec_run(cmd=command, tty=True)
     return
 
@@ -642,13 +619,11 @@
 
 
 def get_cnx_cursor(port):
-    connect_params = {
-        "host": "localhost",
-        "port": port,
-        "database": TEST_DATABASE,
-        "user": "root",
-        "passwd": ROOT_PASSWORD,
-    }
+    connect_params = {"host": 'localhost',
+                      "port": port,
+                      "database": TEST_DATABASE,
+                      "user": "root",
+                      "passwd": ROOT_PASSWORD}
     cnx = mysql.connector.connect(**connect_params)
     cursor = cnx.cursor()
-    return cnx, cursor+    return cnx, cursor
