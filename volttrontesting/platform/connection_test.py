--- conflicted
+++ resolved
@@ -19,7 +19,6 @@
     assert wrapper
     assert wrapper.is_running()
 
-<<<<<<< HEAD
     wrapper.allow_all_connections()
 
     # Connect using keys
@@ -33,23 +32,6 @@
                                           publickey=ks.public,
                                           secretkey=ks.secret)
 
-=======
-    if get_volttron_instances.param == 'encrypted':
-        wrapper.allow_all_connections()
-        # Connect using keys
-        ks = KeyStore()
-        ks.generate()
-
-        control_connection = build_connection(identity="foo",
-                                              address=wrapper.vip_address,
-                                              peer=CONTROL,
-                                              serverkey=wrapper.serverkey,
-                                              publickey=ks.public,
-                                              secretkey=ks.secret)
-    else:
-        control_connection = Connection(address=wrapper.local_vip_address,
-                                        peer=CONTROL, developer_mode=True)
->>>>>>> f29cfae5
     # Sleep a couple seconds to wait for things to startup
     gevent.sleep(2)
     return wrapper, control_connection
@@ -74,13 +56,7 @@
 @pytest.mark.control
 def test_can_get_serverkey(setup_control_connection):
     wrapper, connection = setup_control_connection
-<<<<<<< HEAD
-
     assert wrapper.serverkey == control_connection.serverkey
-
-=======
-    assert wrapper.serverkey == control_connection.serverkey
->>>>>>> f29cfae5
 
 
 @pytest.mark.control
