import ConfigParser as configparser
from contextlib import closing
import json
import logging
import os
import shutil
import sys
import tempfile
import time

import gevent
from gevent.fileobject import FileObject
import gevent.subprocess as subprocess
from gevent.subprocess import Popen
from subprocess import CalledProcessError

from os.path import dirname

import zmq
from zmq.utils import jsonapi


from volttron.platform.auth import AuthFile, AuthEntry
from volttron.platform.agent.utils import strip_comments
from volttron.platform.messaging import topics
from volttron.platform.main import start_volttron_process
from volttron.platform.vip.agent import Agent
from volttron.platform.vip.socket import encode_key
from volttron.platform.aip import AIPplatform
#from volttron.platform.control import client, server
from volttron.platform import packaging
from volttron.platform.agent import utils
from volttron.platform.keystore import KeyStore

utils.setup_logging()
_log = logging.getLogger(__name__)

RESTRICTED_AVAILABLE = False

try:
    from volttron.restricted import (auth, certs)
    RESTRICTED_AVAILABLE = True

except ImportError:
    RESTRICTED_AVAILABLE = False
    auth = None
    certs = None

# Filenames for the config files which are created during setup and then
# passed on the command line
TMP_PLATFORM_CONFIG_FILENAME = "config"
TMP_SMAP_CONFIG_FILENAME = "test-smap.ini"

# Used to fill in TWISTED_CONFIG template
TEST_CONFIG_FILE = 'base-platform-test.json'

PLATFORM_CONFIG_UNRESTRICTED = """
no-resource-monitor
no-verify
no-mobility
"""


PLATFORM_CONFIG_RESTRICTED = """
mobility-address = {mobility-address}
control-socket = {tmpdir}/run/control
resource-monitor = {resource-monitor}
"""


TWISTED_CONFIG = """
[report 0]
ReportDeliveryLocation = {smap-uri}/add/{smap-key}

[/]
type = Collection
Metadata/SourceName = {smap-source}
uuid = {smap-uuid}

[/datalogger]
type = volttron.drivers.data_logger.DataLogger
interval = 1

"""

UNRESTRICTED = 0
VERIFY_ONLY = 1
RESOURCE_CHECK_ONLY = 2
RESTRICTED = 3

MODES = (UNRESTRICTED, VERIFY_ONLY, RESOURCE_CHECK_ONLY, RESTRICTED)

VOLTTRON_ROOT = dirname(dirname(dirname(os.path.realpath(__file__))))

if os.environ.get('CI', None) is None:
    VSTART = os.path.join(VOLTTRON_ROOT, "env/bin/volttron")
    VCTRL = os.path.join(VOLTTRON_ROOT, "env/bin/volttron-ctl")
    TWISTED_START = os.path.join(VOLTTRON_ROOT, "env/bin/twistd")
else:
    VSTART = "volttron"
    VCTRL = "volttron-ctl"
    TWISTED_START = "twistd"

SEND_AGENT = "send"

RUN_DIR = 'run'
PUBLISH_TO = RUN_DIR + '/publish'
SUBSCRIBE_TO = RUN_DIR + '/subscribe'


class PlatformWrapperError(StandardError):
    pass


def build_vip_address(dest_wrapper, agent):
    """
    Create a usable vip address with zap parameters embedded in the uri.

    :param dest_wrapper:PlatformWrapper:
        The destination wrapper instance that the agent will be attempting to
        connect to.
    :param agent:Agent
        The agent that is being used to make the connection to dest_wrapper
    :return:
    """
    return "{}:?serverkey={}&publickey={}&secretkey={}".format(
        dest_wrapper.vip_address, dest_wrapper.publickey,
        agent.core.publickey, agent.core.secretkey
    )


class PlatformWrapper:

    def __init__(self):
        '''Initializes a new volttron environment

        Creates a temporary VOLTTRON_HOME directory with a packaged
        directory for agents that are built.
        '''
        self.__volttron_home = tempfile.mkdtemp()
        self.__packaged_dir = os.path.join(self.volttron_home, "packaged")
        os.makedirs(self.__packaged_dir)
        self.env = os.environ.copy()
        self.env['VOLTTRON_HOME'] = self.volttron_home

        # TODO: does changing os.environ affect the environment external to
        # this script?
        os.environ['VOLTTRON_HOME'] = self.volttron_home

        # By default no web server should be started.
        self.__bind_web_address = None

        self._p_process = None
        self._t_process = None
        self.__publickey = KeyStore().public()
        self._started_pids = []
        self.__local_vip_address = None
        self.__vip_address = None
        self.encrypt = False
        self.logit('Creating platform wrapper')

    def logit(self, message):
        print('{}: {}'.format(self.volttron_home, message))

    @property
    def bind_web_address(self):
        return self.__bind_web_address

    @property
    def local_vip_address(self):
        return self.__local_vip_address

    @property
    def packaged_dir(self):
        return self.__packaged_dir

    @property
    def publickey(self):
        return self.__publickey

    @property
    def vip_address(self):
        return self.__vip_address

    @property
    def volttron_home(self):
        return self.__volttron_home

    def allow_all_connections(self):
        """ Add a /.*/ entry to the auth.json file.
        """
<<<<<<< HEAD
        entry = AuthEntry(credentials="/.*/")
=======
        entry = AuthEntry(credentials="/CURVE:.*/")
>>>>>>> 38426223
        authfile = AuthFile(self.volttron_home + "/auth.json")
        authfile.add(entry)

    def build_agent(self, address=None, should_spawn=True, identity=None,
                    publickey=None, secretkey=None, serverkey=None, **kwargs):
        """ Build an agent connnected to the passed bus.

        By default the current instance that this class wraps will be the
        vip address of the agent.

        :param address:
        :param should_spawn:
        :param identity:
        :param publickey:
        :param secretkey:
        :param serverkey:
        :return:
        """
        self.logit("Building generic agent.")

        use_ipc = kwargs.pop('use_ipc', False)
        if self.encrypt:
            if serverkey is None:
                serverkey=self.__publickey
            if publickey is None:
                self.logit('generating new public secret key pair')
                keyfile = tempfile.mktemp(".keys", "agent", self.volttron_home)
                keys = KeyStore(keyfile)
                keys.generate()
                publickey=keys.public()
                secretkey=keys.secret()

        if address is None:
            if use_ipc:
<<<<<<< HEAD
                print('Using IPC vip-address')
                address = "ipc://@" + self.volttron_home + "/run/vip.socket"
            else:
                print('Using vip-address ' + self.vip_address)
=======
                self.logit('Using IPC vip-address')
                address = "ipc://@"+self.volttron_home+"/run/vip.socket"
            else:
                self.logit('Using vip-address '+self.vip_address)
>>>>>>> 38426223
                address = self.vip_address

        if publickey and not serverkey:
            self.logit('using instance serverkey: {}'.format(self.publickey))
            serverkey = self.publickey

        agent = Agent(address=address, identity=identity, publickey=publickey,
                      secretkey=secretkey, serverkey=serverkey, **kwargs)
        self.logit('platformwrapper.build_agent.address: {}'.format(address))

        # Automatically add agent's credentials to auth.json file
        if publickey:
            self.logit('Adding publickey to auth.json')
            gevent.spawn(self._append_allow_curve_key, publickey)
            gevent.sleep(0.1)

        if should_spawn:
            self.logit('platformwrapper.build_agent spawning')
            event = gevent.event.Event()
            gevent.spawn(agent.core.run, event)  # .join(0)
            event.wait(timeout=2)

            hello = agent.vip.hello().get(timeout=.3)
            self.logit('Got hello response {}'.format(hello))
        agent.publickey = publickey
        return agent

    def _read_auth_file(self):
        auth_path = os.path.join(self.volttron_home, 'auth.json')
        try:
            with open(auth_path, 'r') as fd:
                data = strip_comments(FileObject(fd, close=False).read())
                if data:
                    auth = jsonapi.loads(data)
                else:
                    auth = {}
        except IOError:
            auth = {}
        if not 'allow' in auth:
            auth['allow'] = []
        return auth, auth_path

    def _append_allow_curve_key(self, publickey):
<<<<<<< HEAD
        entry = AuthEntry(credentials=publickey)
=======
        entry = AuthEntry(credentials="CURVE:{}".format(publickey))
>>>>>>> 38426223
        authfile = AuthFile(self.volttron_home + "/auth.json")
        authfile.add(entry)

    def add_capabilities(self, publickey, capabilities):
        if isinstance(capabilities, basestring):
            capabilities = [capabilities]
        auth, auth_path = self._read_auth_file()
        cred = publickey
        allow = auth['allow']
        entry = next((item for item in allow if item[
                     'credentials'] == cred), {})
        caps = entry.get('capabilities', [])
        entry['capabilities'] = list(set(caps + capabilities))

        with open(auth_path, 'w+') as fd:
            json.dump(auth, fd)

    def set_auth_dict(self, auth_dict):
        if auth_dict:
            with open(os.path.join(self.volttron_home, 'auth.json'), 'w') as f:
                f.write(json.dumps(auth_dict))

    def startup_platform(self, vip_address, auth_dict=None, use_twistd=False,
                         mode=UNRESTRICTED, encrypt=False,
                         bind_web_address=None):

        self.vip_address = vip_address
        self.encrypt = encrypt
        self.mode = mode
        self.bind_web_address = bind_web_address

        enable_logging = os.environ.get('ENABLE_LOGGING', False)
        debug_mode = os.environ.get('DEBUG_MODE', False)
        self.skip_cleanup = os.environ.get('SKIP_CLEANUP', False)
        if debug_mode:
            self.skip_cleanup = True
            enable_logging = True
<<<<<<< HEAD
        print("In start up platform enable_logging is {} ".
              format(enable_logging))
        assert self.mode in MODES, 'Invalid platform mode set: ' + str(mode)
=======
        self.logit("In start up platform enable_logging is {} ".format(enable_logging))
        assert self.mode in MODES, 'Invalid platform mode set: '+str(mode)
>>>>>>> 38426223
        opts = None

        # see main.py for how we handle pub sub addresses.
        ipc = 'ipc://{}{}/run/'.format(
            '@' if sys.platform.startswith('linux') else '',
            self.volttron_home)
        self.local_vip_address = ipc + 'vip.socket'
        self.set_auth_dict(auth_dict)

        self.opts = {'verify_agents': False,
                     'volttron_home': self.volttron_home,
                     'vip_address': vip_address,
                     'vip_local_address': ipc + 'vip.socket',
                     'publish_address': ipc + 'publish',
                     'subscribe_address': ipc + 'subscribe',
                     'bind_web_address': bind_web_address,
                     'developer_mode': not encrypt,
                     'log': os.path.join(self.volttron_home, 'volttron.log'),
                     'log_config': None,
                     'monitor': True,
                     'autostart': True,
                     'log_level': logging.DEBUG,
                     'verboseness': logging.DEBUG}

        pconfig = os.path.join(self.volttron_home, 'config')
        config = {}

        parser = configparser.ConfigParser()
        parser.add_section('volttron')
        parser.set('volttron', 'vip-address', vip_address)
        if bind_web_address:
            parser.set('volttron', 'bind-web-address', bind_web_address)
        if self.mode == UNRESTRICTED:
            if RESTRICTED_AVAILABLE:
                config['mobility'] = False
                config['resource-monitor'] = False
                config['verify'] = False
            with closing(open(pconfig, 'wb')) as cfg:
                cfg.write(PLATFORM_CONFIG_UNRESTRICTED.format(**config))
                parser.write(cfg)

        elif self.mode == RESTRICTED:
            if not RESTRICTED_AVAILABLE:
                raise ValueError("restricted is not available.")

            certsdir = os.path.join(os.path.expanduser(
                self.env['VOLTTRON_HOME']), 'certificates')

            print ("certsdir", certsdir)
            self.certsobj = certs.Certs(certsdir)

            with closing(open(pconfig, 'wb')) as cfg:
                cfg.write(PLATFORM_CONFIG_RESTRICTED.format(**config))
            opts = type('Options', (), {'resource-monitor': False,
                                        'verify_agents': True,
                                        'volttron_home': self.volttron_home})()
        else:
            raise PlatformWrapperError(
                "Invalid platform mode specified: {}".format(mode))

        log = os.path.join(self.env['VOLTTRON_HOME'], 'volttron.log')
        if enable_logging:
            cmd = ['volttron', '-vv', '-l{}'.format(log)]
        else:
            cmd = ['volttron', '-l{}'.format(log)]

        if self.opts['developer_mode']:
            cmd.append('--developer-mode')

        self._p_process = Popen(cmd, env=self.env, stdout=subprocess.PIPE,
                                stderr=subprocess.PIPE)

        assert self._p_process is not None
        # A None value means that the process is still running.
        # A negative means that the process exited with an error.
        assert self._p_process.poll() is None

        # # make sure we don't return too quickly.
        gevent.sleep(0.2)

        gevent.sleep(0.2)
        self.use_twistd = use_twistd

        # TODO: Revise this to start twistd with platform.
        if self.use_twistd:
            tconfig = os.path.join(
                self.volttron_home, TMP_SMAP_CONFIG_FILENAME)

            with closing(open(tconfig, 'w')) as cfg:
                cfg.write(TWISTED_CONFIG.format(**config))

            tparams = [TWISTED_START, "-n", "smap", tconfig]
            self._t_process = subprocess.Popen(tparams, env=self.env)
            time.sleep(5)
            #self._t_process = subprocess.Popen(["twistd", "-n", "smap",
            #                                    "test-smap.ini"])

    def is_running(self):
        self.logit("PROCESS IS RUNNING: {}".format(self._p_process))
        return self._p_process is not None and self._p_process.poll() is None

    def twistd_is_running(self):
        return self._t_process is not None

    def direct_sign_agentpackage_creator(self, package):
        assert (RESTRICTED), "Auth not available"
        print ("wrapper.certsobj", self.certsobj.cert_dir)
        assert(auth.sign_as_creator(package, 'creator', certsobj=self.certsobj)
               ), "Signing as {} failed.".format('creator')

    def direct_sign_agentpackage_admin(self, package):
        assert (RESTRICTED), "Auth not available"
        assert(auth.sign_as_admin(package, 'admin', certsobj=self.certsobj)
               ), "Signing as {} failed.".format('admin')

    def direct_sign_agentpackage_initiator(self, package, config_file,
                                           contract):
        assert (RESTRICTED), "Auth not available"
        files = {"config_file": config_file, "contract": contract}
        assert(auth.sign_as_initiator(package, 'initiator', files=files,
                                      certsobj=self.certsobj)), (
            "Signing as {} failed.".format('initiator'))

    def _aip(self):
        opts = type('Options', (), self.opts)
        aip = AIPplatform(opts)
        aip.setup()
        return aip

    def _install_agent(self, wheel_file, start):
        aip = self._aip()
        auuid = aip.install_agent(wheel_file)
        assert auuid is not None
        if start:
            self.logit('STARTING: {}'.format(wheel_file))
            status = self.start_agent(auuid)
            # aip.start_agent(auuid)
            #status = aip.agent_status(auuid)
            self.logit('STATUS NOW: {}'.format(status))
            assert status > 0

        return auuid

    def install_multiple_agents(self, agent_configs):
        """
        Installs mutltiple agents on the platform.

        :param agent_configs:list
            A list of 3-tuple that allows the configuration of a platform
            in a single go.  The tuple order is
            1. path to the agent directory.
            2. configuration data (either file or json data)
            3. Whether the agent should be started or not.

        :return:list:
            A list of uuid's associated with the agents that were installed.


        :Note:
            In order for this method to be called the platform must be
            currently running.
        """
        if not self.is_running():
            raise PlatformWrapperError("Instance isn't running!")
        results = []

        for path, config, start  in agent_configs:
            results = self.install_agent(agent_dir=path, config_file=config,
                                         start=start)

        return results

    def install_agent(self, agent_wheel=None, agent_dir=None, config_file=None,
                      start=True):
        '''Install and optionally start an agent on the platform.

            This function allows installation from an agent wheel or an
            agent directory (NOT BOTH).  If an agent_wheel is specified then
            it is assumed to be ready for installation (has a config file).
            If an agent_dir is specified then a config_file file must be
            specified or if it is not specified then it is assumed that the
            file agent_dir/config is to be used as the configuration file.  If
            none of these exist then an assertion error will be thrown.

            This function will return with a uuid of the installed agent.
        '''

        assert self.is_running()
        assert agent_wheel or agent_dir

        if agent_wheel:
            assert not agent_dir
            assert not config_file
            assert os.path.exists(agent_wheel)
            wheel_file = agent_wheel

        if agent_dir:
            assert not agent_wheel
            if not config_file:
                assert os.path.exists(os.path.join(agent_dir, "config"))
                config_file = os.path.join(agent_dir, "config")
            else:
                if isinstance(config_file, dict):
                    from os.path import join, basename
                    temp_config = join(self.volttron_home, basename(
                        agent_dir) + "_config_file")
                    with open(temp_config, "w") as fp:
                        fp.write(json.dumps(config_file))
                    config_file = temp_config
            self.logit('Building agent package')
            wheel_file = self.build_agentpackage(agent_dir, config_file)
            assert wheel_file

        agent_uuid = self._install_agent(wheel_file, start)

        assert agent_uuid is not None

        if start:
            assert self.is_agent_running(agent_uuid)

        return agent_uuid

    def start_agent(self, agent_uuid):
        self.logit('Starting agent {}'.format(agent_uuid))
        self.logit("VOLTTRONO_HOME SETTING: {}".format(os.environ['VOLTTRON_HOME']))
        cmd = ['volttron-ctl', 'start', agent_uuid]
        p = Popen(cmd, env=self.env,
                  stdout=sys.stdout, stderr=sys.stderr)
        p.wait()

        # Confirm agent running
        cmd = ['volttron-ctl', 'status', agent_uuid]
        res = subprocess.check_output(cmd, env=self.env)
        assert 'running' in res
        pidpos = res.index('[') + 1
        pidend = res.index(']')
        pid = int(res[pidpos: pidend])

        self._started_pids.append(pid)
        return int(pid)

    def stop_agent(self, agent_uuid):
        # Confirm agent running
        _log.debug("STOPPING AGENT: {}".format(agent_uuid))
        try:
            cmd = ['volttron-ctl', 'stop', agent_uuid]
            res = subprocess.check_output(cmd, env=self.env)
        except CalledProcessError as ex:
            _log.error("Exception: {}".format(ex))
        return self.agent_status(agent_uuid)

    def list_agents(self):
        aip = self._aip()
        return aip.list_agents()

    def remove_agent(self, agent_uuid):
        """Remove the agent specified by agent_uuid"""
        _log.debug("REMOVING AGENT: {}".format(agent_uuid))
        try:
            cmd = ['volttron-ctl', 'remove', agent_uuid]
            res = subprocess.check_output(cmd, env=self.env)
        except CalledProcessError as ex:
            _log.error("Exception: {}".format(ex))
        return self.agent_status(agent_uuid)

    def is_agent_running(self, agent_uuid):
        return self.agent_status(agent_uuid) is not None

    def agent_status(self, agent_uuid):
        _log.debug("AGENT_STATUS: {}".format(agent_uuid))
        # Confirm agent running
        cmd = ['volttron-ctl', 'status', agent_uuid]
        pid = None
        try:
            res = subprocess.check_output(cmd, env=self.env)

            try:
                pidpos = res.index('[') + 1
                pidend = res.index(']')
                pid = int(res[pidpos: pidend])
            except:
                pid = None
        except CalledProcessError as ex:
            _log.error("Exception: {}".format(ex))

        return pid

    def build_agentpackage(self, agent_dir, config_file):
        assert os.path.exists(agent_dir)
        assert os.path.exists(config_file)
        wheel_path = packaging.create_package(agent_dir,
                                              self.packaged_dir)
        packaging.add_files_to_package(wheel_path, {
<<<<<<< HEAD
            'config_file': os.path.join('./', config_file)
        })
=======
                'config_file': os.path.join('./', config_file)
            })
>>>>>>> 38426223

        return wheel_path

    # def direct_build_agentpackage(self, agent_dir):
    #     self.logit("Building agent_directory ", agent_dir)
    #     wheel_path = packaging.create_package(os.path.join('./', agent_dir),
    #                                           self.packaged_dir)
    #
    #     return wheel_path
    #
    # def direct_send_agent(self, package, target):
    #     pparams = [VCTRL, SEND_AGENT, target, package]
    #     print (pparams, "CWD", os.getcwd())
    #     send_process = subprocess.call(pparams, env=self.env)
    #     print ("Done sending to", target)
    #
    # def direct_configure_agentpackage(self, agent_wheel, config_file):
    #     packaging.add_files_to_package(agent_wheel, {
    #                             'config_file':os.path.join('./', config_file)
    #                         })
    #
    #

#     def direct_build_install_agent(self, agent_dir, config_file):
#         agent_wheel = self.build_agentpackage(agent_dir=agent_dir,
#             config_file=config_file)
#         self.direct_configure_agentpackage(agent_wheel, config_file)
#         assert(agent_wheel is not None,"Agent wheel was not built")
#
#         uuid = self.test_aip.install_agent(agent_wheel)
#         #aip volttron_home, verify_agents
#         return uuid
# #         conn.call.start_agent()

    # def direct_build_install_run_agent(self, agent_dir, config_file):
    #     agent_uuid = self.direct_build_install_agent(agent_dir, config_file)
    #     self.direct_start_agent(agent_uuid)
    #     return agent_uuid
    #
    # def direct_build_send_agent(self, agent_dir, config_file, target):
    #     agent_uuid = self.direct_buid_install_agent(agent_dir, config_file)
    #     self.direct_start_agent(agent_uuid)
    #     return agent_uuid

    def confirm_agent_running(self, agent_name, max_retries=5,
                              timeout_seconds=2):
        running = False
        retries = 0
        while (not running and retries < max_retries):
            status = self.test_aip.status_agents()
            print ("Status", status)
            if len(status) > 0:
                status_name = status[0][1]
                assert status_name == agent_name

                assert len(
                    status[0][2]) == 2, 'Unexpected agent status message'
                status_agent_status = status[0][2][1]
                running = not isinstance(status_agent_status, int)
            retries += 1
            time.sleep(timeout_seconds)
        return running

    # def direct_stop_agent(self, agent_uuid):
    #     result = self.conn.call.stop_agent(agent_uuid)
    #     print result

    def shutdown_platform(self):
        '''Stop platform here

           This function will shutdown the platform and attempt to kill any
           process that the platformwrapper has started.
        '''
        import signal
        self.logit('shutting down platform: PIDS: {}'.format(self._started_pids))
        while self._started_pids:
            pid = self._started_pids.pop()
            self.logit('ending pid: {}'.format(pid))
            try:
                os.kill(pid, signal.SIGTERM)
            except:
<<<<<<< HEAD
                print('could not kill: {} '.format(pid))
        if self._p_process is not None:
=======
                self.logit('could not kill: {} '.format(pid))
        if self._p_process != None:
>>>>>>> 38426223
            try:
                gevent.sleep(0.2)
                self._p_process.terminate()
                gevent.sleep(0.2)
            except OSError:
                self.logit('Platform process was terminated.')
        else:
<<<<<<< HEAD
            print "platform process was null"
=======
            self.logit("platform process was null")
>>>>>>> 38426223

        if self.use_twistd and self._t_process is not None:
            self._t_process.kill()
            self._t_process.wait()
        elif self.use_twistd:
            self.logit("twistd process was null")
        # if not self.skip_cleanup:
        #     shutil.rmtree(self.volttron_home, ignore_errors=True)


def mergetree(src, dst, symlinks=False, ignore=None):
    if not os.path.exists(dst):
        os.makedirs(dst)
    for item in os.listdir(src):
        s = os.path.join(src, item)
        d = os.path.join(dst, item)
        if os.path.isdir(s):
            mergetree(s, d, symlinks, ignore)
        else:
            if (not os.path.exists(d)
                    or os.stat(src).st_mtime - os.stat(dst).st_mtime > 1):
                shutil.copy2(s, d)<|MERGE_RESOLUTION|>--- conflicted
+++ resolved
@@ -189,11 +189,7 @@
     def allow_all_connections(self):
         """ Add a /.*/ entry to the auth.json file.
         """
-<<<<<<< HEAD
         entry = AuthEntry(credentials="/.*/")
-=======
-        entry = AuthEntry(credentials="/CURVE:.*/")
->>>>>>> 38426223
         authfile = AuthFile(self.volttron_home + "/auth.json")
         authfile.add(entry)
 
@@ -228,17 +224,10 @@
 
         if address is None:
             if use_ipc:
-<<<<<<< HEAD
-                print('Using IPC vip-address')
-                address = "ipc://@" + self.volttron_home + "/run/vip.socket"
-            else:
-                print('Using vip-address ' + self.vip_address)
-=======
                 self.logit('Using IPC vip-address')
                 address = "ipc://@"+self.volttron_home+"/run/vip.socket"
             else:
                 self.logit('Using vip-address '+self.vip_address)
->>>>>>> 38426223
                 address = self.vip_address
 
         if publickey and not serverkey:
@@ -282,11 +271,7 @@
         return auth, auth_path
 
     def _append_allow_curve_key(self, publickey):
-<<<<<<< HEAD
         entry = AuthEntry(credentials=publickey)
-=======
-        entry = AuthEntry(credentials="CURVE:{}".format(publickey))
->>>>>>> 38426223
         authfile = AuthFile(self.volttron_home + "/auth.json")
         authfile.add(entry)
 
@@ -324,14 +309,8 @@
         if debug_mode:
             self.skip_cleanup = True
             enable_logging = True
-<<<<<<< HEAD
-        print("In start up platform enable_logging is {} ".
-              format(enable_logging))
-        assert self.mode in MODES, 'Invalid platform mode set: ' + str(mode)
-=======
         self.logit("In start up platform enable_logging is {} ".format(enable_logging))
         assert self.mode in MODES, 'Invalid platform mode set: '+str(mode)
->>>>>>> 38426223
         opts = None
 
         # see main.py for how we handle pub sub addresses.
@@ -625,13 +604,8 @@
         wheel_path = packaging.create_package(agent_dir,
                                               self.packaged_dir)
         packaging.add_files_to_package(wheel_path, {
-<<<<<<< HEAD
             'config_file': os.path.join('./', config_file)
         })
-=======
-                'config_file': os.path.join('./', config_file)
-            })
->>>>>>> 38426223
 
         return wheel_path
 
@@ -713,13 +687,8 @@
             try:
                 os.kill(pid, signal.SIGTERM)
             except:
-<<<<<<< HEAD
-                print('could not kill: {} '.format(pid))
-        if self._p_process is not None:
-=======
                 self.logit('could not kill: {} '.format(pid))
         if self._p_process != None:
->>>>>>> 38426223
             try:
                 gevent.sleep(0.2)
                 self._p_process.terminate()
@@ -727,11 +696,7 @@
             except OSError:
                 self.logit('Platform process was terminated.')
         else:
-<<<<<<< HEAD
-            print "platform process was null"
-=======
             self.logit("platform process was null")
->>>>>>> 38426223
 
         if self.use_twistd and self._t_process is not None:
             self._t_process.kill()
