import ConfigParser as configparser
from contextlib import closing
import json
import logging
import os
import shutil
import sys
import tempfile
import time

import gevent
from gevent.fileobject import FileObject
import gevent.subprocess as subprocess
from gevent.subprocess import Popen
from subprocess import CalledProcessError

from os.path import dirname

import zmq
from zmq.utils import jsonapi


from volttron.platform.auth import AuthFile, AuthEntry
from volttron.platform.keystore import KeyStore
from volttron.platform.agent.utils import strip_comments
from volttron.platform.messaging import topics
from volttron.platform.main import start_volttron_process
from volttron.platform.vip.agent import Agent
from volttron.platform.vip.socket import encode_key
from volttron.platform.aip import AIPplatform
#from volttron.platform.control import client, server
from volttron.platform import packaging
from volttron.platform.agent import utils
from volttron.platform.keystore import KeyStore

utils.setup_logging()
_log = logging.getLogger(__name__)

RESTRICTED_AVAILABLE = False

try:
    from volttron.restricted import (auth, certs)
    RESTRICTED_AVAILABLE = True

except ImportError:
    RESTRICTED_AVAILABLE = False
    auth = None
    certs = None

# Filenames for the config files which are created during setup and then
# passed on the command line
TMP_PLATFORM_CONFIG_FILENAME = "config"
TMP_SMAP_CONFIG_FILENAME = "test-smap.ini"

# Used to fill in TWISTED_CONFIG template
TEST_CONFIG_FILE = 'base-platform-test.json'

PLATFORM_CONFIG_UNRESTRICTED = """
no-resource-monitor
no-verify
no-mobility
"""


PLATFORM_CONFIG_RESTRICTED = """
mobility-address = {mobility-address}
control-socket = {tmpdir}/run/control
resource-monitor = {resource-monitor}
"""


TWISTED_CONFIG = """
[report 0]
ReportDeliveryLocation = {smap-uri}/add/{smap-key}

[/]
type = Collection
Metadata/SourceName = {smap-source}
uuid = {smap-uuid}

[/datalogger]
type = volttron.drivers.data_logger.DataLogger
interval = 1

"""

UNRESTRICTED = 0
VERIFY_ONLY = 1
RESOURCE_CHECK_ONLY = 2
RESTRICTED = 3

MODES = (UNRESTRICTED, VERIFY_ONLY, RESOURCE_CHECK_ONLY, RESTRICTED)

VOLTTRON_ROOT = dirname(dirname(dirname(os.path.realpath(__file__))))

if os.environ.get('CI', None) is None:
    VSTART = os.path.join(VOLTTRON_ROOT, "env/bin/volttron")
    VCTRL = os.path.join(VOLTTRON_ROOT, "env/bin/volttron-ctl")
    TWISTED_START = os.path.join(VOLTTRON_ROOT, "env/bin/twistd")
else:
    VSTART = "volttron"
    VCTRL = "volttron-ctl"
    TWISTED_START = "twistd"

SEND_AGENT = "send"

RUN_DIR = 'run'
PUBLISH_TO = RUN_DIR + '/publish'
SUBSCRIBE_TO = RUN_DIR + '/subscribe'


class PlatformWrapperError(StandardError):
    pass


def build_vip_address(dest_wrapper, agent):
    """
    Create a usable vip address with zap parameters embedded in the uri.

    :param dest_wrapper:PlatformWrapper:
        The destination wrapper instance that the agent will be attempting to
        connect to.
    :param agent:Agent
        The agent that is being used to make the connection to dest_wrapper
    :return:
    """
    return "{}:?serverkey={}&publickey={}&secretkey={}".format(
        dest_wrapper.vip_address, dest_wrapper.publickey,
        agent.core.publickey, agent.core.secretkey
    )


class PlatformWrapper:

    def __init__(self):
        '''Initializes a new volttron environment

        Creates a temporary VOLTTRON_HOME directory with a packaged
        directory for agents that are built.
        '''
        self.__volttron_home = tempfile.mkdtemp()
        self.__packaged_dir = os.path.join(self.volttron_home, "packaged")
        os.makedirs(self.__packaged_dir)
        self.env = os.environ.copy()
        self.env['VOLTTRON_HOME'] = self.volttron_home

        # TODO: does changing os.environ affect the environment external to
        # this script?
        os.environ['VOLTTRON_HOME'] = self.volttron_home

        # By default no web server should be started.
        self.__bind_web_address = None

        self._p_process = None
        self._t_process = None
        self.__publickey = KeyStore().public()
        self._started_pids = []
        self.__local_vip_address = None
        self.__vip_address = None
<<<<<<< HEAD
        self.encrypt = False
        print('Creating Platform Wrapper at: {}'.format(self.volttron_home))
=======
        self.logit('Creating platform wrapper')

    def logit(self, message):
        print('{}: {}'.format(self.volttron_home, message))
>>>>>>> 82a536bb

    @property
    def bind_web_address(self):
        return self.__bind_web_address

    @property
    def local_vip_address(self):
        return self.__local_vip_address

    @property
    def packaged_dir(self):
        return self.__packaged_dir

    @property
    def publickey(self):
        return self.__publickey

    @property
    def vip_address(self):
        return self.__vip_address

    @property
    def volttron_home(self):
        return self.__volttron_home

    def allow_all_connections(self):
        """ Add a CURVE:.* entry to the auth.json file.
        """
        entry = AuthEntry(credentials="/CURVE:.*/")
        authfile = AuthFile(self.volttron_home + "/auth.json")
        authfile.add(entry)

    def build_agent(self, address=None, should_spawn=True, identity=None,
                    publickey=None, secretkey=None, serverkey=None,
                    generatekeys=False, **kwargs):
        """ Build an agent connnected to the passed bus.

        By default the current instance that this class wraps will be the
        vip address of the agent.

        :param address:
        :param should_spawn:
        :param identity:
        :param publickey:
        :param secretkey:
        :param serverkey:
        :return:
        """
        self.logit("Building generic agent.")

        use_ipc = kwargs.pop('use_ipc', False)
        if self.encrypt:
            if serverkey is None:
                serverkey=self.__publickey
            if publickey is None:
                keyfile = tempfile.mktemp(".keys", "agent", self.volttron_home)
                keys = KeyStore(keyfile)
                keys.generate()
                publickey=keys.public()
                secretkey=keys.secret()

        if address is None:
            if use_ipc:
                self.logit('Using IPC vip-address')
                address = "ipc://@"+self.volttron_home+"/run/vip.socket"
            else:
                self.logit('Using vip-address '+self.vip_address)
                address = self.vip_address

        if generatekeys:
            self.logit('generating new public secret key pair')
            tf = tempfile.NamedTemporaryFile()
            ks = KeyStore(tf.name)
            ks.generate()
            publickey = ks.public()
            secretkey = ks.secret()

        if publickey and not serverkey:
            self.logit('using instance serverkey: {}'.format(self.publickey))
            serverkey = self.publickey

        agent = Agent(address=address, identity=identity, publickey=publickey,
                      secretkey=secretkey, serverkey=serverkey, **kwargs)
        self.logit('platformwrapper.build_agent.address: {}'.format(address))

        # Automatically add agent's credentials to auth.json file
        if publickey:
            self.logit('Adding publickey to auth.json')
            gevent.spawn(self._append_allow_curve_key, publickey)
            gevent.sleep(0.1)

        if should_spawn:
            self.logit('platformwrapper.build_agent spawning')
            event = gevent.event.Event()
            gevent.spawn(agent.core.run, event)  # .join(0)
            event.wait(timeout=2)

            hello = agent.vip.hello().get(timeout=.3)
<<<<<<< HEAD
            print('Got hello response {}'.format(hello))
        agent.publickey = publickey
=======
            self.logit('Got hello response {}'.format(hello))

>>>>>>> 82a536bb
        return agent

    def _read_auth_file(self):
        auth_path = os.path.join(self.volttron_home, 'auth.json')
        try:
            with open(auth_path, 'r') as fd:
                data = strip_comments(FileObject(fd, close=False).read())
                if data:
                    auth = jsonapi.loads(data)
                else:
                    auth = {}
        except IOError:
            auth = {}
        if not 'allow' in auth:
            auth['allow'] = []
        return auth, auth_path

    def _append_allow_curve_key(self, publickey):
        entry = AuthEntry(credentials="CURVE:{}".format(publickey))
        authfile = AuthFile(self.volttron_home + "/auth.json")
        authfile.add(entry)

    def add_capabilities(self, publickey, capabilities):
        if isinstance(capabilities, basestring):
            capabilities = [capabilities]
        auth, auth_path = self._read_auth_file()
        cred = 'CURVE:{}'.format(publickey)
        allow = auth['allow']
        entry = next((item for item in allow if item[
                     'credentials'] == cred), {})
        caps = entry.get('capabilities', [])
        entry['capabilities'] = list(set(caps + capabilities))

        with open(auth_path, 'w+') as fd:
            json.dump(auth, fd)

    def set_auth_dict(self, auth_dict):
        if auth_dict:
            with open(os.path.join(self.volttron_home, 'auth.json'), 'w') as f:
                f.write(json.dumps(auth_dict))

    def startup_platform(self, vip_address, auth_dict=None, use_twistd=False,
                         mode=UNRESTRICTED, encrypt=False,
                         bind_web_address=None):

        self.vip_address = vip_address
        self.encrypt = encrypt
        self.mode = mode
        self.bind_web_address = bind_web_address

        enable_logging = os.environ.get('ENABLE_LOGGING', False)
        debug_mode = os.environ.get('DEBUG_MODE', False)
        self.skip_cleanup = os.environ.get('SKIP_CLEANUP', False)
        if debug_mode:
            self.skip_cleanup = True
            enable_logging = True
        self.logit("In start up platform enable_logging is {} ".format(enable_logging))
        assert self.mode in MODES, 'Invalid platform mode set: '+str(mode)
        opts = None

        # see main.py for how we handle pub sub addresses.
        ipc = 'ipc://{}{}/run/'.format(
            '@' if sys.platform.startswith('linux') else '',
            self.volttron_home)
        self.local_vip_address = ipc + 'vip.socket'
        self.set_auth_dict(auth_dict)

        self.opts = {'verify_agents': False,
                     'volttron_home': self.volttron_home,
                     'vip_address': vip_address,
                     'vip_local_address': ipc + 'vip.socket',
                     'publish_address': ipc + 'publish',
                     'subscribe_address': ipc + 'subscribe',
                     'bind_web_address': bind_web_address,
                     'developer_mode': not encrypt,
                     'log': os.path.join(self.volttron_home, 'volttron.log'),
                     'log_config': None,
                     'monitor': True,
                     'autostart': True,
                     'log_level': logging.DEBUG,
                     'verboseness': logging.DEBUG}

        pconfig = os.path.join(self.volttron_home, 'config')
        config = {}

        parser = configparser.ConfigParser()
        parser.add_section('volttron')
        parser.set('volttron', 'vip-address', vip_address)
        if bind_web_address:
            parser.set('volttron', 'bind-web-address', bind_web_address)
        if self.mode == UNRESTRICTED:
            if RESTRICTED_AVAILABLE:
                config['mobility'] = False
                config['resource-monitor'] = False
                config['verify'] = False
            with closing(open(pconfig, 'wb')) as cfg:
                cfg.write(PLATFORM_CONFIG_UNRESTRICTED.format(**config))
                parser.write(cfg)

        elif self.mode == RESTRICTED:
            if not RESTRICTED_AVAILABLE:
                raise ValueError("restricted is not available.")

            certsdir = os.path.join(os.path.expanduser(
                self.env['VOLTTRON_HOME']), 'certificates')

            print ("certsdir", certsdir)
            self.certsobj = certs.Certs(certsdir)

            with closing(open(pconfig, 'wb')) as cfg:
                cfg.write(PLATFORM_CONFIG_RESTRICTED.format(**config))
            opts = type('Options', (), {'resource-monitor': False,
                                        'verify_agents': True,
                                        'volttron_home': self.volttron_home})()
        else:
            raise PlatformWrapperError(
                "Invalid platform mode specified: {}".format(mode))

        log = os.path.join(self.env['VOLTTRON_HOME'], 'volttron.log')
        if enable_logging:
            cmd = ['volttron', '-vv', '-l{}'.format(log)]
        else:
            cmd = ['volttron', '-l{}'.format(log)]

        if self.opts['developer_mode']:
            cmd.append('--developer-mode')

        self._p_process = Popen(cmd, env=self.env, stdout=subprocess.PIPE,
                                stderr=subprocess.PIPE)

        assert self._p_process is not None
        # A None value means that the process is still running.
        # A negative means that the process exited with an error.
        assert self._p_process.poll() is None

        # # make sure we don't return too quickly.
        gevent.sleep(0.2)

        gevent.sleep(0.2)
        self.use_twistd = use_twistd

        # TODO: Revise this to start twistd with platform.
        if self.use_twistd:
            tconfig = os.path.join(
                self.volttron_home, TMP_SMAP_CONFIG_FILENAME)

            with closing(open(tconfig, 'w')) as cfg:
                cfg.write(TWISTED_CONFIG.format(**config))

            tparams = [TWISTED_START, "-n", "smap", tconfig]
            self._t_process = subprocess.Popen(tparams, env=self.env)
            time.sleep(5)
            #self._t_process = subprocess.Popen(["twistd", "-n", "smap",
            #                                    "test-smap.ini"])

    def is_running(self):
        self.logit("PROCESS IS RUNNING: {}".format(self._p_process))
        return self._p_process is not None and self._p_process.poll() is None

    def twistd_is_running(self):
        return self._t_process is not None

    def direct_sign_agentpackage_creator(self, package):
        assert (RESTRICTED), "Auth not available"
        print ("wrapper.certsobj", self.certsobj.cert_dir)
        assert(auth.sign_as_creator(package, 'creator', certsobj=self.certsobj)
               ), "Signing as {} failed.".format('creator')

    def direct_sign_agentpackage_admin(self, package):
        assert (RESTRICTED), "Auth not available"
        assert(auth.sign_as_admin(package, 'admin', certsobj=self.certsobj)
               ), "Signing as {} failed.".format('admin')

    def direct_sign_agentpackage_initiator(self, package, config_file,
                                           contract):
        assert (RESTRICTED), "Auth not available"
        files = {"config_file": config_file, "contract": contract}
        assert(auth.sign_as_initiator(package, 'initiator', files=files,
                                      certsobj=self.certsobj)), (
            "Signing as {} failed.".format('initiator'))

    def _aip(self):
        opts = type('Options', (), self.opts)
        aip = AIPplatform(opts)
        aip.setup()
        return aip

    def _install_agent(self, wheel_file, start):
        aip = self._aip()
        auuid = aip.install_agent(wheel_file)
        assert auuid is not None
        if start:
            self.logit('STARTING: {}'.format(wheel_file))
            status = self.start_agent(auuid)
            # aip.start_agent(auuid)
            #status = aip.agent_status(auuid)
            self.logit('STATUS NOW: {}'.format(status))
            assert status > 0

        return auuid

    def install_multiple_agents(self, agent_configs):
        """
        Installs mutltiple agents on the platform.

        :param agent_configs:list
            A list of 3-tuple that allows the configuration of a platform
            in a single go.  The tuple order is
            1. path to the agent directory.
            2. configuration data (either file or json data)
            3. Whether the agent should be started or not.

        :return:list:
            A list of uuid's associated with the agents that were installed.


        :Note:
            In order for this method to be called the platform must be
            currently running.
        """
        if not self.is_running():
            raise PlatformWrapperError("Instance isn't running!")
        results = []

        for path, config, start  in agent_configs:
            results = self.install_agent(agent_dir=path, config_file=config,
                                         start=start)

        return results

    def install_agent(self, agent_wheel=None, agent_dir=None, config_file=None,
                      start=True):
        '''Install and optionally start an agent on the platform.

            This function allows installation from an agent wheel or an
            agent directory (NOT BOTH).  If an agent_wheel is specified then
            it is assumed to be ready for installation (has a config file).
            If an agent_dir is specified then a config_file file must be
            specified or if it is not specified then it is assumed that the
            file agent_dir/config is to be used as the configuration file.  If
            none of these exist then an assertion error will be thrown.

            This function will return with a uuid of the installed agent.
        '''

        assert self.is_running()
        assert agent_wheel or agent_dir

        if agent_wheel:
            assert not agent_dir
            assert not config_file
            assert os.path.exists(agent_wheel)
            wheel_file = agent_wheel

        if agent_dir:
            assert not agent_wheel
            if not config_file:
                assert os.path.exists(os.path.join(agent_dir, "config"))
                config_file = os.path.join(agent_dir, "config")
            else:
                if isinstance(config_file, dict):
                    from os.path import join, basename
                    temp_config = join(self.volttron_home, basename(
                        agent_dir) + "_config_file")
                    with open(temp_config, "w") as fp:
                        fp.write(json.dumps(config_file))
                    config_file = temp_config
            self.logit('Building agent package')
            wheel_file = self.build_agentpackage(agent_dir, config_file)
            assert wheel_file

        agent_uuid = self._install_agent(wheel_file, start)

        assert agent_uuid is not None

        if start:
            assert self.is_agent_running(agent_uuid)

        return agent_uuid

    def start_agent(self, agent_uuid):
        self.logit('Starting agent {}'.format(agent_uuid))
        self.logit("VOLTTRONO_HOME SETTING: {}".format(os.environ['VOLTTRON_HOME']))
        cmd = ['volttron-ctl', 'start', agent_uuid]
        p = Popen(cmd, env=self.env,
                  stdout=sys.stdout, stderr=sys.stderr)
        p.wait()

        # Confirm agent running
        cmd = ['volttron-ctl', 'status', agent_uuid]
        res = subprocess.check_output(cmd, env=self.env)
        assert 'running' in res
        pidpos = res.index('[') + 1
        pidend = res.index(']')
        pid = int(res[pidpos: pidend])

        self._started_pids.append(pid)
        return int(pid)

    def stop_agent(self, agent_uuid):
        # Confirm agent running
        _log.debug("STOPPING AGENT: {}".format(agent_uuid))
        try:
            cmd = ['volttron-ctl', 'stop', agent_uuid]
            res = subprocess.check_output(cmd, env=self.env)
        except CalledProcessError as ex:
            _log.error("Exception: {}".format(ex))
        return self.agent_status(agent_uuid)

    def list_agents(self):
        aip = self._aip()
        return aip.list_agents()

    def remove_agent(self, agent_uuid):
        """Remove the agent specified by agent_uuid"""
        _log.debug("REMOVING AGENT: {}".format(agent_uuid))
        try:
            cmd = ['volttron-ctl', 'remove', agent_uuid]
            res = subprocess.check_output(cmd, env=self.env)
        except CalledProcessError as ex:
            _log.error("Exception: {}".format(ex))
        return self.agent_status(agent_uuid)

    def is_agent_running(self, agent_uuid):
        return self.agent_status(agent_uuid) is not None

    def agent_status(self, agent_uuid):
        _log.debug("AGENT_STATUS: {}".format(agent_uuid))
        # Confirm agent running
        cmd = ['volttron-ctl', 'status', agent_uuid]
        pid = None
        try:
            res = subprocess.check_output(cmd, env=self.env)

            try:
                pidpos = res.index('[') + 1
                pidend = res.index(']')
                pid = int(res[pidpos: pidend])
            except:
                pid = None
        except CalledProcessError as ex:
            _log.error("Exception: {}".format(ex))

        return pid

    def build_agentpackage(self, agent_dir, config_file):
        assert os.path.exists(agent_dir)
        assert os.path.exists(config_file)
        wheel_path = packaging.create_package(agent_dir,
                                              self.packaged_dir)
        packaging.add_files_to_package(wheel_path, {
                'config_file': os.path.join('./', config_file)
            })

        return wheel_path

    # def direct_build_agentpackage(self, agent_dir):
    #     self.logit("Building agent_directory ", agent_dir)
    #     wheel_path = packaging.create_package(os.path.join('./', agent_dir),
    #                                           self.packaged_dir)
    #
    #     return wheel_path
    #
    # def direct_send_agent(self, package, target):
    #     pparams = [VCTRL, SEND_AGENT, target, package]
    #     print (pparams, "CWD", os.getcwd())
    #     send_process = subprocess.call(pparams, env=self.env)
    #     print ("Done sending to", target)
    #
    # def direct_configure_agentpackage(self, agent_wheel, config_file):
    #     packaging.add_files_to_package(agent_wheel, {
    #                             'config_file':os.path.join('./', config_file)
    #                         })
    #
    #

#     def direct_build_install_agent(self, agent_dir, config_file):
#         agent_wheel = self.build_agentpackage(agent_dir=agent_dir,
#             config_file=config_file)
#         self.direct_configure_agentpackage(agent_wheel, config_file)
#         assert(agent_wheel is not None,"Agent wheel was not built")
#
#         uuid = self.test_aip.install_agent(agent_wheel)
#         #aip volttron_home, verify_agents
#         return uuid
# #         conn.call.start_agent()

    # def direct_build_install_run_agent(self, agent_dir, config_file):
    #     agent_uuid = self.direct_build_install_agent(agent_dir, config_file)
    #     self.direct_start_agent(agent_uuid)
    #     return agent_uuid
    #
    # def direct_build_send_agent(self, agent_dir, config_file, target):
    #     agent_uuid = self.direct_buid_install_agent(agent_dir, config_file)
    #     self.direct_start_agent(agent_uuid)
    #     return agent_uuid

    def confirm_agent_running(self, agent_name, max_retries=5,
                              timeout_seconds=2):
        running = False
        retries = 0
        while (not running and retries < max_retries):
            status = self.test_aip.status_agents()
            print ("Status", status)
            if len(status) > 0:
                status_name = status[0][1]
                assert status_name == agent_name

                assert len(
                    status[0][2]) == 2, 'Unexpected agent status message'
                status_agent_status = status[0][2][1]
                running = not isinstance(status_agent_status, int)
            retries += 1
            time.sleep(timeout_seconds)
        return running

    # def direct_stop_agent(self, agent_uuid):
    #     result = self.conn.call.stop_agent(agent_uuid)
    #     print result

    def shutdown_platform(self):
        '''Stop platform here

           This function will shutdown the platform and attempt to kill any
           process that the platformwrapper has started.
        '''
        import signal
        self.logit('shutting down platform: PIDS: {}'.format(self._started_pids))
        while self._started_pids:
            pid = self._started_pids.pop()
            self.logit('ending pid: {}'.format(pid))
            try:
                os.kill(pid, signal.SIGTERM)
            except:
                self.logit('could not kill: {} '.format(pid))
        if self._p_process != None:
            try:
                gevent.sleep(0.2)
                self._p_process.terminate()
                gevent.sleep(0.2)
            except OSError:
                self.logit('Platform process was terminated.')
        else:
            self.logit("platform process was null")

        if self.use_twistd and self._t_process is not None:
            self._t_process.kill()
            self._t_process.wait()
        elif self.use_twistd:
            self.logit("twistd process was null")
        # if not self.skip_cleanup:
        #     shutil.rmtree(self.volttron_home, ignore_errors=True)


def mergetree(src, dst, symlinks=False, ignore=None):
    if not os.path.exists(dst):
        os.makedirs(dst)
    for item in os.listdir(src):
        s = os.path.join(src, item)
        d = os.path.join(dst, item)
        if os.path.isdir(s):
            mergetree(s, d, symlinks, ignore)
        else:
            if (not os.path.exists(d)
                    or os.stat(src).st_mtime - os.stat(dst).st_mtime > 1):
                shutil.copy2(s, d)<|MERGE_RESOLUTION|>--- conflicted
+++ resolved
@@ -21,7 +21,6 @@
 
 
 from volttron.platform.auth import AuthFile, AuthEntry
-from volttron.platform.keystore import KeyStore
 from volttron.platform.agent.utils import strip_comments
 from volttron.platform.messaging import topics
 from volttron.platform.main import start_volttron_process
@@ -157,15 +156,11 @@
         self._started_pids = []
         self.__local_vip_address = None
         self.__vip_address = None
-<<<<<<< HEAD
         self.encrypt = False
-        print('Creating Platform Wrapper at: {}'.format(self.volttron_home))
-=======
         self.logit('Creating platform wrapper')
 
     def logit(self, message):
         print('{}: {}'.format(self.volttron_home, message))
->>>>>>> 82a536bb
 
     @property
     def bind_web_address(self):
@@ -217,15 +212,15 @@
         self.logit("Building generic agent.")
 
         use_ipc = kwargs.pop('use_ipc', False)
-        if self.encrypt:
-            if serverkey is None:
-                serverkey=self.__publickey
-            if publickey is None:
-                keyfile = tempfile.mktemp(".keys", "agent", self.volttron_home)
-                keys = KeyStore(keyfile)
-                keys.generate()
-                publickey=keys.public()
-                secretkey=keys.secret()
+        # if self.encrypt:
+        #     if serverkey is None:
+        #         serverkey=self.__publickey
+        #     if publickey is None:
+        #         keyfile = tempfile.mktemp(".keys", "agent", self.volttron_home)
+        #         keys = KeyStore(keyfile)
+        #         keys.generate()
+        #         publickey=keys.public()
+        #         secretkey=keys.secret()
 
         if address is None:
             if use_ipc:
@@ -264,13 +259,8 @@
             event.wait(timeout=2)
 
             hello = agent.vip.hello().get(timeout=.3)
-<<<<<<< HEAD
-            print('Got hello response {}'.format(hello))
+            self.logit('Got hello response {}'.format(hello))
         agent.publickey = publickey
-=======
-            self.logit('Got hello response {}'.format(hello))
-
->>>>>>> 82a536bb
         return agent
 
     def _read_auth_file(self):
