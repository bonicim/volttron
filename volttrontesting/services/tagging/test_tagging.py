# -*- coding: utf-8 -*- {{{
# vim: set fenc=utf-8 ft=python sw=4 ts=4 sts=4 et:
#
# Copyright 2017, Battelle Memorial Institute.
#
# Licensed under the Apache License, Version 2.0 (the "License");
# you may not use this file except in compliance with the License.
# You may obtain a copy of the License at
#
# http://www.apache.org/licenses/LICENSE-2.0
#
# Unless required by applicable law or agreed to in writing, software
# distributed under the License is distributed on an "AS IS" BASIS,
# WITHOUT WARRANTIES OR CONDITIONS OF ANY KIND, either express or implied.
# See the License for the specific language governing permissions and
# limitations under the License.
#
# This material was prepared as an account of work sponsored by an agency of
# the United States Government. Neither the United States Government nor the
# United States Department of Energy, nor Battelle, nor any of their
# employees, nor any jurisdiction or organization that has cooperated in the
# development of these materials, makes any warranty, express or
# implied, or assumes any legal liability or responsibility for the accuracy,
# completeness, or usefulness or any information, apparatus, product,
# software, or process disclosed, or represents that its use would not infringe
# privately owned rights. Reference herein to any specific commercial product,
# process, or service by trade name, trademark, manufacturer, or otherwise
# does not necessarily constitute or imply its endorsement, recommendation, or
# favoring by the United States Government or any agency thereof, or
# Battelle Memorial Institute. The views and opinions of authors expressed
# herein do not necessarily state or reflect those of the
# United States Government or any agency thereof.
#
# PACIFIC NORTHWEST NATIONAL LABORATORY operated by
# BATTELLE for the UNITED STATES DEPARTMENT OF ENERGY
# under Contract DE-AC05-76RL01830
# }}}
"""
pytest test cases for tagging service
"""
import copy
import sqlite3
from datetime import datetime

import gevent
import pytest
from mock import MagicMock
import sys

from volttron.platform import get_services_core
from volttron.platform.jsonrpc import RemoteError
from volttron.platform.messaging import headers as headers_mod
from volttron.platform.messaging import topics
from volttron.platform.agent import utils
from volttron.platform import get_volttron_root

try:
    import pymongo

    # Disabling mongo tagging service for now
    # Need to fix mongo gevent loop error
    HAS_PYMONGO = False
except:
    HAS_PYMONGO = False
pymongo_skipif = pytest.mark.skipif(not HAS_PYMONGO,
                                    reason='No pymongo client available.')

try:
    from crate import client
    from crate.client.exceptions import ProgrammingError
    # Adding crate historian to the path so we have access to it's packages
    # for removing/creating schema for testing with.
    root = get_volttron_root()
    crate_path = get_services_core("CrateHistorian")

    sys.path.insert(0, crate_path)
    from volttron.platform.dbutils import crateutils as crate_utils
    HAS_CRATE_CONNECTOR = True
except:
    HAS_CRATE_CONNECTOR = False

try:
    import mysql.connector as mysql
    from mysql.connector import errorcode

    HAS_MYSQL_CONNECTOR = True
except:
    HAS_MYSQL_CONNECTOR = False

connection_type = ""
db_connection = None
tagging_service_id = None
sqlite_config = {"connection": {"type": "sqlite",
                                "params": {"database": ""}},
                 "source": get_services_core("SQLiteTaggingService")}

mongodb_config = {"source": get_services_core("MongodbTaggingService"),
                  "connection": {"type": "mongodb",
                                 "params": {"host": "localhost", "port": 27017,
                                            "database": "mongo_test",
                                            "user": "test",
                                            "passwd": "test",
                                            "authSource": "admin"}}}

sqlite_historian = {
    "source": get_services_core("SQLHistorian"),
    "connection": {"type": "sqlite"}}
mysql_historian = {
    "source": get_services_core("SQLHistorian"),
    "connection": {
        "type": "mysql",
        "params": {
            "host": "localhost",
            "port": 3306,
            "database": "test_historian",
            "user": "historian",
            "passwd": "historian"
        }
    }
}
mongo_historian = {
    "source": get_services_core("MongodbHistorian"),
    "connection": {"type": "mongodb",
                   "params": {"host": "localhost",
                              "port": 27017,
                              "database": "mongo_test",
                              "user": "test",
                              "passwd": "test",
                              "authSource": "admin"}
                   }
}

crate_historian = {
    "source": get_services_core("CrateHistorian"),
    "schema": "testing_historian",
    "connection": {
        "type": "crate",
        "params": {
            "host": "http://localhost:4200",
            "debug": False
        }
    }
}
historians = [
    None,
    sqlite_historian
]
if HAS_PYMONGO:
    historians.append(mongo_historian)
if HAS_MYSQL_CONNECTOR:
    historians.append(mysql_historian)
if HAS_CRATE_CONNECTOR:
    historians.append(crate_historian)


def setup_sqlite(config):
    print ("setup sqlite")
    connection_params = config['connection']['params']
    database_path = connection_params['database']
    print ("connecting to sqlite path " + database_path)
    db_connection = sqlite3.connect(database_path)
    print ("successfully connected to sqlite")
    return db_connection


def setup_mongodb(config):
    print ("setup mongodb")
    connection_params = config['connection']['params']
    mongo_conn_str = 'mongodb://{user}:{passwd}@{host}:{port}/{database}?authSource={authSource}'
    params = connection_params
    mongo_conn_str = mongo_conn_str.format(**params)
    mongo_client = pymongo.MongoClient(mongo_conn_str)
    db = mongo_client[connection_params['database']]
    db['topic_tags'].drop()
    db['tags'].drop()
    db['categories'].drop()
    db['tag_refs'].drop()
    return db


def cleanup_sql(db_connection, truncate_tables):
    cursor = db_connection.cursor()
    for table in truncate_tables:
        try:
            cursor.execute("DELETE FROM " + table)
        except sqlite3.OperationalError as e:
            print("Unable to truncate table {}. {}".format(table, e))

    db_connection.commit()


def cleanup_sqlite(db_connection, truncate_tables):
    cleanup_sql(db_connection, truncate_tables)


def cleanup_mysql(db_connection, truncate_tables):
    cleanup_sql(db_connection, truncate_tables)


def cleanup_mongodb(db_connection, truncate_tables):
    for collection in truncate_tables:
        db_connection[collection].remove()
    print("Finished removing {}".format(truncate_tables))


def cleanup_crate(db_connection, truncate_tables):
    crate_utils.drop_schema(db_connection, truncate_tables, schema=crate_historian["schema"])


@pytest.fixture(scope="module")
def query_agent(request, volttron_instance):
    # 1: Start a fake agent to query the historian agent in volttron_instance
    agent = volttron_instance.build_agent()

    # 2: add a tear down method to stop the fake
    # agent that published to message bus
    def stop_agent():
        print("In teardown method of query_agent")
        agent.core.stop()

    request.addfinalizer(stop_agent)
    return agent


# Fixtures for setup and teardown of historian agent
@pytest.fixture(scope="module",
                params=[
                    sqlite_config,
                    pymongo_skipif(mongodb_config)
                ])
def tagging_service(request, volttron_instance):
    global connection_type, db_connection, tagging_service_id
    connection_type = request.param['connection']['type']
    if connection_type == 'sqlite':
        request.param['connection']['params'][
            'database'] = volttron_instance.volttron_home + \
                          "/test_tagging.sqlite"
    # 2: Open db connection that can be used for row deletes after
    # each test method. Create tables, clean up records from previous test runs
    function_name = "setup_" + connection_type
    try:
        setup_function = globals()[function_name]
        db_connection = setup_function(request.param)
    except NameError:
        pytest.fail(
            msg="No setup method({}) found for connection type {} ".format(
                function_name, connection_type))

    print ("request.param -- {}".format(request.param))
    # 2. Install agent
    source = request.param.pop('source')
    tagging_service_id = volttron_instance.install_agent(
        vip_identity='platform.tagging', agent_dir=source,
        config_file=request.param, start=False)
    volttron_instance.start_agent(tagging_service_id)
    request.param['source'] = source
    print("agent id: ", tagging_service_id)

    # 3: add a tear down method to stop historian agent
    def stop_agent():
        print("In teardown method of tagging service")
        if volttron_instance.is_running():
            volttron_instance.stop_agent(tagging_service_id)
        volttron_instance.remove_agent(tagging_service_id)

    request.addfinalizer(stop_agent)
    return request.param


@pytest.mark.tagging
def test_init_failure(volttron_instance, tagging_service, query_agent):
    agent_id = None
    global connection_type
    if connection_type == 'sqlite':
        pytest.skip("sqlite init should fail only in case of unexpected "
                    "errors")
    try:
        query_agent.callback = MagicMock(name="callback")
        query_agent.callback.reset_mock()
        # subscribe to schedule response topic
        query_agent.vip.pubsub.subscribe(peer='pubsub',
                                         prefix=topics.ALERTS_BASE,
                                         callback=query_agent.callback).get()
        new_config = copy.copy(tagging_service)
        new_config['connection'] = {"params":
                                        {"host": "localhost",
                                         "port": 27017,
                                         "database": "mongo_test",
                                         "user": "invalid_user",
                                         "passwd": "test",
                                         "authSource": "admin"}}
        source = new_config.pop('source')
        try:
            agent_id = volttron_instance.install_agent(
                vip_identity='test.tagging.init', agent_dir=source,
                config_file=new_config, start=False)
            volttron_instance.start_agent(agent_id)
        except:
            pass
        gevent.sleep(1)
        print ("Call back count {}".format(query_agent.callback.call_count))
        assert query_agent.callback.call_count == 1
        print("Call args {}".format(query_agent.callback.call_args))
        assert query_agent.callback.call_args[0][1] == 'test.tagging.init'

    finally:
        if agent_id:
            volttron_instance.remove_agent(agent_id)


@pytest.mark.tagging
def test_reinstall(volttron_instance, tagging_service,
                   query_agent):
    global connection_type, db_connection, tagging_service_id
    hist_id = None
    try:
        hist_config = {"connection":
                           {"type": "sqlite",
                            "params": {
                                "database": volttron_instance.volttron_home +
                                    "/test_tags_by_topic_no_metadata.sqlite"}}

                       }
        hist_id = volttron_instance.install_agent(
            vip_identity='platform.historian',
            agent_dir=get_services_core("SQLHistorian"),
            config_file=hist_config,
            start=True)
        gevent.sleep(2)
        now = utils.format_timestamp(datetime.utcnow())
        headers = {headers_mod.DATE: now,
                   headers_mod.TIMESTAMP: now}
        to_send = [{'topic': 'devices/campus1/d2/all', 'headers': headers,
                    'message': [{'p1': 2, 'p2': 2}]}]
        query_agent.vip.rpc.call('platform.historian', 'insert', to_send).get(
            timeout=10)
        gevent.sleep(3)

        query_agent.vip.rpc.call('platform.tagging', 'add_topic_tags',
                                 topic_prefix='campus1/d2',
                                 tags={'campus': True,
                                       'dis': "Test description",
                                       "geoCountry": "US"}).get(timeout=10)

        result1 = query_agent.vip.rpc.call('platform.tagging',
                                           'get_tags_by_topic',
                                           topic_prefix='campus1/d2', skip=0,
                                           count=3, order="FIRST_TO_LAST").get(
            timeout=10)
        # [['campus', '1'],
        # ['dis', 'Test description'],
        # ['geoCountry', 'US']]
        print result1
        assert len(result1) == 3
        assert len(result1[0]) == len(result1[1]) == 2
        assert result1[0][0] == 'campus'
        assert result1[0][1]
        assert result1[1][0] == 'dis'
        assert result1[1][1] == 'Test description'
        assert result1[2][0] == 'geoCountry'
        assert result1[2][1] == 'US'

        # Now uninstall tagging service and resinstall with same config
        volttron_instance.remove_agent(tagging_service_id)
        gevent.sleep(2)
        # 2. Install agent
        source = tagging_service.pop('source')
        tagging_service_id = volttron_instance.install_agent(
            vip_identity='platform.tagging', agent_dir=source,
            config_file=tagging_service, start=False)
        volttron_instance.start_agent(tagging_service_id)
        tagging_service['source'] = source
        print("agent id: ", tagging_service_id)

        result1 = query_agent.vip.rpc.call('platform.tagging',
                                           'get_tags_by_topic',
                                           topic_prefix='campus1/d2', skip=0,
                                           count=3, order="FIRST_TO_LAST").get(
            timeout=10)
        # [['campus', '1'],
        # ['dis', 'Test description'],
        # ['geoCountry', 'US']]
        print result1
        assert len(result1) == 3
        assert len(result1[0]) == len(result1[1]) == 2
        assert result1[0][0] == 'campus'
        assert result1[0][1]
        assert result1[1][0] == 'dis'
        assert result1[1][1] == 'Test description'
        assert result1[2][0] == 'geoCountry'
        assert result1[2][1] == 'US'


    finally:
        if hist_id:
            volttron_instance.remove_agent(hist_id)
        cleanup_function = globals()["cleanup_" + connection_type]
        cleanup_function(db_connection, ['topic_tags'])


@pytest.mark.tagging
def test_get_categories_no_desc(tagging_service, query_agent):
    result = query_agent.vip.rpc.call('platform.tagging', 'get_categories',
                                      skip=0, count=4,
                                      order="FIRST_TO_LAST").get(timeout=10)
    assert isinstance(result, list)
    assert len(result) == 4
    print ("Categories returned: {}".format(result))
    result2 = query_agent.vip.rpc.call('platform.tagging', 'get_categories',
                                       skip=1, count=4,
                                       order="FIRST_TO_LAST").get(timeout=10)
    assert isinstance(result2, list)
    print ("result2 returned: {}".format(result2))
    assert len(result2) == 4
    assert isinstance(result, list)
    assert isinstance(result[0], str)
    assert result[1] == result2[0]  # verify skip


@pytest.mark.tagging
def test_get_categories_with_desc(tagging_service, query_agent):
    result1 = query_agent.vip.rpc.call('platform.tagging', 'get_categories',
                                       include_description=True, skip=0,
                                       count=4, order="LAST_TO_FIRST").get(
        timeout=10)
    assert isinstance(result1, list)
    assert isinstance(result1[0], list)
    assert len(result1) == 4
    assert len(result1[0]) == 2
    print ("Categories returned: {}".format(result1))
    result2 = query_agent.vip.rpc.call('platform.tagging', 'get_categories',
                                       include_description=True, skip=1,
                                       count=4, order="LAST_TO_FIRST").get(
        timeout=10)
    assert isinstance(result2, list)
    assert len(result2) == 4
    assert isinstance(result2[0], list)
    print ("result2 returned: {}".format(result2))

    # Verify skip param
    assert result1[1][0] == result2[0][0]
    assert result1[1][1] == result2[0][1]

    # verify order
    result3 = query_agent.vip.rpc.call('platform.tagging', 'get_categories',
                                       include_description=True, skip=0,
                                       count=4, order="FIRST_TO_LAST").get(
        timeout=10)
    assert isinstance(result3, list)
    assert len(result3) == 4
    assert isinstance(result3[0], list)
    assert result3[0][0] != result1[0][0]
    assert result3[0][1] != result1[0][1]


@pytest.mark.tagging
def test_tags_by_category_no_metadata(tagging_service, query_agent):
    result1 = query_agent.vip.rpc.call(
        'platform.tagging', 'get_tags_by_category', category='AHU', skip=0,
        count=3, order="FIRST_TO_LAST").get(timeout=10)
    print ("tags returned: {}".format(result1))
    assert isinstance(result1, list)
    assert len(result1) == 3
    assert isinstance(result1[0], str)

    result2 = query_agent.vip.rpc.call('platform.tagging',
                                       'get_tags_by_category', category='AHU',
                                       skip=2, count=3,
                                       order="FIRST_TO_LAST").get(timeout=10)
    print ("tags returned: {}".format(result2))
    assert isinstance(result2, list)
    assert len(result2) == 3  # verify count
    assert isinstance(result2[0], str)
    assert result1[2] == result2[0]  # verify skip


@pytest.mark.tagging
def test_tags_by_category_with_metadata(tagging_service, query_agent):
    result1 = query_agent.vip.rpc.call(
        'platform.tagging', 'get_tags_by_category', category='AHU',
        include_kind=True, skip=0, count=3,
        order="FIRST_TO_LAST").get(timeout=10)
    print ("tags returned: {}".format(result1))
    assert isinstance(result1, list)
    assert len(result1) == 3
    assert isinstance(result1[0], list)
    assert len(result1[0]) == 2

    result2 = query_agent.vip.rpc.call(
        'platform.tagging', 'get_tags_by_category',
        category='AHU', include_description=True,
        skip=0, count=3, order="FIRST_TO_LAST").get(timeout=10)
    print ("tags returned: {}".format(result2))
    assert isinstance(result2, list)
    assert len(result2) == 3
    assert isinstance(result2[0], list)
    assert len(result2[0]) == 2

    result3 = query_agent.vip.rpc.call(
        'platform.tagging', 'get_tags_by_category', category='AHU',
        include_kind=True, include_description=True, skip=0,
        count=3, order="FIRST_TO_LAST").get(timeout=10)
    print ("tags returned: {}".format(result3))
    assert isinstance(result3, list)
    assert len(result3) == 3
    assert isinstance(result3[0], list)
    assert len(result3[0]) == 3


@pytest.mark.parametrize("historian_config", historians)
@pytest.mark.tagging
def test_insert_topic_tags(volttron_instance, tagging_service, query_agent,
                           historian_config):
    global connection_type, db_connection
    historian_id = None
    new_tagging_id = None
    tag_table_prefix = "insert"
    try:
        historian_id, historian_vip_identity, new_tagging_id, \
        new_tagging_vip_id = \
            setup_test_specific_agents(volttron_instance,
                                       historian_config,
                                       tagging_service,
                                       tag_table_prefix)

        now = utils.format_timestamp(datetime.utcnow())
        headers = {headers_mod.DATE: now,
                   headers_mod.TIMESTAMP: now}
        to_send = [{'topic': 'devices/campus1/d1/all', 'headers': headers,
                    'message': [{'p1': 2, 'p2': 2}]}]
        query_agent.vip.rpc.call(historian_vip_identity, 'insert', to_send).get(
            timeout=10)
        gevent.sleep(2)

        query_agent.vip.rpc.call(
            new_tagging_vip_id,
            'add_topic_tags',
            topic_prefix='campus1/d1',
            tags={'campus': True, 'dis': "Test description"}).get(timeout=10)

        result3 = query_agent.vip.rpc.call(
            new_tagging_vip_id, 'get_tags_by_topic',
            topic_prefix='campus1/d1', include_kind=True,
            include_description=True, skip=0, count=3,
            order="LAST_TO_FIRST").get(timeout=10)

        # [['dis', 'Test description', 'Str', 'Short display name for an
        # entity.'],
        #  ['campus', '1', 'Marker',
        #   'Marks a campus that might have one or more site/building']]
        print result3
        assert len(result3) == 3
        assert len(result3[0]) == len(result3[1]) == 4
        assert result3[0][0] == 'id'
        assert result3[0][1] == 'campus1/d1'
        assert result3[0][2] == 'Ref'
        assert result3[0][3] == 'Unique identifier for an entity.'

        assert result3[1][0] == 'dis'
        assert result3[1][1] == 'Test description'
        assert result3[1][2] == 'Str'
        assert result3[1][3] == 'Short display name for an entity.'

        assert result3[2][0] == 'campus'
        assert result3[2][1]
        assert result3[2][2] == 'Marker'
        assert result3[2][
                   3] == 'Marks a campus that might have one or more ' \
                         'site/building'
    finally:
        cleanup_function = globals()["cleanup_" + connection_type]
        cleanup_function(db_connection, [tag_table_prefix + '_topic_tags'])
        if historian_id:
            volttron_instance.remove_agent(historian_id)
        if new_tagging_id:
            volttron_instance.remove_agent(new_tagging_id)


@pytest.mark.parametrize("historian_config", historians)
@pytest.mark.tagging
def test_insert_topic_pattern_tags(volttron_instance, tagging_service,
                                   query_agent, historian_config):
    global connection_type, db_connection

    historian_id = None
    new_tagging_id = None
    tag_table_prefix = "insert"
    try:

        historian_id, historian_vip_identity, new_tagging_id, \
        new_tagging_vip_id = \
            setup_test_specific_agents(volttron_instance,
                                       historian_config,
                                       tagging_service,
                                       tag_table_prefix)

        to_send = []
        now = utils.format_timestamp(datetime.utcnow())
        headers = {headers_mod.DATE: now,
                   headers_mod.TIMESTAMP: now}
        to_send.append({'topic': 'devices/campus1/d1/all', 'headers': headers,
                        'message': [{'p1': 2, 'p2': 2}]})
        to_send.append({'topic': 'devices/campus2/d1/all', 'headers': headers,
                        'message': [{'p1': 2, 'p2': 2}]})
        to_send.append({'topic': 'devices/campus1/d2/all', 'headers': headers,
                        'message': [{'p1': 2, 'p2': 2}]})
        to_send.append({'topic': 'devices/campus2/d2/all', 'headers': headers,
                        'message': [{'p1': 2, 'p2': 2}]})

        query_agent.vip.rpc.call(historian_vip_identity, 'insert', to_send).get(
            timeout=10)
        gevent.sleep(2)

        # specific campus
        tags = {'campus1': {'geoCity': 'Richland', 'id': 'overwrite'},
                'campus*': {'campus': True, 'dis': "Test description"},
                'campus*/d*': {'device': True, 'dis': "Test description"},
                'campus*/d*/p*': {'point': True},
                'campus*/d1/p*': {'dis': 'd1 points'},
                'campus*/d*/p2': {'air': True},
                'asbaskuhdf/asdfasdf': {'equip': True}}
        # all campus
        # all device
        # all points
        # all device1 points
        # all points p2 points in d1 and d2
        # invalid topic

        result = query_agent.vip.rpc.call(new_tagging_vip_id, 'add_tags',
                                          tags=tags).get(timeout=10)
        print(result)

        exepected_info = {'campus*': ['campus2', 'campus1'],
                          'campus*/d*/p*': ['campus2/d2/p1', 'campus2/d1/p2',
                                            'campus2/d1/p1', 'campus2/d2/p2',
                                            'campus1/d1/p1', 'campus1/d1/p2',
                                            'campus1/d2/p1', 'campus1/d2/p2'],
                          'campus*/d1/p*': ['campus2/d1/p2', 'campus2/d1/p1',
                                            'campus1/d1/p1', 'campus1/d1/p2'],
                          'campus*/d*': ['campus1/d1', 'campus2/d1',
                                         'campus2/d2', 'campus1/d2'],
                          'campus*/d*/p2': ['campus2/d2/p2', 'campus2/d1/p2',
                                            'campus1/d2/p2', 'campus1/d1/p2']}
        expected_err = {'asbaskuhdf/asdfasdf': 'No matching topic found'}
        assert cmp(expected_err, result['error']) == 0
        assert cmp(exepected_info, result['info']) == 0

        result1 = query_agent.vip.rpc.call(new_tagging_vip_id,
                                           'get_tags_by_topic',
                                           topic_prefix='campus2/d2/p2',
                                           skip=0, count=3,
                                           order="FIRST_TO_LAST").get()
        print result1
        assert len(result1) == 3
        assert len(result1[0]) == len(result1[1]) == 2
        assert result1[0][0] == 'air'
        assert result1[0][1]
        assert result1[1][0] == 'id'
        assert result1[1][1] == 'campus2/d2/p2'
        assert result1[2][0] == 'point'
        assert result1[2][1]

        result1 = query_agent.vip.rpc.call(new_tagging_vip_id,
                                           'get_tags_by_topic',
                                           topic_prefix='campus2', skip=0,
                                           count=3,
                                           order="FIRST_TO_LAST").get()
        print ("Result1: {} ".format(result1))
        assert len(result1) == 3
        assert len(result1[0]) == len(result1[1]) == 2
        assert result1[0][0] == 'campus'
        assert result1[0][1]
        assert result1[1][0] == 'dis'
        assert result1[1][1] == "Test description"
        assert result1[2][0] == 'id'
        assert result1[2][1] == "campus2"

        result2 = query_agent.vip.rpc.call(new_tagging_vip_id,
                                           'get_tags_by_topic',
                                           topic_prefix='campus1', skip=0,
                                           count=3,
                                           order="LAST_TO_FIRST").get()
        print ("Result2:{}".format(result2))
        assert len(result2) == 3
        assert len(result2[0]) == len(result2[1]) == 2
        assert result2[2][0] == 'dis'
        assert result2[2][1] == "Test description"
        assert result2[1][0] == 'geoCity'
        assert result2[1][1] == "Richland"
        assert result2[0][0] == 'id'
        assert result2[0][1] == "campus1"

    finally:
        cleanup_function = globals()["cleanup_" + connection_type]
        cleanup_function(db_connection, [tag_table_prefix + '_topic_tags'])
        if historian_id:
            volttron_instance.remove_agent(historian_id)
        if new_tagging_id:
            volttron_instance.remove_agent(new_tagging_id)


@pytest.mark.parametrize("historian_config", historians)
@pytest.mark.tagging
def test_insert_topic_tags_update(volttron_instance, tagging_service,
                                  query_agent, historian_config):
    global connection_type, db_connection
    historian_id = None
    new_tagging_id = None
    tag_table_prefix = "insert"
    try:
        historian_id, historian_vip_identity, new_tagging_id, \
        new_tagging_vip_id = \
            setup_test_specific_agents(volttron_instance,
                                       historian_config,
                                       tagging_service,
                                       tag_table_prefix)
        to_send = []
        now = utils.format_timestamp(datetime.utcnow())
        headers = {headers_mod.DATE: now,
                   headers_mod.TIMESTAMP: now}
        to_send.append({'topic': 'devices/campus1/d1/all', 'headers': headers,
                        'message': [{'p1': 2, 'p2': 2}]})

        query_agent.vip.rpc.call(historian_vip_identity, 'insert', to_send).get(
            timeout=10)
        gevent.sleep(3)

        # specific campus
        tags = {'campus1': {'geoCity': 'Richland', 'id': 'overwrite'}}

        result = query_agent.vip.rpc.call(new_tagging_vip_id, 'add_tags',
                                          tags=tags).get(timeout=10)

        result2 = query_agent.vip.rpc.call(new_tagging_vip_id,
                                           'get_tags_by_topic',
                                           topic_prefix='campus1', skip=0,
                                           count=3,
                                           order="LAST_TO_FIRST").get()
        print result2
        assert len(result2) == 2
        assert len(result2[0]) == len(result2[1]) == 2
        assert result2[1][0] == 'geoCity'
        assert result2[1][1] == "Richland"
        assert result2[0][0] == 'id'
        assert result2[0][1] == "campus1"

        tags = {'campus1': {'geoCity': 'Pasco', 'id': 'overwrite'}}
        result = query_agent.vip.rpc.call(new_tagging_vip_id, 'add_tags',
                                          tags=tags).get(timeout=10)

        result2 = query_agent.vip.rpc.call(new_tagging_vip_id,
                                           'get_tags_by_topic',
                                           topic_prefix='campus1', skip=0,
                                           count=3,
                                           order="LAST_TO_FIRST").get()
        print result2
        assert len(result2) == 2
        assert len(result2[0]) == len(result2[1]) == 2
        assert result2[1][0] == 'geoCity'
        assert result2[1][1] == "Pasco"
        assert result2[0][0] == 'id'
        assert result2[0][1] == "campus1"

    finally:
        cleanup_function = globals()["cleanup_" + connection_type]
        cleanup_function(db_connection, [tag_table_prefix + '_topic_tags'])
        if historian_id:
            volttron_instance.remove_agent(historian_id)
        if new_tagging_id:
            volttron_instance.remove_agent(new_tagging_id)


@pytest.mark.tagging
def test_update_topic_tags(volttron_instance, tagging_service, query_agent):
    global connection_type, db_connection
    hist_id = None
    try:
        hist_config = {"connection":
                           {"type": "sqlite",
                            "params": {
                                "database": volttron_instance.volttron_home +
                                    "/test_update_topic_tags.sqlite"}}

                       }
        hist_id = volttron_instance.install_agent(
            vip_identity='platform.historian',
            agent_dir=get_services_core("SQLHistorian"),
            config_file=hist_config,
            start=True)
        gevent.sleep(1)
        now = utils.format_timestamp(datetime.utcnow())
        headers = {headers_mod.DATE: now,
                   headers_mod.TIMESTAMP: now}
        to_send = [{'topic': 'devices/campus1/d2/all', 'headers': headers,
                    'message': [{'p1': 2, 'p2': 2}]}]
        query_agent.vip.rpc.call('platform.historian', 'insert', to_send).get(
            timeout=10)
        gevent.sleep(2)

        query_agent.vip.rpc.call('platform.tagging', 'add_topic_tags',
                                 topic_prefix='campus1/d2',
                                 tags={'campus': True,
                                       'dis': "Test description"}).get(
            timeout=10)

        result3 = query_agent.vip.rpc.call('platform.tagging',
                                           'get_tags_by_topic',
                                           topic_prefix='campus1/d2',
                                           include_kind=True,
                                           include_description=True, skip=0,
                                           count=2, order="LAST_TO_FIRST").get(
            timeout=10)

        # [['dis', 'Test description', 'Str', 'Short display name for an
        # entity.'],
        #  ['campus', '1', 'Marker',
        #   'Marks a campus that might have one or more site/building']]
        print result3
        assert len(result3) == 2
        assert len(result3[0]) == len(result3[1]) == 4
        assert result3[0][0] == 'id'
        assert result3[0][1] == 'campus1/d2'
        assert result3[0][2] == 'Ref'
        assert result3[0][3] == 'Unique identifier for an entity.'

        assert result3[1][0] == 'dis'
        assert result3[1][1] == 'Test description'
        assert result3[1][2] == 'Str'
        assert result3[1][3] == 'Short display name for an entity.'

        query_agent.vip.rpc.call('platform.tagging', 'add_topic_tags',
                                 topic_prefix='campus1/d2',
                                 tags={'campus': True,
                                       'dis': "New description",
                                       'geoCountry': "US"}).get(timeout=10)

        result3 = query_agent.vip.rpc.call(
            'platform.tagging', 'get_tags_by_topic',
            topic_prefix='campus1/d2', include_kind=True,
            include_description=True, skip=0, count=5,
            order="LAST_TO_FIRST").get(timeout=10)

        # [['geoCountry', 'US', 'Str',
        #   'Geographic country as ISO 3166-1 two letter code.'],
        #  ['dis', 'New description', 'Str', 'Short display name for an
        # entity.'],
        #  ['campus', '1', 'Marker',
        #   'Marks a campus that might have one or more site/building']]
        print result3
        assert len(result3) == 4
        assert len(result3[0]) == len(result3[1]) == 4
        assert result3[0][0] == 'id'
        assert result3[0][1] == 'campus1/d2'
        assert result3[0][2] == 'Ref'
        assert result3[0][3] == 'Unique identifier for an entity.'

        assert result3[1][0] == 'geoCountry'
        assert result3[1][1] == 'US'
        assert result3[1][2] == 'Str'
        assert result3[1][
                   3] == 'Geographic country as ISO 3166-1 two letter code.'

        assert result3[2][0] == 'dis'
        assert result3[2][1] == 'New description'
        assert result3[2][2] == 'Str'
        assert result3[2][3] == 'Short display name for an entity.'

        assert result3[3][0] == 'campus'
        assert result3[3][1]
        assert result3[3][2] == 'Marker'
        assert result3[3][
                   3] == 'Marks a campus that might have one or more ' \
                         'site/building'
    finally:
        if hist_id:
            volttron_instance.remove_agent(hist_id)
        cleanup_function = globals()["cleanup_" + connection_type]
        cleanup_function(db_connection, ['topic_tags'])


@pytest.mark.tagging
def test_insert_tags_invalid_tag_error(tagging_service, query_agent):
    try:
        query_agent.vip.rpc.call(
            'platform.tagging', 'add_topic_tags',
            topic_prefix='test_topic',
            tags={'t1': 1, 't2': 'val'}).get(timeout=10)
        pytest.fail("Expecting exception for invalid tags but got none")
    except Exception as e:
        assert e.exc_info['exc_type'] == 'ValueError'
        assert e.message == 'Invalid tag name:t2'


@pytest.mark.tagging
def test_tags_by_topic_no_metadata(volttron_instance, tagging_service,
                                   query_agent):
    global connection_type, db_connection
    hist_id = None
    try:
        hist_config = {"connection":
                           {"type": "sqlite",
                            "params": {
                                "database": volttron_instance.volttron_home +
                                    "/test_tags_by_topic_no_metadata.sqlite"}}

                       }
        hist_id = volttron_instance.install_agent(
            vip_identity='platform.historian',
            agent_dir=get_services_core("SQLHistorian"),
            config_file=hist_config,
            start=True)
        gevent.sleep(2)
        now = utils.format_timestamp(datetime.utcnow())
        headers = {headers_mod.DATE: now,
                   headers_mod.TIMESTAMP: now}
        to_send = [{'topic': 'devices/campus1/d2/all', 'headers': headers,
                    'message': [{'p1': 2, 'p2': 2}]}]
        query_agent.vip.rpc.call('platform.historian', 'insert', to_send).get(
            timeout=10)
        gevent.sleep(3)

        query_agent.vip.rpc.call('platform.tagging', 'add_topic_tags',
                                 topic_prefix='campus1/d2',
                                 tags={'campus': True,
                                       'dis': "Test description",
                                       "geoCountry": "US"}).get(timeout=10)

        result1 = query_agent.vip.rpc.call('platform.tagging',
                                           'get_tags_by_topic',
                                           topic_prefix='campus1/d2', skip=0,
                                           count=3, order="FIRST_TO_LAST").get(
            timeout=10)
        # [['campus', '1'],
        # ['dis', 'Test description'],
        # ['geoCountry', 'US']]
        print result1
        assert len(result1) == 3
        assert len(result1[0]) == len(result1[1]) == 2
        assert result1[0][0] == 'campus'
        assert result1[0][1]
        assert result1[1][0] == 'dis'
        assert result1[1][1] == 'Test description'
        assert result1[2][0] == 'geoCountry'
        assert result1[2][1] == 'US'

        # verify skip and count
        result2 = query_agent.vip.rpc.call(
            'platform.tagging', 'get_tags_by_topic',
            topic_prefix='campus1/d2', skip=1, count=3,
            order="FIRST_TO_LAST").get(timeout=10)
        # [['dis', 'Test description'],
        # ['geoCountry', 'US']]
        print result2
        assert len(result2) == 3
        assert len(result2[0]) == len(result2[1]) == 2
        assert result2[0][0] == 'dis'
        assert result2[0][1] == 'Test description'
        assert result2[1][0] == 'geoCountry'
        assert result2[1][1] == 'US'
        assert result2[2][0] == 'id'
        assert result2[2][1] == 'campus1/d2'

        # query without count
        # verify skip and count
        result3 = query_agent.vip.rpc.call(
            'platform.tagging', 'get_tags_by_topic',
            topic_prefix='campus1/d2', skip=1,
            order="FIRST_TO_LAST").get(timeout=10)
        # [['dis', 'Test description'],
        # ['geoCountry', 'US']]
        print result3
        assert len(result3) == 3
        assert len(result3[0]) == len(result3[1]) == 2
        assert result3[0][0] == 'dis'
        assert result3[0][1] == 'Test description'
        assert result3[1][0] == 'geoCountry'
        assert result3[1][1] == 'US'
        assert result3[2][0] == 'id'
        assert result3[2][1] == 'campus1/d2'

        # verify sort
        result1 = query_agent.vip.rpc.call(
            'platform.tagging', 'get_tags_by_topic',
            topic_prefix='campus1/d2', skip=0, count=3,
            order="LAST_TO_FIRST").get(timeout=10)

        print result1
        assert len(result1) == 3
        assert len(result1[0]) == len(result1[1]) == 2
        assert result1[2][0] == 'dis'
        assert result1[2][1] == 'Test description'
        assert result1[1][0] == 'geoCountry'
        assert result1[1][1] == 'US'
        assert result1[0][0] == 'id'
        assert result1[0][1] == 'campus1/d2'
    finally:
        if hist_id:
            volttron_instance.remove_agent(hist_id)
        cleanup_function = globals()["cleanup_" + connection_type]
        cleanup_function(db_connection, ['topic_tags'])


@pytest.mark.tagging
def test_tags_by_topic_with_metadata(volttron_instance, tagging_service,
                                     query_agent):
    global connection_type, db_connection
    hist_id = None
    try:
        hist_config = \
            {"connection":
               {"type": "sqlite",
                "params": {
                    "database": volttron_instance.volttron_home +
                        "/test_tags_by_topic_with_metadata.sqlite"}}}
        hist_id = volttron_instance.install_agent(
            vip_identity='platform.historian',
            agent_dir=get_services_core("SQLHistorian"),
            config_file=hist_config,
            start=True)
        gevent.sleep(1)
        now = utils.format_timestamp(datetime.utcnow())
        headers = {headers_mod.DATE: now,
                   headers_mod.TIMESTAMP: now}
        to_send = [{'topic': 'devices/campus1/d2/all', 'headers': headers,
                    'message': [{'p1': 2, 'p2': 2}]}]
        query_agent.vip.rpc.call('platform.historian', 'insert', to_send).get(
            timeout=10)
        gevent.sleep(2)

        query_agent.vip.rpc.call(
            'platform.tagging', 'add_topic_tags', topic_prefix='campus1/d2',
            tags={'campus': True, 'dis': "Test description"}).get(timeout=10)

        result1 = query_agent.vip.rpc.call(
            'platform.tagging', 'get_tags_by_topic', topic_prefix='campus1/d2',
            include_description=True, skip=0, count=3,
            order="FIRST_TO_LAST").get(timeout=10)
        # [['campus', '1', 'Marks a campus that might have one or more
        # site/building'],
        # ['dis', 'Test description', 'Short display name for an entity.']]
        print result1
        assert len(result1) == 3
        assert len(result1[0]) == len(result1[1]) == 3
        assert result1[0][0] == 'campus'
        assert result1[0][1]
        assert result1[0][2] == 'Marks a campus that might have one or more ' \
                                'site/building'

        assert result1[1][0] == 'dis'
        assert result1[1][1] == 'Test description'
        assert result1[1][2] == 'Short display name for an entity.'

        assert result1[2][0] == 'id'
        assert result1[2][1] == "campus1/d2"
        assert result1[2][2] == 'Unique identifier for an entity.'

        result2 = query_agent.vip.rpc.call(
            'platform.tagging', 'get_tags_by_topic',
            topic_prefix='campus1/d2', include_kind=True,
            skip=0, count=1, order="LAST_TO_FIRST").get(timeout=10)
        # [['dis', 'Test description', 'Str']]
        print result2
        assert len(result2) == 1
        assert len(result2[0]) == 3
        assert result2[0][0] == 'id'
        assert result2[0][1] == "campus1/d2"
        assert result2[0][2] == 'Ref'

        result3 = query_agent.vip.rpc.call(
            'platform.tagging', 'get_tags_by_topic',
            topic_prefix='campus1/d2', include_kind=True,
            include_description=True, skip=0, count=2,
            order="LAST_TO_FIRST").get(timeout=10)

        # [['dis', 'Test description', 'Str', 'Short display name for an
        # entity.'],
        #  ['campus', '1', 'Marker',
        #   'Marks a campus that might have one or more site/building']]
        print result3
        assert len(result3) == 2
        assert len(result3[0]) == len(result3[1]) == 4
        assert result3[0][0] == 'id'
        assert result3[0][1] == "campus1/d2"
        assert result3[0][2] == 'Ref'
        assert result3[0][3] == 'Unique identifier for an entity.'
        assert result3[1][0] == 'dis'
        assert result3[1][1] == 'Test description'
        assert result3[1][2] == 'Str'
        assert result3[1][3] == 'Short display name for an entity.'
    finally:
        if hist_id:
            volttron_instance.remove_agent(hist_id)
        cleanup_function = globals()["cleanup_" + connection_type]
        cleanup_function(db_connection, ['topic_tags'])


@pytest.mark.tagging
def test_topic_by_tags_param_and_or(volttron_instance, tagging_service,
                                    query_agent):
    global connection_type, db_connection
    hist_id = None
    try:
        # 1. Start historian to get some valid topics in. tagging service
        # add tag api uses historian to get topic name by pattern
        hist_config = {"connection":
                           {"type": "sqlite",
                            "params": {
                                "database": volttron_instance.volttron_home +
                                    "/test_topic_by_tags_param_and_or.sqlite"}}

                       }
        hist_id = volttron_instance.install_agent(
            vip_identity='platform.historian',
            agent_dir=get_services_core("SQLHistorian"),
            config_file=hist_config,
            start=True)
        gevent.sleep(2)
        now = utils.format_timestamp(datetime.utcnow())
        headers = {headers_mod.DATE: now,
                   headers_mod.TIMESTAMP: now}
        to_send = [{'topic': 'devices/campus1/d2/all', 'headers': headers,
                    'message': [
                        {'p1': 2, 'p2': 2, 'p3': 1, 'p4': 2, 'p5': 2}]}]
        query_agent.vip.rpc.call('platform.historian', 'insert', to_send).get(
            timeout=10)
        to_send = [{'topic': 'devices/campus1/d1/all', 'headers': headers,
                    'message': [
                        {'p1': 2, 'p2': 2, 'p3': 1, 'p4': 2, 'p5': 2}]}]
        query_agent.vip.rpc.call('platform.historian', 'insert', to_send).get(
            timeout=10)

        to_send = [{'topic': 'devices/campus2/d1/all', 'headers': headers,
                    'message': [
                        {'p1': 2, 'p2': 2, 'p3': 1, 'p4': 2, 'p5': 2}]}]
        query_agent.vip.rpc.call('platform.historian', 'insert', to_send).get(
            timeout=10)
        gevent.sleep(2)

        # 2. Add tags to topics and topic_prefix that can be used for queries
        query_agent.vip.rpc.call('platform.tagging', 'add_topic_tags',
                                 topic_prefix='campus1',
                                 tags={'campus': True,
                                       'dis': "Test campus description",
                                       'geoCountry': "US"}).get(timeout=10)

        query_agent.vip.rpc.call('platform.tagging', 'add_topic_tags',
                                 topic_prefix='campus2',
                                 tags={'campus': True,
                                       "geoCountry": "UK",
                                       'dis': "United Kingdom"}).get(
            timeout=10)

        query_agent.vip.rpc.call(
            'platform.tagging', 'add_tags',
            tags={
                'campus.*/d.*/p1': {'point': True, 'maxVal': 15, 'minVal': -1},
                'campus.*/d.*/p2': {'point': True, 'maxVal': 10, 'minVal': 0,
                                    'dis': "Test description"},
                'campus.*/d.*/p3': {'point': True, 'maxVal': 5, 'minVal': 1,
                                    'dis': "Test description"},
                'campus.*/d1': {'equip': True, 'elec': True, 'phase': 'p1_1',
                                'dis': "Test description"},
                'campus.*/d2': {'equip': True, 'elec': True,
                                'phase': 'p2'},
                'campus1/d.*': {'campusRef': 'campus1'},
                'campus2/d.*': {'campusRef': 'campus2'}}).get(timeout=10)

        query_agent.vip.rpc.call('platform.tagging', 'add_topic_tags',
                                 topic_prefix='campus2/d1',
                                 tags={'phase': "p1_2"}).get(timeout=10)
        gevent.sleep(2)

        # 3. Query topic prefix by tags

        # AND condition
        # Dict
        result1 = query_agent.vip.rpc.call(
            'platform.tagging', 'get_topics_by_tags',
            and_condition={'campus': True, 'geoCountry': 'US'}).get(timeout=10)
        print ("Results of simple AND query: {} ".format(result1))
        assert result1 == ['campus1']

        # Array
        result1 = query_agent.vip.rpc.call(
            'platform.tagging', 'get_topics_by_tags',
            and_condition=['equip', 'elec']).get(timeout=10)
        assert result1 == ['campus1/d1', 'campus1/d2', 'campus2/d1']

        # OR condition
        result1 = query_agent.vip.rpc.call(
            'platform.tagging',
            'get_topics_by_tags',
            or_condition={"geoCountry": "UK",
                          'dis': "Test campus description"}).get(timeout=10)
        print ("Results of simple AND query: {} ".format(result1))
        assert result1 == ['campus1', 'campus2']

        # Array
        result1 = query_agent.vip.rpc.call('platform.tagging',
                                           'get_topics_by_tags',
                                           or_condition=['campus',
                                                         'equip']).get(
            timeout=10)
        assert result1 == ['campus1', 'campus1/d1', 'campus1/d2',
                           'campus2', 'campus2/d1']

        # AND AND OR
        result1 = query_agent.vip.rpc.call(
            'platform.tagging',
            'get_topics_by_tags',
            and_condition={'campus': True,
                           'geoCountry': "US"},
            or_condition=['campus', 'equip']).get(timeout=10)
        assert result1 == ['campus1']

        result1 = query_agent.vip.rpc.call(
            'platform.tagging',
            'get_topics_by_tags',
            and_condition={'equip': True,
                           'elec': True,
                           'campusRef.geoCountry': "UK",
                           'campusRef.dis': "United Kingdom"}).get(timeout=10)
        print("Result of AND and OR query: {}".format(result1))
        assert result1 == ['campus2/d1']

    finally:
        if hist_id:
            volttron_instance.remove_agent(hist_id)
        cleanup_function = globals()["cleanup_" + connection_type]
        cleanup_function(db_connection, ['topic_tags'])


@pytest.mark.tagging
def test_topic_by_tags_custom_condition(volttron_instance, tagging_service,
                                        query_agent):
    global connection_type, db_connection
    hist_id = None
    try:

        # 1. Start historian to get some valid topics in. tagging service
        # add tag api uses historian to get topic name by pattern
        hist_config = {"connection":
                           {"type": "sqlite",
                            "params": {
                                "database": volttron_instance.volttron_home +
                                    "/topic_by_tags_custom_condition.sqlite"}}

                       }
        hist_id = volttron_instance.install_agent(
            vip_identity='platform.historian',
            agent_dir=get_services_core("SQLHistorian"),
            config_file=hist_config,
            start=True)
        gevent.sleep(2)
        now = utils.format_timestamp(datetime.utcnow())
        headers = {headers_mod.DATE: now,
                   headers_mod.TIMESTAMP: now}
        to_send = [{'topic': 'devices/campus1/d2/all', 'headers': headers,
                    'message': [
                        {'p1': 2, 'p2': 2, 'p3': 1, 'p4': 2, 'p5': 2}]}]
        query_agent.vip.rpc.call('platform.historian', 'insert', to_send).get(
            timeout=10)
        to_send = [{'topic': 'devices/campus1/d1/all', 'headers': headers,
                    'message': [
                        {'p1': 2, 'p2': 2, 'p3': 1, 'p4': 2, 'p5': 2}]}]
        query_agent.vip.rpc.call('platform.historian', 'insert', to_send).get(
            timeout=10)

        to_send = [{'topic': 'devices/campus2/d1/all', 'headers': headers,
                    'message': [
                        {'p1': 2, 'p2': 2, 'p3': 1, 'p4': 2, 'p5': 2}]}]
        query_agent.vip.rpc.call('platform.historian', 'insert', to_send).get(
            timeout=10)
        gevent.sleep(2)

        # 2. Add tags to topics and topic_prefix that can be used for queries
        query_agent.vip.rpc.call(
            'platform.tagging', 'add_topic_tags', topic_prefix='campus1',
            tags={'campus': True, 'dis': "Test description",
                  "geoCountry": "US"}).get(timeout=10)

        query_agent.vip.rpc.call(
            'platform.tagging', 'add_topic_tags', topic_prefix='campus2',
            tags={'campus': True, "geoCountry": "UK"}).get(timeout=10)

        query_agent.vip.rpc.call(
            'platform.tagging', 'add_tags',
            tags={
                'campus.*/d.*/p1': {'point': True, 'maxVal': 15, 'minVal': -1},
                'campus.*/d.*/p2': {'point': True, 'maxVal': 10, 'minVal': 0,
                                    'dis': "Test description"},
                'campus.*/d.*/p3': {'point': True, 'maxVal': 5, 'minVal': 1,
                                    'dis': "Test description"},
                'campus.*/d1': {'equip': True, 'elec': True, 'phase': 'p1_1',
                                'dis': "Test description"},
                'campus.*/d2': {'equip': True, 'elec': True,
                                'phase': 'p2'},
                'campus1/d.*': {'campusRef': 'campus1'},
                'campus2/d.*': {'campusRef': 'campus2'}}).get(timeout=10)

        query_agent.vip.rpc.call('platform.tagging', 'add_topic_tags',
                                 topic_prefix='campus2/d1',
                                 tags={'phase': "p1_2"}).get(timeout=10)
        gevent.sleep(2)

        # 3. Query topic prefix by tags
        # Simple AND
        result1 = query_agent.vip.rpc.call(
            'platform.tagging', 'get_topics_by_tags',
            condition="campus AND geoCountry='US'").get(timeout=10)
        print ("Results of simple AND query: {} ".format(result1))
        assert len(result1) == 1
        assert result1[0] == 'campus1'

        # AND and OR precedence
        result1 = query_agent.vip.rpc.call(
            'platform.tagging', 'get_topics_by_tags',
            condition='minVal<0 OR maxVal>=5 AND maxVal<10').get(timeout=10)
        print ("Results of AND and OR query: {} ".format(result1))
        assert len(result1) == 6
        # Check  default order
        assert result1 == ['campus1/d1/p1', 'campus1/d1/p3', 'campus1/d2/p1',
                           'campus1/d2/p3', 'campus2/d1/p1', 'campus2/d1/p3']

        # Change precedence with parenthesis
        result1 = query_agent.vip.rpc.call(
            'platform.tagging', 'get_topics_by_tags',
            condition='(minVal<0 OR maxVal>=5) AND maxVal<10').get(timeout=10)
        print ("Results of AND and OR query with parenthesis: {} ".format(
            result1))
        assert len(result1) == 3
        assert result1 == ['campus1/d1/p3', 'campus1/d2/p3', 'campus2/d1/p3']

        # Verify skip, count and order
        result1 = query_agent.vip.rpc.call(
            'platform.tagging', 'get_topics_by_tags',
            condition='(minVal<0 OR maxVal>=5) AND maxVal<10', skip=1,
            count=2, order="LAST_TO_FIRST").get(timeout=10)
        print("Results of query with skip and count: {}".format(result1))
        assert result1 == ['campus1/d2/p3', 'campus1/d1/p3']

        # Verify NOT
        result1 = query_agent.vip.rpc.call(
            'platform.tagging', 'get_topics_by_tags',
            condition='NOT campus AND NOT point AND dis="Test '
                      'description"').get(timeout=10)
        print("Results of NOT query1: {}".format(result1))
        assert result1 == ['campus1/d1', 'campus2/d1']

        result1 = query_agent.vip.rpc.call(
            'platform.tagging', 'get_topics_by_tags',
            condition='point AND NOT(maxVal>=5 AND minVal=1)').get(timeout=10)
        print("Results of NOT query2: {}".format(result1))
        assert result1 == ['campus1/d1/p1', 'campus1/d1/p2', 'campus1/d2/p1',
                           'campus1/d2/p2', 'campus2/d1/p1', 'campus2/d1/p2']

        # Verify unary minus
        result1 = query_agent.vip.rpc.call(
            'platform.tagging', 'get_topics_by_tags',
            condition='minVal=-1').get(timeout=10)
        print("Results of unary minus query: {}".format(result1))
        assert result1 == ['campus1/d1/p1', 'campus1/d2/p1', 'campus2/d1/p1']

        # Verify LIKE
        result1 = query_agent.vip.rpc.call(
            'platform.tagging',
            'get_topics_by_tags',
            condition='equip AND phase LIKE "p1.*"').get(timeout=10)
        print("Results of LIKE query: {}".format(result1))
        assert result1 == ['campus1/d1', 'campus2/d1']

        # NOT LIKE
        result1 = query_agent.vip.rpc.call(
            'platform.tagging',
            'get_topics_by_tags',
            condition='equip AND NOT (phase LIKE "p1.*")').get(timeout=10)
        print("Result of NOT LIKE query: {}".format(result1))
        assert result1 == ['campus1/d2']


    finally:
        if hist_id:
            volttron_instance.remove_agent(hist_id)
        cleanup_function = globals()["cleanup_" + connection_type]
        cleanup_function(db_connection, ['topic_tags'])


@pytest.mark.tagging
def test_topic_by_tags_parent_topic_query(volttron_instance, tagging_service,
                                          query_agent):
    global connection_type, db_connection
    hist_id = None
    try:

        # 1. Start historian to get some valid topics in. tagging service
        # add tag api uses historian to get topic name by pattern
        hist_config = {"connection":
                           {"type": "sqlite",
                            "params": {
                                "database": volttron_instance.volttron_home +
                                    "/topic_by_tags_parent_topic.sqlite"}}

                       }
        hist_id = volttron_instance.install_agent(
            vip_identity='platform.historian',
            agent_dir=get_services_core("SQLHistorian"),
            config_file=hist_config,
            start=True)
        gevent.sleep(2)
        now = utils.format_timestamp(datetime.utcnow())
        headers = {headers_mod.DATE: now,
                   headers_mod.TIMESTAMP: now}
        to_send = [{'topic': 'devices/campus1/d2/all', 'headers': headers,
                    'message': [
                        {'p1': 2, 'p2': 2, 'p3': 1, 'p4': 2, 'p5': 2}]}]
        query_agent.vip.rpc.call('platform.historian', 'insert', to_send).get(
            timeout=10)
        to_send = [{'topic': 'devices/campus1/d1/all', 'headers': headers,
                    'message': [
                        {'p1': 2, 'p2': 2, 'p3': 1, 'p4': 2, 'p5': 2}]}]
        query_agent.vip.rpc.call('platform.historian', 'insert', to_send).get(
            timeout=10)

        to_send = [{'topic': 'devices/campus2/d1/all', 'headers': headers,
                    'message': [
                        {'p1': 2, 'p2': 2, 'p3': 1, 'p4': 2, 'p5': 2}]}]
        query_agent.vip.rpc.call('platform.historian', 'insert', to_send).get(
            timeout=10)
        gevent.sleep(2)

        # 2. Add tags to topics and topic_prefix that can be used for queries
        query_agent.vip.rpc.call(
            'platform.tagging', 'add_topic_tags', topic_prefix='campus1',
            tags={'campus': True, 'dis': "Test description",
                  "geoCountry": "US"}).get(timeout=10)

        query_agent.vip.rpc.call(
            'platform.tagging', 'add_topic_tags', topic_prefix='campus2',
            tags={'campus': True, "geoCountry": "UK",
                  'dis': "United Kingdom"}).get(timeout=10)

        query_agent.vip.rpc.call(
            'platform.tagging', 'add_tags',
            tags={
                'campus.*/d.*/p1': {'point': True, 'maxVal': 15, 'minVal': -1},
                'campus.*/d.*/p2': {'point': True, 'maxVal': 10, 'minVal': 0,
                                    'dis': "Test description"},
                'campus.*/d.*/p3': {'point': True, 'maxVal': 5, 'minVal': 1,
                                    'dis': "Test description"},
                'campus.*/d1': {'equip': True, 'elec': True, 'phase': 'p1_1',
                                'dis': "Test description"},
                'campus.*/d2': {'equip': True, 'elec': True,
                                'phase': 'p2'},
                'campus1/d.*': {'campusRef': 'campus1'},
                'campus2/d.*': {'campusRef': 'campus2'}}).get(timeout=10)

        query_agent.vip.rpc.call('platform.tagging', 'add_topic_tags',
                                 topic_prefix='campus2/d1',
                                 tags={'phase': "p1_2"}).get(timeout=10)
        gevent.sleep(2)

        # 3. Query topic prefix by tags
        # Verify parent topic query
        result1 = query_agent.vip.rpc.call(
            'platform.tagging',
            'get_topics_by_tags',
            condition='equip AND elec AND campusRef.geoCountry="UK"').get(
            timeout=10)
        print("Result of NOT LIKE query: {}".format(result1))
        assert result1 == ['campus2/d1']

        result1 = query_agent.vip.rpc.call(
            'platform.tagging',
            'get_topics_by_tags',
            condition='equip AND elec AND campusRef.geoCountry LIKE "UK.*"'
        ).get(timeout=10)
        print("Result of NOT LIKE query: {}".format(result1))
        assert result1 == ['campus2/d1']

        result1 = query_agent.vip.rpc.call(
            'platform.tagging',
            'get_topics_by_tags',
            condition='equip AND elec AND campusRef.geoCountry="UK" AND '
                      'campusRef.dis="United Kingdom"').get(timeout=10)
        print("Result of NOT LIKE query: {}".format(result1))
        assert result1 == ['campus2/d1']

        result1 = query_agent.vip.rpc.call(
            'platform.tagging', 'get_topics_by_tags',
            condition='equip AND elec AND NOT(campusRef.geoCountry="UK" AND '
                      'campusRef.dis="United Kingdom")').get(timeout=10)
        print("Result of NOT LIKE query: {}".format(result1))
        assert result1 == ['campus1/d1', 'campus1/d2']

    finally:
        if hist_id:
            volttron_instance.remove_agent(hist_id)
        cleanup_function = globals()["cleanup_" + connection_type]
        cleanup_function(db_connection, ['topic_tags'])


@pytest.mark.tagging
def test_topic_by_tags_condition_errors(volttron_instance, tagging_service,
                                        query_agent):
    # Invalid tag name
    try:
        query_agent.vip.rpc.call(
            'platform.tagging', 'get_topics_by_tags',
            condition='minValue<0 OR maxVal>=5').get(timeout=10)
        pytest.fail("Expected value error. Got none")
    except RemoteError as e:
        assert e.message == 'Invalid tag minValue at line number 1 and ' \
                            'column number 0'
        assert e.exc_info['exc_type'] == 'ValueError'

    # Missing parenthesis
    try:
        query_agent.vip.rpc.call(
            'platform.tagging', 'get_topics_by_tags',
            condition='(equip OR ahu AND maxVal<10').get(timeout=10)
        pytest.fail("Expected value error. Got none")
    except RemoteError as e:
        pass

    # Invalid type after LIKE
    try:
        query_agent.vip.rpc.call('platform.tagging', 'get_topics_by_tags',
                                 condition='maxVal like 10').get(timeout=10)
        pytest.fail("Expected value error. Got none")
    except Exception as e:
        assert e.message == 'Syntax error in query condition. ' \
                            'Invalid token 10 at line ' \
                            'number 1 and column number 12'
        assert e.exc_info['exc_type'] == 'ValueError'


def setup_test_specific_agents(volttron_instance, historian_config,
                               tagging_service, table_prefix):
    new_tag_service = copy.copy(tagging_service)
    temp_config = copy.copy(historian_config)
    if temp_config is None or \
            temp_config["connection"]["type"] == "sqlite":
        temp_config = {
            "source": get_services_core("SQLHistorian"),
            "connection":
                {"type": "sqlite",
                 "params": {
                     "database":
                         volttron_instance.volttron_home +
                         "/for_insert_topic_pattern.sqlite"}
                 }
        }
    historian_vip_identity = "platform.historian"
    historian_source = get_services_core("SQLHistorian")
    if temp_config is not None:
        historian_vip_identity = temp_config["connection"]["type"] \
                                 + ".historian"
        historian_source = temp_config.pop("source")
        new_tag_service['historian_vip_identity'] = historian_vip_identity
        new_tag_service["table_prefix"] = table_prefix

    hist_id = volttron_instance.install_agent(
        vip_identity=historian_vip_identity,
        agent_dir=historian_source, config_file=temp_config,
        start=True)
    gevent.sleep(1)

<<<<<<< HEAD
=======
    # put source back in config after install so that it can be used for next
    # test case
    historian_config["source"] = historian_source
    tagging_source=new_tag_service.pop("source")
>>>>>>> 720ca246
    new_tagging_id = volttron_instance.install_agent(
        vip_identity='new_tagging',
        agent_dir=tagging_source,
        config_file=new_tag_service,
        start=True)
    gevent.sleep(1)
    # restore for the next parameterized run
    new_tag_service["source"] = tagging_source
    return hist_id, historian_vip_identity, new_tagging_id, 'new_tagging'<|MERGE_RESOLUTION|>--- conflicted
+++ resolved
@@ -1565,19 +1565,10 @@
         start=True)
     gevent.sleep(1)
 
-<<<<<<< HEAD
-=======
-    # put source back in config after install so that it can be used for next
-    # test case
-    historian_config["source"] = historian_source
-    tagging_source=new_tag_service.pop("source")
->>>>>>> 720ca246
     new_tagging_id = volttron_instance.install_agent(
         vip_identity='new_tagging',
-        agent_dir=tagging_source,
+        agent_dir=new_tag_service.pop("source"),
         config_file=new_tag_service,
         start=True)
     gevent.sleep(1)
-    # restore for the next parameterized run
-    new_tag_service["source"] = tagging_source
     return hist_id, historian_vip_identity, new_tagging_id, 'new_tagging'