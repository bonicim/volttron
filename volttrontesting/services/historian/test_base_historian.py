# -*- coding: utf-8 -*- {{{
# vim: set fenc=utf-8 ft=python sw=4 ts=4 sts=4 et:
#
# Copyright 2017, Battelle Memorial Institute.
#
# Licensed under the Apache License, Version 2.0 (the "License");
# you may not use this file except in compliance with the License.
# You may obtain a copy of the License at
#
# http://www.apache.org/licenses/LICENSE-2.0
#
# Unless required by applicable law or agreed to in writing, software
# distributed under the License is distributed on an "AS IS" BASIS,
# WITHOUT WARRANTIES OR CONDITIONS OF ANY KIND, either express or implied.
# See the License for the specific language governing permissions and
# limitations under the License.
#
# This material was prepared as an account of work sponsored by an agency of
# the United States Government. Neither the United States Government nor the
# United States Department of Energy, nor Battelle, nor any of their
# employees, nor any jurisdiction or organization that has cooperated in the
# development of these materials, makes any warranty, express or
# implied, or assumes any legal liability or responsibility for the accuracy,
# completeness, or usefulness or any information, apparatus, product,
# software, or process disclosed, or represents that its use would not infringe
# privately owned rights. Reference herein to any specific commercial product,
# process, or service by trade name, trademark, manufacturer, or otherwise
# does not necessarily constitute or imply its endorsement, recommendation, or
# favoring by the United States Government or any agency thereof, or
# Battelle Memorial Institute. The views and opinions of authors expressed
# herein do not necessarily state or reflect those of the
# United States Government or any agency thereof.
#
# PACIFIC NORTHWEST NATIONAL LABORATORY operated by
# BATTELLE for the UNITED STATES DEPARTMENT OF ENERGY
# under Contract DE-AC05-76RL01830
# }}}

import shutil
import json
import os

from volttron.platform import get_services_core

from volttron.platform.agent.base_historian import (BaseHistorian,
                                                    STATUS_KEY_BACKLOGGED,
                                                    STATUS_KEY_CACHE_COUNT,
                                                    STATUS_KEY_PUBLISHING,
                                                    STATUS_KEY_CACHE_FULL)
import pytest

from volttron.platform.agent import utils
from volttron.platform.messaging import headers as headers_mod
from volttron.platform.messaging.health import *
from time import sleep
from datetime import datetime
import random
import gevent
import os


class Historian(BaseHistorian):
    def publish_to_historian(self, _):
        pass

    def query_topic_list(self):
        pass

    def query_historian(self):
        pass


def prep_config(volttron_home):
    src_driver = os.getcwd() + '/services/core/MasterDriverAgent/master_driver/test_fakedriver.config'
    new_driver = volttron_home + '/test_fakedriver.config'
    shutil.copy(src_driver, new_driver)

    with open(new_driver, 'r+') as f:
        config = json.load(f)
        config['registry_config'] = os.getcwd() + '/services/core/MasterDriverAgent/master_driver/fake.csv'
        f.seek(0)
        f.truncate()
        json.dump(config, f)

    master_config = {
        "agentid": "master_driver",
        "driver_config_list": [new_driver]
    }

    return master_config


foundtopic = False


def listener(peer, sender, bus, topic, headers, message):
    global foundtopic
    foundtopic = True


@pytest.mark.xfail(reason="This won't work on all machines because of "
                          "hardcoded paths.")
def test_base_historian(volttron_instance):
    global foundtopic
    v1 = volttron_instance
    assert v1.is_running()

    master_config = prep_config(v1.volttron_home)
    master_uuid = v1.install_agent(agent_dir=get_services_core("MasterDriverAgent"),
                                   config_file=master_config)
    gevent.sleep(2)

    db = Historian({}, address=v1.vip_address[0],
                   backup_storage_limit_gb=0.00002)
    gevent.spawn(db.core.run).join(0)

    agent = v1.build_agent()
    gevent.sleep(2)
    agent.vip.pubsub.subscribe('pubsub', 'backupdb/nomore', callback=listener)

    for _ in range(0, 60):
        gevent.sleep(1)
        if foundtopic:
            break

    assert foundtopic


class BasicHistorian(BaseHistorian):
    def __init__(self, **kwargs):
        super(BasicHistorian, self).__init__(**kwargs)
        self.publish_fail = False
        self.publish_sleep = 0
        self.seen = []

    def publish_to_historian(self, to_publish_list):
        self.seen.extend(to_publish_list)

        if self.publish_sleep:
            sleep(self.publish_sleep)

        if not self.publish_fail:
            self.report_all_handled()

    def reset(self):
        self.seen = []

    def query_historian(self, topic, start=None, end=None, agg_type=None,
                        agg_period=None, skip=0, count=None, order="FIRST_TO_LAST"):
        """Not implemented
        """
        raise NotImplemented("query_historian not implimented for null historian")


@pytest.fixture(scope="module")
def client_agent(request, volttron_instance):
    agent = volttron_instance.build_agent()
    yield agent
    agent.core.stop()

alert_publishes = []


def message_handler(peer, sender, bus, topic, headers, message):
    alert_publishes.append(Status.from_json(message))


@pytest.mark.historian
def test_health_stuff(request, volttron_instance, client_agent):
    """
    Test basic use of health subsystem in the base historian.
    """
    global alert_publishes
    historian = None
    try:
        identity = 'platform.historian'
        historian = volttron_instance.build_agent(agent_class=BasicHistorian,
                                              identity=identity,
                                              submit_size_limit=2,
                                              max_time_publishing=0.5,
                                              retry_period=1.0,
                                              backup_storage_limit_gb=0.0001)  # 100K
        DEVICES_ALL_TOPIC = "devices/Building/LAB/Device/all"

        print("\n** test_basic_function for {}**".format(
            request.keywords.node.name))

        # Publish fake data. The format mimics the format used by VOLTTRON drivers.
        # Make some random readings.  Randome readings are going to be
        # within the tolerance here.
        format_spec = "{0:.13f}"
        oat_reading = random.uniform(30, 100)
        mixed_reading = oat_reading + random.uniform(-5, 5)
        damper_reading = random.uniform(0, 100)

        float_meta = {'units': 'F', 'tz': 'UTC', 'type': 'float'}
        percent_meta = {'units': '%', 'tz': 'UTC', 'type': 'float'}

        # Create a message for all points.
        all_message = [{'OutsideAirTemperature': oat_reading,
                        'MixedAirTemperature': mixed_reading,
                        'DamperSignal': damper_reading},
                       {'OutsideAirTemperature': float_meta,
                        'MixedAirTemperature': float_meta,
                        'DamperSignal': percent_meta
                        }]

        # Create timestamp
        now = utils.format_timestamp(datetime.utcnow())

        # now = '2015-12-02T00:00:00'
        headers = {
            headers_mod.DATE: now, headers_mod.TIMESTAMP: now
        }
        print("Published time in header: " + now)

        for _ in range(10):
            client_agent.vip.pubsub.publish('pubsub',
                                             DEVICES_ALL_TOPIC,
                                             headers=headers,
                                             message=all_message).get(timeout=10)

        gevent.sleep(2.0)

        status = client_agent.vip.rpc.call("platform.historian", "health.get_status").get(timeout=10)

        assert status["status"] == STATUS_GOOD
        assert status["context"][STATUS_KEY_PUBLISHING]
        assert not status["context"][STATUS_KEY_BACKLOGGED]
        assert not status["context"][STATUS_KEY_CACHE_FULL]
        assert not bool(status["context"][STATUS_KEY_CACHE_COUNT])

        # Test publish failure
        client_agent.vip.pubsub.subscribe("pubsub", "alerts/BasicHistorian", message_handler)

        historian.publish_fail = True

        for _ in range(10):
            client_agent.vip.pubsub.publish('pubsub',
                                             DEVICES_ALL_TOPIC,
                                             headers=headers,
                                             message=all_message).get(timeout=10)
        gevent.sleep(2)
        status = client_agent.vip.rpc.call("platform.historian", "health.get_status").get(timeout=10)
        for _ in range(10):
            client_agent.vip.pubsub.publish('pubsub',
                                            DEVICES_ALL_TOPIC,
                                            headers=headers,
                                            message=all_message).get(timeout=10)

        gevent.sleep(2)

        status = client_agent.vip.rpc.call("platform.historian", "health.get_status").get(timeout=10)

        alert_publish = alert_publishes[0]

        alert_publishes = []

        assert status["status"] == STATUS_BAD
        assert not status["context"][STATUS_KEY_PUBLISHING]

        assert alert_publish.status == STATUS_BAD

        historian.publish_fail = False

        gevent.sleep(2.0)

        status = client_agent.vip.rpc.call("platform.historian", "health.get_status").get(timeout=10)

        assert status["status"] == STATUS_GOOD
        assert status["context"][STATUS_KEY_PUBLISHING]
        assert not status["context"][STATUS_KEY_BACKLOGGED]
        assert not status["context"][STATUS_KEY_CACHE_FULL]
        assert not bool(status["context"][STATUS_KEY_CACHE_COUNT])

        # Test publish slow or backlogged

        historian.publish_sleep = 0.75

        for _ in range(1500):
            client_agent.vip.pubsub.publish('pubsub',
                                            DEVICES_ALL_TOPIC,
                                            headers=headers,
                                            message=all_message).get(timeout=10)

        gevent.sleep(2)

        status = client_agent.vip.rpc.call("platform.historian", "health.get_status").get(timeout=10)

        assert status["status"] == STATUS_BAD
        assert status["context"][STATUS_KEY_BACKLOGGED]
        assert status["context"][STATUS_KEY_CACHE_COUNT] > 0
        alert_publish = alert_publishes[-1]
        assert alert_publish.status == STATUS_BAD
        context = alert_publish.context
        assert context[STATUS_KEY_CACHE_FULL]

        # Cache need not be full if it is backlogged. but if cache is full backlogged should be true and cache_count
        # should be greater than 0
        assert STATUS_KEY_CACHE_FULL in status["context"]

        historian.publish_sleep = 0

        gevent.sleep(2.0)

        status = client_agent.vip.rpc.call("platform.historian", "health.get_status").get(timeout=10)

        assert status["status"] == STATUS_GOOD
        assert status["context"][STATUS_KEY_PUBLISHING]
        assert not status["context"][STATUS_KEY_BACKLOGGED]
        assert not status["context"][STATUS_KEY_CACHE_FULL]
        assert not bool(status["context"][STATUS_KEY_CACHE_COUNT])
    finally:
        if historian:
            historian.core.stop()


class FailureHistorian(BaseHistorian):
    def __init__(self, **kwargs):
        super(FailureHistorian, self).__init__(**kwargs)
        self.publish_fail = False
        self.setup_fail = False
        self.record_fail = False
        self.teardown_fail = False
        self.setup_run = False
        self.record_run = False
        self.teardown_run = False
        self.seen = []

    def publish_to_historian(self, to_publish_list):
        if self.publish_fail:
            raise Exception("Failed to publish.")

        self.seen.extend(to_publish_list)
        self.report_all_handled()

    def query_topic_list(self):
        pass

    def query_historian(self):
        pass

    def reset(self):
        self.seen = []
        self.setup_run = False
        self.record_run = False
        self.teardown_run = False
        self.setup_fail = False
        self.record_fail = False
        self.teardown_fail = False
        self.publish_fail = False

    def historian_setup(self):
        if self.setup_fail:
            raise Exception("Failed to setup.")

        self.setup_run = True

    def record_table_definitions(self, meta_table_name):
        if self.record_fail:
            raise Exception("Failed to record table definitions")
        self.record_run = True

    def historian_teardown(self):
        if self.teardown_fail:
            raise Exception("Failed to teardown.")

        self.teardown_run = True


@pytest.mark.historian
def test_failing_historian(request, volttron_instance, client_agent):
    """
    Test basic use of health subsystem in the base historian.
    """
    fail_historian = None

    try:
        identity = 'platform.historian'
        fail_historian = volttron_instance.build_agent(agent_class=FailureHistorian,
                                              identity=identity,
                                              submit_size_limit=2,
                                              max_time_publishing=0.5,
                                              retry_period=1.0,
                                              backup_storage_limit_gb=0.0001)  # 100K

        assert fail_historian.setup_run
        assert not fail_historian.teardown_run
        assert fail_historian._process_thread.is_alive()

        fail_historian.stop_process_thread()

        assert fail_historian.teardown_run
        assert fail_historian.setup_run
        assert fail_historian._process_thread is None
        ###
        # Test setup failure case
        ###
        fail_historian.reset()
        fail_historian.setup_fail = True
        fail_historian.start_process_thread()
        gevent.sleep(0.2)

        assert fail_historian._process_thread.is_alive()
        assert not fail_historian.setup_run
        assert not fail_historian.teardown_run

        fail_historian.stop_process_thread()

        assert fail_historian.teardown_run
        assert not fail_historian.setup_run
        assert fail_historian._process_thread is None
        ###
        # Test failure to record intial table names in db
        ###
        fail_historian.reset()
        fail_historian.record_fail = True
        fail_historian.start_process_thread()

        gevent.sleep(0.2)

        assert fail_historian._process_thread.is_alive()
        assert fail_historian.setup_run
        assert not fail_historian.record_run
        assert not fail_historian.teardown_run

        fail_historian.stop_process_thread()

        assert fail_historian.teardown_run
        assert fail_historian.setup_run
        assert not fail_historian.record_run
        assert fail_historian._process_thread is None
        ###
        # Test failure during teardown
        ###
        fail_historian.reset()
        fail_historian.teardown_fail = True
        fail_historian.start_process_thread()

        gevent.sleep(0.2)

        assert fail_historian._process_thread.is_alive()
        assert fail_historian.setup_run
        assert not fail_historian.teardown_run

        fail_historian.stop_process_thread()

        assert not fail_historian.teardown_run
        assert fail_historian.setup_run
        assert fail_historian._process_thread is None

        fail_historian.reset()
        fail_historian.publish_fail = True
        fail_historian.start_process_thread()

        gevent.sleep(0.2)

        DEVICES_ALL_TOPIC = "devices/Building/LAB/Device/all"

        print("\n** test_basic_function for {}**".format(
            request.keywords.node.name))

        # Publish fake data. The format mimics the format used by VOLTTRON drivers.

        float_meta = {'units': 'F', 'tz': 'UTC', 'type': 'float'}

        # Create a message for all points.
        all_message = [{'OutsideAirTemperature': 32},
                       {'OutsideAirTemperature': float_meta}]

        # Create timestamp
        now = utils.format_timestamp( datetime.utcnow() )

        # now = '2015-12-02T00:00:00'
        headers = {
            headers_mod.DATE: now, headers_mod.TIMESTAMP: now
        }
        print("Published time in header: " + now)

        client_agent.vip.pubsub.publish('pubsub',
                                         DEVICES_ALL_TOPIC,
                                         headers=headers,
                                         message=all_message).get(timeout=10)

        gevent.sleep(2.0)
        assert fail_historian._process_thread.is_alive()
        assert not fail_historian.seen
        ###
        # Test if historian recovers when setup fails initially but is successful
        # after sometime. This is to test case where db is down when historian
        # is first started and db is brought back up. Historian should recover
        # without restart.
        ###
        fail_historian.stop_process_thread()
        fail_historian.reset()
        fail_historian.setup_fail = True
        fail_historian.start_process_thread()

        gevent.sleep(0.2)

        DEVICES_ALL_TOPIC = "devices/Building/LAB/Device/all"

        print("\n** test_basic_function for {}**".format(
            request.keywords.node.name))

        float_meta = {'units': 'F', 'tz': 'UTC', 'type': 'float'}

        # Create a message for all points.
        all_message = [{'OutsideAirTemperature': 32},
                       {'OutsideAirTemperature': float_meta}]

        # Create timestamp
        now = utils.format_timestamp(datetime.utcnow())

        # now = '2015-12-02T00:00:00'
        headers = {
            headers_mod.DATE: now, headers_mod.TIMESTAMP: now
        }
        print("Published time in header: " + now)

        client_agent.vip.pubsub.publish('pubsub',
                                        DEVICES_ALL_TOPIC,
                                        headers=headers,
                                        message=all_message).get(timeout=10)

        gevent.sleep(6.0)
        assert fail_historian._process_thread.is_alive()
        assert not fail_historian.seen

        # now setup fail is false. publish again and see if we recover
        fail_historian.setup_fail = False

        # Create timestamp
        now = utils.format_timestamp(datetime.utcnow())

        # now = '2015-12-02T00:00:00'
        headers = {
            headers_mod.DATE: now, headers_mod.TIMESTAMP: now
        }
        print("Published time in header: " + now)

        client_agent.vip.pubsub.publish('pubsub',
                                        DEVICES_ALL_TOPIC,
                                        headers=headers,
                                        message=all_message).get(timeout=20)

        gevent.sleep(2.0)
        assert fail_historian._process_thread.is_alive()
        assert fail_historian.setup_run
        assert fail_historian.record_run
        assert len(fail_historian.seen)
        print(fail_historian.seen)
    finally:
        # Stop agent as this might keep publishing backlogged message if left running.
        # This may cause test case right after this to timeout
        if fail_historian:

            fail_historian.core.stop()


<<<<<<< HEAD
class FailureHistorian(BaseHistorian):
    def __init__(self, **kwargs):
        super(FailureHistorian, self).__init__(**kwargs)
        self.publish_fail = False
        self.setup_fail = False
        self.record_fail = False
        self.teardown_fail = False
        self.setup_run = False
        self.record_run = False
        self.teardown_run = False
        self.seen = []

    def publish_to_historian(self, to_publish_list):
        if self.publish_fail:
            raise Exception("Failed to publish.")

        self.seen.extend(to_publish_list)
        self.report_all_handled()

    def query_topic_list(self):
        pass

    def query_historian(self):
        pass

    def reset(self):
        self.seen = []
        self.setup_run = False
        self.record_run = False
        self.teardown_run = False
        self.setup_fail = False
        self.record_fail = False
        self.teardown_fail = False
        self.publish_fail = False

    def historian_setup(self):
        if self.setup_fail:
            raise Exception("Failed to setup.")

        self.setup_run = True

    def record_table_definitions(self, meta_table_name):
        if self.record_fail:
            raise Exception("Failed to record table definitions")
        self.record_run = True

    def historian_teardown(self):
        if self.teardown_fail:
            raise Exception("Failed to teardown.")

        self.teardown_run = True


@pytest.fixture(scope="module")
def fail_historian(request, volttron_instance):
    identity = 'platform.historian'
    agent = volttron_instance.build_agent(agent_class=FailureHistorian,
                                          identity=identity,
                                          submit_size_limit=2,
                                          max_time_publishing=0.5,
                                          retry_period=1.0,
                                          backup_storage_limit_gb=0.0001)  # 100K
    yield agent
    agent.core.stop()

@pytest.mark.historian
def test_failing_historian(request, fail_historian, client_agent):
    """
    Test basic use of health subsystem in the base historian.
    """

    assert fail_historian.setup_run
    assert not fail_historian.teardown_run
    assert fail_historian._process_thread.is_alive()

    fail_historian.stop_process_thread()

    assert fail_historian.teardown_run
    assert fail_historian.setup_run
    assert fail_historian._process_thread is None
    ###
    # Test setup failure case
    ###
    fail_historian.reset()
    fail_historian.setup_fail = True
    fail_historian.start_process_thread()
    gevent.sleep(0.2)

    assert fail_historian._process_thread.is_alive()
    assert not fail_historian.setup_run
    assert not fail_historian.teardown_run

    fail_historian.stop_process_thread()

    assert fail_historian.teardown_run
    assert not fail_historian.setup_run
    assert fail_historian._process_thread is None
    ###
    # Test failure to record intial table names in db
    ###
    fail_historian.reset()
    fail_historian.record_fail = True
    fail_historian.start_process_thread()

    gevent.sleep(0.2)

    assert fail_historian._process_thread.is_alive()
    assert fail_historian.setup_run
    assert not fail_historian.record_run
    assert not fail_historian.teardown_run

    fail_historian.stop_process_thread()

    assert fail_historian.teardown_run
    assert fail_historian.setup_run
    assert not fail_historian.record_run
    assert fail_historian._process_thread is None
    ###
    # Test failure during teardown
    ###
    fail_historian.reset()
    fail_historian.teardown_fail = True
    fail_historian.start_process_thread()

    gevent.sleep(0.2)

    assert fail_historian._process_thread.is_alive()
    assert fail_historian.setup_run
    assert not fail_historian.teardown_run

    fail_historian.stop_process_thread()

    assert not fail_historian.teardown_run
    assert fail_historian.setup_run
    assert fail_historian._process_thread is None

    fail_historian.reset()
    fail_historian.publish_fail = True
    fail_historian.start_process_thread()

    gevent.sleep(0.2)

    DEVICES_ALL_TOPIC = "devices/Building/LAB/Device/all"

    print("\n** test_basic_function for {}**".format(
        request.keywords.node.name))

    # Publish fake data. The format mimics the format used by VOLTTRON drivers.

    float_meta = {'units': 'F', 'tz': 'UTC', 'type': 'float'}

    # Create a message for all points.
    all_message = [{'OutsideAirTemperature': 32},
                   {'OutsideAirTemperature': float_meta}]

    # Create timestamp
    now = utils.format_timestamp(datetime.utcnow())

    # now = '2015-12-02T00:00:00'
    headers = {
        headers_mod.DATE: now, headers_mod.TIMESTAMP: now
    }
    print("Published time in header: " + now)

    client_agent.vip.pubsub.publish('pubsub',
                                    DEVICES_ALL_TOPIC,
                                    headers=headers,
                                    message=all_message).get(timeout=10)

    gevent.sleep(2.0)
    assert fail_historian._process_thread.is_alive()
    assert not fail_historian.seen
    ###
    # Test if historian recovers when setup fails initially but is successful
    # after sometime. This is to test case where db is down when historian
    # is first started and db is brought back up. Historian should recover
    # without restart.
    ###
    fail_historian.stop_process_thread()
    fail_historian.reset()
    fail_historian.setup_fail = True
    fail_historian.start_process_thread()

    gevent.sleep(0.2)

    DEVICES_ALL_TOPIC = "devices/Building/LAB/Device/all"

    print("\n** test_basic_function for {}**".format(
        request.keywords.node.name))

    float_meta = {'units': 'F', 'tz': 'UTC', 'type': 'float'}

    # Create a message for all points.
    all_message = [{'OutsideAirTemperature': 32},
                   {'OutsideAirTemperature': float_meta}]

    # Create timestamp
    now = utils.format_timestamp(datetime.utcnow())

    # now = '2015-12-02T00:00:00'
    headers = {
        headers_mod.DATE: now, headers_mod.TIMESTAMP: now
    }
    print("Published time in header: " + now)

    client_agent.vip.pubsub.publish('pubsub',
                                    DEVICES_ALL_TOPIC,
                                    headers=headers,
                                    message=all_message).get(timeout=10)

    gevent.sleep(6.0)
    assert fail_historian._process_thread.is_alive()
    assert not fail_historian.seen

    # now setup fail is false. publish again and see if we recover
    fail_historian.setup_fail = False

    # Create timestamp
    now = utils.format_timestamp(datetime.utcnow())

    # now = '2015-12-02T00:00:00'
    headers = {
        headers_mod.DATE: now, headers_mod.TIMESTAMP: now
    }
    print("Published time in header: " + now)

    client_agent.vip.pubsub.publish('pubsub',
                                    DEVICES_ALL_TOPIC,
                                    headers=headers,
                                    message=all_message).get(timeout=20)

    gevent.sleep(2.0)
    assert fail_historian._process_thread.is_alive()
    assert fail_historian.setup_run
    assert fail_historian.record_run
    assert len(fail_historian.seen)
    print(fail_historian.seen)
=======
@pytest.mark.historian
def test_additional_custom_topics(request, volttron_instance, client_agent):
    """
    Test subscription to custom topics. Test --
     1. add additional topics
     2. restricting topics
    """
    global alert_publishes
    historian = None
    try:
        identity = 'platform.historian'
        DEVICES_ALL_TOPIC = "devices/Building/LAB/Device/all"
        CUSTOM_TOPIC = 'special_devices/device1/unit/all'
        CUSTOM_QUERY_TOPIC = "device1/unit"
        DEVICES_QUERY_TOPIC = "Building/LAB/Device"

        historian = volttron_instance.build_agent(agent_class=BasicHistorian,
                                              identity=identity,
                                              submit_size_limit=2,
                                              max_time_publishing=0.5,
                                              retry_period=1.0,
                                              backup_storage_limit_gb=0.0001,
                                              custom_topics={'capture_device_data': [CUSTOM_TOPIC]})  # 100K


        print("\n** test_basic_function for {}**".format(
            request.keywords.node.name))

        # Publish fake data. The format mimics the format used by VOLTTRON drivers.
        # Make some random readings.  Randome readings are going to be
        # within the tolerance here.
        format_spec = "{0:.13f}"
        oat_reading = random.uniform(30, 100)
        mixed_reading = oat_reading + random.uniform(-5, 5)
        damper_reading = random.uniform(0, 100)

        float_meta = {'units': 'F', 'tz': 'UTC', 'type': 'float'}
        percent_meta = {'units': '%', 'tz': 'UTC', 'type': 'float'}

        # Create a message for all points.
        all_message = [{'OutsideAirTemperature': oat_reading,
                        'MixedAirTemperature': mixed_reading,
                        'DamperSignal': damper_reading},
                       {'OutsideAirTemperature': float_meta,
                        'MixedAirTemperature': float_meta,
                        'DamperSignal': percent_meta
                        }]

        # Create timestamp
        now = utils.format_timestamp( datetime.utcnow() )

        # now = '2015-12-02T00:00:00'
        headers = {
            headers_mod.DATE: now, headers_mod.TIMESTAMP: now
        }
        print("Published time in header: " + now)

        for _ in range(2):
            client_agent.vip.pubsub.publish('pubsub',
                                             DEVICES_ALL_TOPIC,
                                             headers=headers,
                                             message=all_message).get(timeout=10)
        for _ in range(2):
            client_agent.vip.pubsub.publish('pubsub',
                                            CUSTOM_TOPIC,
                                            headers=headers,
                                            message=all_message).get(timeout=10)

        gevent.sleep(2.0)

        assert len(historian.seen) == 12
        found_device_topic = 0
        found_custom_topic = 0
        for item in historian.seen:
            if item["topic"].startswith(DEVICES_QUERY_TOPIC) :
                found_device_topic += 1
            elif item["topic"].startswith(CUSTOM_QUERY_TOPIC):
                found_custom_topic += 1
        assert found_custom_topic == 6
        assert found_device_topic == 6
    finally:
        if historian:
            historian.core.stop()


@pytest.mark.historian
def test_restricting_topics(request, volttron_instance, client_agent):
    """
    Test subscription to custom topics. Test --
     1. add additional topics
     2. restricting topics
    """
    global alert_publishes
    historian = None
    try:
        identity = 'platform.historian'
        CUSTOM_TOPIC = 'devices/device1/unit/all'
        DEVICES_ALL_TOPIC = "devices/Building/LAB/Device/all"
        CUSTOM_QUERY_TOPIC  = "device1/unit"
        DEVICES_QUERY_TOPIC = "Building/LAB/Device"

        historian = volttron_instance.build_agent(agent_class=BasicHistorian,
                                              identity=identity,
                                              submit_size_limit=2,
                                              max_time_publishing=0.5,
                                              retry_period=1.0,
                                              backup_storage_limit_gb=0.0001,
                                              capture_device_data=False,
                                              capture_log_data=False,
                                              capture_analysis_data=False,
                                              capture_record_data=False,
                                              custom_topics={'capture_device_data': [CUSTOM_TOPIC]})  # 100K

        print("\n** test_basic_function for {}**".format(
            request.keywords.node.name))

        # Publish fake data. The format mimics the format used by VOLTTRON drivers.
        # Make some random readings.  Randome readings are going to be
        # within the tolerance here.
        format_spec = "{0:.13f}"
        oat_reading = random.uniform(30, 100)
        mixed_reading = oat_reading + random.uniform(-5, 5)
        damper_reading = random.uniform(0, 100)

        float_meta = {'units': 'F', 'tz': 'UTC', 'type': 'float'}
        percent_meta = {'units': '%', 'tz': 'UTC', 'type': 'float'}

        # Create a message for all points.
        all_message = [{'OutsideAirTemperature': oat_reading,
                        'MixedAirTemperature': mixed_reading,
                        'DamperSignal': damper_reading},
                       {'OutsideAirTemperature': float_meta,
                        'MixedAirTemperature': float_meta,
                        'DamperSignal': percent_meta
                        }]

        # Create timestamp
        now = utils.format_timestamp( datetime.utcnow() )

        # now = '2015-12-02T00:00:00'
        headers = {
            headers_mod.DATE: now, headers_mod.TIMESTAMP: now
        }
        print("Published time in header: " + now)

        for _ in range(2):
            client_agent.vip.pubsub.publish('pubsub',
                                             DEVICES_ALL_TOPIC,
                                             headers=headers,
                                             message=all_message).get(timeout=10)
        for _ in range(2):
            client_agent.vip.pubsub.publish('pubsub',
                                            CUSTOM_TOPIC,
                                            headers=headers,
                                            message=all_message).get(timeout=10)

        gevent.sleep(2.0)

        assert len(historian.seen) == 6  # only records published to custom topic
        found_device_topic = 0
        found_custom_topic = 0
        for item in historian.seen:
            if item["topic"].startswith(DEVICES_QUERY_TOPIC):
                found_device_topic += 1
            elif item["topic"].startswith(CUSTOM_QUERY_TOPIC):
                found_custom_topic += 1
        assert found_custom_topic == 6
        assert found_device_topic == 0
    finally:
        if historian:
            historian.core.stop()
            
>>>>>>> ccf5729e
<|MERGE_RESOLUTION|>--- conflicted
+++ resolved
@@ -558,245 +558,6 @@
             fail_historian.core.stop()
 
 
-<<<<<<< HEAD
-class FailureHistorian(BaseHistorian):
-    def __init__(self, **kwargs):
-        super(FailureHistorian, self).__init__(**kwargs)
-        self.publish_fail = False
-        self.setup_fail = False
-        self.record_fail = False
-        self.teardown_fail = False
-        self.setup_run = False
-        self.record_run = False
-        self.teardown_run = False
-        self.seen = []
-
-    def publish_to_historian(self, to_publish_list):
-        if self.publish_fail:
-            raise Exception("Failed to publish.")
-
-        self.seen.extend(to_publish_list)
-        self.report_all_handled()
-
-    def query_topic_list(self):
-        pass
-
-    def query_historian(self):
-        pass
-
-    def reset(self):
-        self.seen = []
-        self.setup_run = False
-        self.record_run = False
-        self.teardown_run = False
-        self.setup_fail = False
-        self.record_fail = False
-        self.teardown_fail = False
-        self.publish_fail = False
-
-    def historian_setup(self):
-        if self.setup_fail:
-            raise Exception("Failed to setup.")
-
-        self.setup_run = True
-
-    def record_table_definitions(self, meta_table_name):
-        if self.record_fail:
-            raise Exception("Failed to record table definitions")
-        self.record_run = True
-
-    def historian_teardown(self):
-        if self.teardown_fail:
-            raise Exception("Failed to teardown.")
-
-        self.teardown_run = True
-
-
-@pytest.fixture(scope="module")
-def fail_historian(request, volttron_instance):
-    identity = 'platform.historian'
-    agent = volttron_instance.build_agent(agent_class=FailureHistorian,
-                                          identity=identity,
-                                          submit_size_limit=2,
-                                          max_time_publishing=0.5,
-                                          retry_period=1.0,
-                                          backup_storage_limit_gb=0.0001)  # 100K
-    yield agent
-    agent.core.stop()
-
-@pytest.mark.historian
-def test_failing_historian(request, fail_historian, client_agent):
-    """
-    Test basic use of health subsystem in the base historian.
-    """
-
-    assert fail_historian.setup_run
-    assert not fail_historian.teardown_run
-    assert fail_historian._process_thread.is_alive()
-
-    fail_historian.stop_process_thread()
-
-    assert fail_historian.teardown_run
-    assert fail_historian.setup_run
-    assert fail_historian._process_thread is None
-    ###
-    # Test setup failure case
-    ###
-    fail_historian.reset()
-    fail_historian.setup_fail = True
-    fail_historian.start_process_thread()
-    gevent.sleep(0.2)
-
-    assert fail_historian._process_thread.is_alive()
-    assert not fail_historian.setup_run
-    assert not fail_historian.teardown_run
-
-    fail_historian.stop_process_thread()
-
-    assert fail_historian.teardown_run
-    assert not fail_historian.setup_run
-    assert fail_historian._process_thread is None
-    ###
-    # Test failure to record intial table names in db
-    ###
-    fail_historian.reset()
-    fail_historian.record_fail = True
-    fail_historian.start_process_thread()
-
-    gevent.sleep(0.2)
-
-    assert fail_historian._process_thread.is_alive()
-    assert fail_historian.setup_run
-    assert not fail_historian.record_run
-    assert not fail_historian.teardown_run
-
-    fail_historian.stop_process_thread()
-
-    assert fail_historian.teardown_run
-    assert fail_historian.setup_run
-    assert not fail_historian.record_run
-    assert fail_historian._process_thread is None
-    ###
-    # Test failure during teardown
-    ###
-    fail_historian.reset()
-    fail_historian.teardown_fail = True
-    fail_historian.start_process_thread()
-
-    gevent.sleep(0.2)
-
-    assert fail_historian._process_thread.is_alive()
-    assert fail_historian.setup_run
-    assert not fail_historian.teardown_run
-
-    fail_historian.stop_process_thread()
-
-    assert not fail_historian.teardown_run
-    assert fail_historian.setup_run
-    assert fail_historian._process_thread is None
-
-    fail_historian.reset()
-    fail_historian.publish_fail = True
-    fail_historian.start_process_thread()
-
-    gevent.sleep(0.2)
-
-    DEVICES_ALL_TOPIC = "devices/Building/LAB/Device/all"
-
-    print("\n** test_basic_function for {}**".format(
-        request.keywords.node.name))
-
-    # Publish fake data. The format mimics the format used by VOLTTRON drivers.
-
-    float_meta = {'units': 'F', 'tz': 'UTC', 'type': 'float'}
-
-    # Create a message for all points.
-    all_message = [{'OutsideAirTemperature': 32},
-                   {'OutsideAirTemperature': float_meta}]
-
-    # Create timestamp
-    now = utils.format_timestamp(datetime.utcnow())
-
-    # now = '2015-12-02T00:00:00'
-    headers = {
-        headers_mod.DATE: now, headers_mod.TIMESTAMP: now
-    }
-    print("Published time in header: " + now)
-
-    client_agent.vip.pubsub.publish('pubsub',
-                                    DEVICES_ALL_TOPIC,
-                                    headers=headers,
-                                    message=all_message).get(timeout=10)
-
-    gevent.sleep(2.0)
-    assert fail_historian._process_thread.is_alive()
-    assert not fail_historian.seen
-    ###
-    # Test if historian recovers when setup fails initially but is successful
-    # after sometime. This is to test case where db is down when historian
-    # is first started and db is brought back up. Historian should recover
-    # without restart.
-    ###
-    fail_historian.stop_process_thread()
-    fail_historian.reset()
-    fail_historian.setup_fail = True
-    fail_historian.start_process_thread()
-
-    gevent.sleep(0.2)
-
-    DEVICES_ALL_TOPIC = "devices/Building/LAB/Device/all"
-
-    print("\n** test_basic_function for {}**".format(
-        request.keywords.node.name))
-
-    float_meta = {'units': 'F', 'tz': 'UTC', 'type': 'float'}
-
-    # Create a message for all points.
-    all_message = [{'OutsideAirTemperature': 32},
-                   {'OutsideAirTemperature': float_meta}]
-
-    # Create timestamp
-    now = utils.format_timestamp(datetime.utcnow())
-
-    # now = '2015-12-02T00:00:00'
-    headers = {
-        headers_mod.DATE: now, headers_mod.TIMESTAMP: now
-    }
-    print("Published time in header: " + now)
-
-    client_agent.vip.pubsub.publish('pubsub',
-                                    DEVICES_ALL_TOPIC,
-                                    headers=headers,
-                                    message=all_message).get(timeout=10)
-
-    gevent.sleep(6.0)
-    assert fail_historian._process_thread.is_alive()
-    assert not fail_historian.seen
-
-    # now setup fail is false. publish again and see if we recover
-    fail_historian.setup_fail = False
-
-    # Create timestamp
-    now = utils.format_timestamp(datetime.utcnow())
-
-    # now = '2015-12-02T00:00:00'
-    headers = {
-        headers_mod.DATE: now, headers_mod.TIMESTAMP: now
-    }
-    print("Published time in header: " + now)
-
-    client_agent.vip.pubsub.publish('pubsub',
-                                    DEVICES_ALL_TOPIC,
-                                    headers=headers,
-                                    message=all_message).get(timeout=20)
-
-    gevent.sleep(2.0)
-    assert fail_historian._process_thread.is_alive()
-    assert fail_historian.setup_run
-    assert fail_historian.record_run
-    assert len(fail_historian.seen)
-    print(fail_historian.seen)
-=======
 @pytest.mark.historian
 def test_additional_custom_topics(request, volttron_instance, client_agent):
     """
@@ -967,6 +728,4 @@
         assert found_device_topic == 0
     finally:
         if historian:
-            historian.core.stop()
-            
->>>>>>> ccf5729e
+            historian.core.stop()