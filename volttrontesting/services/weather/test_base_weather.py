--- conflicted
+++ resolved
@@ -625,18 +625,9 @@
 
 # TODO
 @pytest.mark.weather2
-<<<<<<< HEAD
 def test_poll_locations(volttron_instance, weather, query_agent):
-    new_config = copy.copy(weather)
-    source = new_config.pop("weather_service")
-    new_config["poll_locations"] = [{"station": "KLAX"}, {"station": "KABQ"}]
-    new_config["poll_interval"] = 5
-    agent_uuid = None
-=======
-def test_polling_locations(volttron_instance, weather, query_agent):
-    weather.polling_locations = [{"station": "KLAX"}, {"station": "KABQ"}]
+    weather.poll_locations = [{"station": "KLAX"}, {"station": "KABQ"}]
     weather.poll_interval = 5
->>>>>>> 80ea1078
     try:
         agent_uuid = volttron_instance.build_agent(
             agent_class=BasicWeatherAgent,
@@ -656,12 +647,7 @@
 def test_update_and_get_status(volttron_instance, weather, query_agent):
     assert query_agent.vip.rpc.call(identity, "health.get_status").get(timeout=10).get('status') == STATUS_GOOD
     weather._update_status({"publishing": False})
-<<<<<<< HEAD
-    assert query_agent.vip.rpc.call(identity, "health.get_status").get(timeout=10) == STATUS_BAD
+    assert query_agent.vip.rpc.call(identity, "health.get_status").get(timeout=10).get('status') == STATUS_BAD
     weather.poll_locations = []
-=======
-    assert query_agent.vip.rpc.call(identity, "health.get_status").get(timeout=10).get('status') == STATUS_BAD
-    weather.polling_locations = []
->>>>>>> 80ea1078
     weather.poll_for_locations()
     assert query_agent.vip.rpc.call(identity, "health.get_status").get(timeout=10).get('status') == STATUS_GOOD