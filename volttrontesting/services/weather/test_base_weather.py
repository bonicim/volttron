--- conflicted
+++ resolved
@@ -305,11 +305,7 @@
     total_size = page_size * num_pages
     assert total_size <= 40960
 
-<<<<<<< HEAD
-@pytest.mark.dev
-=======
-@pytest.mark.weather2
->>>>>>> 59804426
+@pytest.mark.weather2
 def test_api_call_tracking(weather):
     cache = weather._cache
     connection = cache._sqlite_conn
@@ -335,17 +331,10 @@
     cursor.execute(quantity_query)
     stored_calls = cursor.fetchone()[0]
     assert stored_calls == 100
-<<<<<<< HEAD
 
     cursor.execute(delete_query)
     connection.commit()
 
-=======
-
-    cursor.execute(delete_query)
-    connection.commit()
-
->>>>>>> 59804426
     cache.create_tables()
 
 @pytest.mark.weather2
@@ -489,7 +478,7 @@
     assert not passed
 
 
-@pytest.mark.dev
+@pytest.mark.weather2
 @pytest.mark.parametrize("from_units, start, to_units, end", [
     ("inch", 1, "cm", 2.54),
     ("celsius", 100, "fahrenheit", 212),
