# -*- coding: utf-8 -*- {{{
# vim: set fenc=utf-8 ft=python sw=4 ts=4 sts=4 et:
#
# Copyright 2018, Battelle Memorial Institute.
#
# Licensed under the Apache License, Version 2.0 (the "License");
# you may not use this file except in compliance with the License.
# You may obtain a copy of the License at
#
# http://www.apache.org/licenses/LICENSE-2.0
#
# Unless required by applicable law or agreed to in writing, software
# distributed under the License is distributed on an "AS IS" BASIS,
# WITHOUT WARRANTIES OR CONDITIONS OF ANY KIND, either express or implied.
# See the License for the specific language governing permissions and
# limitations under the License.
#
# This material was prepared as an account of work sponsored by an agency of
# the United States Government. Neither the United States Government nor the
# United States Department of Energy, nor Battelle, nor any of their
# employees, nor any jurisdiction or organization that has cooperated in the
# development of these materials, makes any warranty, express or
# implied, or assumes any legal liability or responsibility for the accuracy,
# completeness, or usefulness or any information, apparatus, product,
# software, or process disclosed, or represents that its use would not infringe
# privately owned rights. Reference herein to any specific commercial product,
# process, or service by trade name, trademark, manufacturer, or otherwise
# does not necessarily constitute or imply its endorsement, recommendation, or
# favoring by the United States Government or any agency thereof, or
# Battelle Memorial Institute. The views and opinions of authors expressed
# herein do not necessarily state or reflect those of the
# United States Government or any agency thereof.
#
# PACIFIC NORTHWEST NATIONAL LABORATORY operated by
# BATTELLE for the UNITED STATES DEPARTMENT OF ENERGY
# under Contract DE-AC05-76RL01830
# }}}

# These need to be importable by bootstrap.py. If we put them in
# setup.py the import may fail if setuptools in not installed
# in the global python3.

option_requirements = [
    ('pyzmq', ['--zmq=bundled']),
]

install_requires = [
    'gevent',
    'grequests',
    'requests',
    'ply',
    'psutil',
    'python-dateutil',
    'pytz',
    'pyyaml',
    'pyzmq',
    'setuptools',
    'tzlocal',
    # Cross platform way of handling changes in file/directories.
    # https://github.com/Bogdanp/watchdog_gevent
    'watchdog_gevent',
    'wheel==0.30',
    'ws4py',

    # Web stuff probably needs to be in optional
    'jwt',
    'jinja2',
    'passlib',
    'argon2_cffi'
]

extras_require = {
    'crate': [  # crate databases
        'crate'
    ],
    'databases': [  # Support for all known databases
        'mysql-connector-python-rf',
        'pymongo',
        'crate',
        'influxdb',
    ],
    'dnp3': [  # dnp3 agent requirements.
        'pydnp3'
    ],
    'documentation': [  # Requirements for building the documentation
        'mock',
        'mysql-connector-python-rf',
        'psutil',
        'pymongo',
        'sphinx',
        'recommonmark',
        'sphinx_rtd_theme'
    ],
    'drivers': [
        'pymodbus',
        'bacpypes',
        'modbus-tk',
        'pyserial'
    ],
    'influxdb': [  # influxdb historian requirements.
        'influxdb'
    ],
    'market': [  # Requirements for the market service
        'numpy',
        'transitions',
    ],
    'mongo': [  # mongo databases
        'pymongo',
    ],
    'mysql': [  # mysql databases
        'mysql-connector-python-rf',
    ],
    'pandas': [  # numpy and pandas for applications
        'numpy',
        'pandas',
    ],
    'testing': [  # Testing infrastructure dependencies
        'mock',
        'pytest',
        'pytest-timeout',
        'websocket-client',
    ],
    'rabbitmq': [
        'cryptography',
        'gevent-pika'
<<<<<<< HEAD
=======
    ],
    'weather': [
        'pint'
>>>>>>> 96d02881
    ],
}<|MERGE_RESOLUTION|>--- conflicted
+++ resolved
@@ -123,11 +123,8 @@
     'rabbitmq': [
         'cryptography',
         'gevent-pika'
-<<<<<<< HEAD
-=======
     ],
     'weather': [
         'pint'
->>>>>>> 96d02881
     ],
 }