# -*- coding: utf-8 -*- {{{
# ===----------------------------------------------------------------------===
#
#                 Component of Eclipse VOLTTRON
#
# ===----------------------------------------------------------------------===
#
# Copyright 2023 Battelle Memorial Institute
#
# Licensed under the Apache License, Version 2.0 (the "License"); you may not
# use this file except in compliance with the License. You may obtain a copy
# of the License at
#
#     http://www.apache.org/licenses/LICENSE-2.0
#
# Unless required by applicable law or agreed to in writing, software
# distributed under the License is distributed on an "AS IS" BASIS, WITHOUT
# WARRANTIES OR CONDITIONS OF ANY KIND, either express or implied. See the
# License for the specific language governing permissions and limitations
# under the License.
#
# ===----------------------------------------------------------------------===
# }}}

# These need to be importable by bootstrap.py. If we put them in
# setup.py the import may fail if setuptools in not installed
# in the global python3.
# wheel version 0.32 restructured package and removed many of the apis.
# https://github.com/pypa/wheel/issues/255
# wheel version 0.31 has removed metadata.json file
# https://github.com/pypa/wheel/issues/195
# so sticking to 0.30 for now. Could upgrade to wheel 0.31 with code changes
option_requirements = [('pip==24.0', []), ('wheel==0.30', []), ('pyzmq==22.2.1', ['--zmq=bundled'])]


install_requires = ['gevent==21.12.0',
                    'grequests==0.6.0',
                    'requests==2.23.0',
                    'idna<3,>=2.5',
                    'ply==3.11',
                    'psutil==5.9.1',
                    'python-dateutil==2.8.2',
                    'pytz==2022.1',
                    'PyYAML==6.0',
                    'setuptools>=40.0.0',
                    # tzlocal 3.0 breaks without the backports.tzinfo package on python < 3.9 https://pypi.org/project/tzlocal/3.0/
                    'tzlocal==2.1',
                    #'pyOpenSSL==19.0.0',
                    'cryptography==37.0.4',
                    'watchdog-gevent==0.1.1',
                    'deprecated==1.2.14']

extras_require = {'crate': ['crate==0.27.1'],
                  'databases': ['mysql-connector-python==8.0.30',
                                'pymongo==4.5.0',
                                'crate==0.27.1',
                                'influxdb==5.3.1',
                                'psycopg2-binary==2.9.7'],
                  'documentation': ['mock==4.0.3',
                                    'docutils<0.18',
                                    'sphinx-rtd-theme==1.0.0',
                                    'sphinx==5.1.1',
                                    'm2r2==0.3.2',
                                    'sphinxcontrib-mermaid'],
                  'drivers': ['pymodbus==2.5.3',
                              'bacpypes==0.16.7',
                              'modbus-tk==1.1.2',
                              'pyserial==3.5'],
                  'influxdb': ['influxdb==5.3.1'],
                  'market': ['numpy==1.23.1', 'transitions==0.8.11'],
                  'mongo': ['pymongo==4.5.0'],
                  'mysql': ['mysql-connector-python==8.0.30'],
                  'pandas': ['numpy==1.23.1', 'pandas==1.4.3'],
                  'postgres': ['psycopg2-binary==2.9.7'],
                  # This is installed in bootstrap.py itself so we don't
                  # include here, though we include the version number here
                  #
                  # This will not be installed with --all flag.
                  # 'rabbitmq': ['pika==1.2.0'],
                  'testing': ['mock==4.0.3',
                              'pytest==7.1.2',
                              'pytest-timeout==2.1.0',
                              'pytest-rerunfailures==10.2',
                              'websocket-client==1.2.2',
                              'deepdiff==5.8.1',
                              'docker==5.0.3',
                              'pytest_asyncio==0.19.0',
                              'pytest_timeout==2.1.0'],
                  'weather': ['Pint==0.19.2'],
                  'yapf': ['yapf'],
                  'web': ['ws4py==0.5.1',
                          'PyJWT==1.7.1',
                          'Jinja2==3.1.2',
                          'passlib==1.7.4',
<<<<<<< HEAD
                          'argon2-cffi==20.1.0',
                          'Werkzeug==2.0.1']}
install_requires = ['gevent==20.6.1',
                    'greenlet==0.4.16',
                    'grequests==0.6.0',
                    'idna<3,>=2.5',
                    'requests==2.23.0',
                    'ply==3.11',
                    'psutil==5.8.0',
                    'python-dateutil==2.8.2',
                    'pytz==2021.1',
                    'PyYAML==5.4.1',
                    'setuptools>=40.0.0',
                    'tzlocal==2.1',
                    'pyOpenSSL==19.0.0',
                    'cryptography==2.3',
                    'watchdog-gevent==0.1.1']


option_requirements = [('wheel==0.30', []), ('pyzmq==22.2.1', ['--zmq=bundled'])]
=======
                          'argon2-cffi==21.3.0',
                          'Werkzeug==2.2.1',
                          'treelib==1.6.1'],
                  'dnp3': ['dnp3-python==0.2.3b3'],
                  'openadr': ['openleadr==0.5.30']}
>>>>>>> 5e77b59a
<|MERGE_RESOLUTION|>--- conflicted
+++ resolved
@@ -92,31 +92,8 @@
                           'PyJWT==1.7.1',
                           'Jinja2==3.1.2',
                           'passlib==1.7.4',
-<<<<<<< HEAD
-                          'argon2-cffi==20.1.0',
-                          'Werkzeug==2.0.1']}
-install_requires = ['gevent==20.6.1',
-                    'greenlet==0.4.16',
-                    'grequests==0.6.0',
-                    'idna<3,>=2.5',
-                    'requests==2.23.0',
-                    'ply==3.11',
-                    'psutil==5.8.0',
-                    'python-dateutil==2.8.2',
-                    'pytz==2021.1',
-                    'PyYAML==5.4.1',
-                    'setuptools>=40.0.0',
-                    'tzlocal==2.1',
-                    'pyOpenSSL==19.0.0',
-                    'cryptography==2.3',
-                    'watchdog-gevent==0.1.1']
-
-
-option_requirements = [('wheel==0.30', []), ('pyzmq==22.2.1', ['--zmq=bundled'])]
-=======
                           'argon2-cffi==21.3.0',
                           'Werkzeug==2.2.1',
                           'treelib==1.6.1'],
                   'dnp3': ['dnp3-python==0.2.3b3'],
-                  'openadr': ['openleadr==0.5.30']}
->>>>>>> 5e77b59a
+                  'openadr': ['openleadr==0.5.30']}