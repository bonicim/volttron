# -*- coding: utf-8 -*- {{{
# vim: set fenc=utf-8 ft=python sw=4 ts=4 sts=4 et:
#
# Copyright 2018, Battelle Memorial Institute.
#
# Licensed under the Apache License, Version 2.0 (the "License");
# you may not use this file except in compliance with the License.
# You may obtain a copy of the License at
#
# http://www.apache.org/licenses/LICENSE-2.0
#
# Unless required by applicable law or agreed to in writing, software
# distributed under the License is distributed on an "AS IS" BASIS,
# WITHOUT WARRANTIES OR CONDITIONS OF ANY KIND, either express or implied.
# See the License for the specific language governing permissions and
# limitations under the License.
#
# This material was prepared as an account of work sponsored by an agency of
# the United States Government. Neither the United States Government nor the
# United States Department of Energy, nor Battelle, nor any of their
# employees, nor any jurisdiction or organization that has cooperated in the
# development of these materials, makes any warranty, express or
# implied, or assumes any legal liability or responsibility for the accuracy,
# completeness, or usefulness or any information, apparatus, product,
# software, or process disclosed, or represents that its use would not infringe
# privately owned rights. Reference herein to any specific commercial product,
# process, or service by trade name, trademark, manufacturer, or otherwise
# does not necessarily constitute or imply its endorsement, recommendation, or
# favoring by the United States Government or any agency thereof, or
# Battelle Memorial Institute. The views and opinions of authors expressed
# herein do not necessarily state or reflect those of the
# United States Government or any agency thereof.
#
# PACIFIC NORTHWEST NATIONAL LABORATORY operated by
# BATTELLE for the UNITED STATES DEPARTMENT OF ENERGY
# under Contract DE-AC05-76RL01830
# }}}

"""bootstrap - Prepare a VOLTTRON virtual environment.

Bootstrapping is broken into two stages. The first stage should only be
invoked once per virtual environment. It downloads virtualenv and
creates a virtual Python environment in the virtual environment
directory (defaults to a subdirectory named env in the same directory as
this script). It then executes stage two using the newly installed
virtual environment. Stage two uses the new virtual Python environment
to install VOLTTRON and its dependencies.

If a new dependency is added, this script may be run again using the
Python executable in the virtual environment to re-run stage two:

  env/bin/python bootstrap.py

To speed up bootstrapping in a test environment, use the --wheel
feature, which might look something like this:

  $ export PIP_WHEEL_DIR=/path/to/cache/wheelhouse
  $ export PIP_FIND_LINKS=file://$PIP_WHEEL_DIR
  $ mkdir -p $PIP_WHEEL_DIR
  $ python2.7 bootstrap.py -o
  $ env/bin/python bootstrap.py --wheel
  $ env/bin/python bootstrap.py

Instead of setting the environment variables, a pip configuration file
may be used. Look here for more information on configuring pip:

  https://pip.pypa.io/en/latest/user_guide.html#configuration

"""


import argparse
import errno
import json
import logging
import subprocess
import sys

import os
<<<<<<< HEAD
=======
import urllib2
from distutils.version import LooseVersion
import traceback
>>>>>>> ccf5729e

from requirements import extras_require, option_requirements

_log = logging.getLogger(__name__)

_WINDOWS = sys.platform.startswith('win')
default_rmq_dir = os.path.join(os.path.expanduser("~"), "rabbitmq_server")
rabbitmq_server = 'rabbitmq_server-3.7.7'



def shescape(args):
    '''Return a sh shell escaped string composed of args.'''
    return ' '.join('{1}{0}{1}'.format(arg.replace('"', '\\"'),
                    '"' if ' ' in arg else '') for arg in args)


def bootstrap(dest, prompt='volttron'):
    '''Download latest virtualenv and create a virtual environment.

    The virtual environment will be created in the given directory. The
    shell prompt in the virtual environment can be overridden by setting
    prompt.
    '''

    _log.info('Creating virtual Python environment')

    args = [sys.executable, '-m', 'venv']
    if prompt:
        args.extend(['--prompt', prompt])
    args.append(dest)
    _log.debug('+ %s', shescape(args))
    subprocess.check_call(args)
    if _WINDOWS:
        env_exe = os.path.join(
            dest, 'Scripts', 'python.exe')
    else:
        env_exe = os.path.join(dest, 'bin', 'python')

    assert(os.path.exists(env_exe))

    return env_exe


def pip(operation, args, verbose=None, upgrade=False, offline=False):
    '''Call pip in the virtual environment to perform operation.'''
    cmd = ['pip', operation]
    if verbose is not None:
        cmd.append('--verbose' if verbose else '--quiet')
    if upgrade and operation == 'install':
        cmd.append('--upgrade')
    if offline:
        cmd.extend(['--retries', '0', '--timeout', '1'])
    cmd.extend(args)
    _log.info('+ %s', shescape(cmd))
    cmd[:0] = [sys.executable, '-m']
    subprocess.check_call(cmd)


def update(operation, verbose=None, upgrade=False, offline=False, optional_requirements=[], rmq_dir=None):
    '''Install dependencies in setup.py and requirements.txt.'''
    assert operation in ['install', 'wheel']
    wheeling = operation == 'wheel'
    path = os.path.dirname(__file__) or '.'
    _log.info('%sing required packages', 'Build' if wheeling else 'Install')

    # We must install wheel first to eliminate a bunch of scary looking
    # errors at first install.
    # TODO Look towards fixing the packaging so that it works with 0.31
    pip('install', ['wheel==0.30'], verbose, True, offline=offline)

    # Build option_requirements separately to pass install options
    build_option = '--build-option' if wheeling else '--install-option'
    for requirement, options in option_requirements:
        args = []
        for opt in options:
            args.extend([build_option, opt])
        args.extend(['--no-deps', requirement])
        pip(operation, args, verbose, upgrade, offline)

    # Install local packages and remaining dependencies
    args = []
    target = path
    if optional_requirements:
        target += '[' + ','.join(optional_requirements) + ']'
    args.extend(['--editable', target])
    pip(operation, args, verbose, upgrade, offline)

    try:
        # Install rmq server if needed
        if rmq_dir:
            install_rabbit(rmq_dir)
    except Exception as exc:
        _log.error("Error installing RabbitMQ package {}".format(traceback.format_exc()))


def install_rabbit(rmq_install_dir):

    # try:
    process = subprocess.Popen(["which", "erl"], stderr=subprocess.PIPE,  stdout=subprocess.PIPE)
    (output, error) = process.communicate()
    if process.returncode != 0:
        sys.stderr.write("ERROR:\n Unable to find erlang in path. Please install necessary pre-requisites. "
                "Reference: https://volttron.readthedocs.io/en/latest/setup/index.html#steps-for-rabbitmq")
                
        sys.exit(60)

    if rmq_install_dir == default_rmq_dir and not os.path.exists(
            default_rmq_dir):
        os.makedirs(default_rmq_dir)
        _log.info("\n\nInstalling Rabbitmq Server in default directory: " +
                  default_rmq_dir)
    else:
        _log.info(
            "\n\nInstalling Rabbitmq Server at {}".format(rmq_install_dir))

    valid_dir = os.access(rmq_install_dir, os.W_OK)
    if not valid_dir:
        raise ValueError("Invalid install directory. Directory should "
                         "exist and should have write access to user")

    rmq_home = os.path.join(rmq_install_dir, rabbitmq_server)
    if os.path.exists(rmq_home) and \
            os.path.exists(os.path.join(rmq_home, 'sbin/rabbitmq-server')):
        _log.info("{} already contains {}. "
              "Skipping rabbitmq server install".format(
            rmq_install_dir, rabbitmq_server))
    else:
        url = "https://github.com/rabbitmq/rabbitmq-server/releases/download/v3.7.7/rabbitmq-server-generic-unix-3.7.7.tar.xz"
        f = urllib2.urlopen(url)
        data = f.read()
        filename = "rabbitmq-server.download.tar.xz"
        with open(filename, "wb") as imgfile:
            imgfile.write(data)
        _log.info("\nDownloaded rabbitmq server")
        cmd = ["tar",
               "-xf",
               filename,
               "--directory=" + rmq_install_dir]
        subprocess.check_call(cmd)
        _log.info("Installed Rabbitmq server at " + rmq_home)
    # enable plugins
    cmd = [os.path.join(rmq_home, "sbin/rabbitmq-plugins"),
           "enable", "rabbitmq_management",
           "rabbitmq_federation",
           "rabbitmq_federation_management",
           "rabbitmq_shovel",
           "rabbitmq_shovel_management",
           "rabbitmq_auth_mechanism_ssl",
           "rabbitmq_trust_store"]
    subprocess.check_call(cmd)

    with open(os.path.expanduser("~/.volttron_rmq_home"), 'w+') as f:
        f.write(rmq_home)

def main(argv=sys.argv):
    '''Script entry point.'''

    # Refuse to run as root
    if not getattr(os, 'getuid', lambda: -1)():
        sys.stderr.write('%s: error: refusing to run as root to prevent '
                         'potential damage.\n' % os.path.basename(argv[0]))
        sys.exit(77)

    # Python3 for life!
    if sys.version_info[:2] != (3, 6):
        sys.stderr.write('error: Python >= 3.6 is required\n')
        sys.exit(1)

    # Build the parser
    python = os.path.join('$VIRTUAL_ENV',
                          'Scripts' if _WINDOWS  else 'bin', 'python')
    if _WINDOWS:
        python += '.exe'
    parser = argparse.ArgumentParser(
        description='Bootstrap and update a virtual Python environment '
                    'for VOLTTRON development.',
        usage='\n  bootstrap: python3.6 %(prog)s [options]'
              '\n  update:    {} %(prog)s [options]'.format(python),
        prog=os.path.basename(argv[0]),
        epilog='''
            The first invocation of this script, which should be made
            using the system Python, will create a virtual Python
            environment in the 'env' subdirectory in the same directory as
            this script or in the directory given by the --envdir option.
            Subsequent invocations of this script should use the Python
            executable installed in the virtual environment.'''
    )
    verbose = parser.add_mutually_exclusive_group()
    verbose.add_argument(
        '-q', '--quiet', dest='verbose', action='store_const', const=False,
        help='produce less output')
    verbose.add_argument(
        '-v', '--verbose', action='store_const', const=True,
        help='produce extra output')
    bs = parser.add_argument_group('bootstrap options')
    bs.add_argument(
        '--envdir', default=None, metavar='VIRTUAL_ENV',
        help='alternate location for virtual environment')
    bs.add_argument(
        '--force', action='store_true', default=False,
        help='force installing in non-empty directory')
    bs.add_argument(
        '-o', '--only-virtenv', action='store_true', default=False,
        help='create virtual environment and exit (skip install)')
    bs.add_argument(
        '--prompt', default='volttron', help='provide alternate prompt '
        'in activated environment (default: %(default)s)')
    bs.add_argument('--force-version', help=argparse.SUPPRESS)

    # allows us to look and see if any of the dynamic optional arguments
    # are on the command line.  We check this during the processing of the args
    # variable at the end of the block.  If the option is set then it needs
    # to be passed on.
<<<<<<< HEAD
    po = parser.add_argument_group('Extra packaging options')
    for arg in extras_require:
        po.add_argument('--'+arg, action='append_const', const=arg, dest="optional_args")
    # Add rmq download actions.
    #optional_args = []
    # if os.path.exists('optional_requirements.json'):
    #     po = parser.add_argument_group('Extra packaging options')
    #     with open('optional_requirements.json', 'r') as optional_arguments:
    #         data = json.load(optional_arguments)
    #         for arg, vals in data.items():
    #             if arg == '--rabbitmq':
    #                 po.add_argument(
    #                     '--rabbitmq', action='store', const=default_rmq_dir,
    #                     nargs='?',
    #                     help='install rabbitmq server and its dependencies. '
    #                          'optional argument: Install directory '
    #                          'that exists and is writeable. RabbitMQ server '
    #                          'will be installed in a subdirectory.'
    #                          'Defaults to ' + default_rmq_dir)
    #             else:
    #                 optional_args.append(arg)
    #                 if 'help' in vals.keys():
    #                     po.add_argument(arg, action='store_true', default=False,
    #                                     help=vals['help'])
    #                 else:
    #                     po.add_argument(arg, action='store_true', default=False)
=======
    optional_args = []
    if os.path.exists('optional_requirements.json'):
        po = parser.add_argument_group('Extra packaging options')
        with open('optional_requirements.json', 'r') as optional_arguments:
            data = json.load(optional_arguments)
            for arg, vals in data.items():
                if arg == '--rabbitmq':
                    optional_args.append(arg)
                    po.add_argument(
                        '--rabbitmq', action='store', const=default_rmq_dir,
                        nargs='?',
                        help='install rabbitmq server and its dependencies. '
                             'optional argument: Install directory '
                             'that exists and is writeable. RabbitMQ server '
                             'will be installed in a subdirectory.'
                             'Defaults to ' + default_rmq_dir)
                else:
                    optional_args.append(arg)
                    if 'help' in vals.keys():
                        po.add_argument(arg, action='store_true', default=False,
                                        help=vals['help'])
                    else:
                        po.add_argument(arg, action='store_true', default=False)
>>>>>>> ccf5729e

    # Update options
    up = parser.add_argument_group('update options')
    up.add_argument(
        '--offline', action='store_true', default=False,
        help='install from cache without downloading')
    ex = up.add_mutually_exclusive_group()
    ex.add_argument(
        '-u', '--upgrade', action='store_true', default=False,
        help='upgrade installed packages')
    ex.add_argument(
        '-w', '--wheel', action='store_const', const='wheel', dest='operation',
        help='build wheels in the pip wheelhouse')
    path = os.path.dirname(__file__) or os.getcwd()
    parser.set_defaults(envdir=os.path.join(path, 'env'), operation='install', optional_args=[])
    options = parser.parse_args(argv[1:])

    # Route errors to stderr, info and debug to stdout
    error_handler = logging.StreamHandler(sys.stderr)
    error_handler.setLevel(logging.WARNING)
    error_handler.setFormatter(logging.Formatter('%(levelname)s: %(message)s'))
    info_handler = logging.StreamHandler(sys.stdout)
    info_handler.setLevel(logging.DEBUG)
    info_handler.setFormatter(logging.Formatter('%(message)s'))
    root = logging.getLogger()
    root.setLevel(logging.DEBUG if options.verbose else logging.INFO)
    root.addHandler(error_handler)
    root.addHandler(info_handler)

    # Main script logic to perform bootstrapping or updating
    if sys.base_prefix != sys.prefix:
        # The script was called from a virtual environment Python, so update
        update(options.operation, options.verbose,
               options.upgrade, options.offline, options.optional_args)
    else:
        # The script was called from the system Python, so bootstrap
        try:
            # Refuse to create environment in existing, non-empty
            # directory without the --force flag.
            if os.listdir(options.envdir):
                if not options.force:
                    parser.print_usage(sys.stderr)
                    print('{}: error: directory exists and is not empty: {}'
                          .format(parser.prog, options.envdir), file=sys.stderr)
                    print('Use the virtual Python to update or use '
                          'the --force option to overwrite.', file=sys.stderr)
                    parser.exit(1)
                _log.warning('using non-empty environment directory: %s',
                             options.envdir)
        except OSError as exc:
            if exc.errno != errno.ENOENT:
                raise
        env_exe = bootstrap(options.envdir, options.prompt)
        if options.only_virtenv:
            return
        # Run this script within the virtual environment for stage2
        args = [env_exe, __file__]
        if options.verbose is not None:
            args.append('--verbose' if options.verbose else '--quiet')
        # if options.rabbitmq is not None:
        #     args.append('--rabbitmq={}'.format(options.rabbitmq))
        # Transfer dynamic properties to the subprocess call 'update'.
        # Clip off the first two characters expecting long parameter form.
        for arg in options.optional_args:
            args.append('--'+arg)
        subprocess.check_call(args)


if __name__ == "__main__":
    try:
        main()
    except KeyboardInterrupt:
        pass
    except subprocess.CalledProcessError as exc:
        sys.exit(exc.returncode)<|MERGE_RESOLUTION|>--- conflicted
+++ resolved
@@ -75,14 +75,12 @@
 import logging
 import subprocess
 import sys
+from urllib.request import urlopen
+from urllib.error import HTTPError
 
 import os
-<<<<<<< HEAD
-=======
-import urllib2
 from distutils.version import LooseVersion
 import traceback
->>>>>>> ccf5729e
 
 from requirements import extras_require, option_requirements
 
@@ -100,31 +98,118 @@
                     '"' if ' ' in arg else '') for arg in args)
 
 
-def bootstrap(dest, prompt='volttron'):
-    '''Download latest virtualenv and create a virtual environment.
+def bootstrap(dest, prompt='(volttron)', version=None, verbose=None):
+    """Download latest virtualenv and create a virtual environment.
 
     The virtual environment will be created in the given directory. The
     shell prompt in the virtual environment can be overridden by setting
-    prompt.
-    '''
+    prompt and a specific version of virtualenv can be used by passing
+    the version string into version.
+    """
+    # Imports used only for bootstrapping the environment
+    import contextlib
+    import shutil
+    import tarfile
+    import tempfile
+
+    class EnvBuilder(object):
+        '''Virtual environment builder.
+
+        The resulting python executable will be set in the env_exe
+        attribute.
+        '''
+
+        __slots__ = ['version', 'prompt', 'env_exe']
+
+        def __init__(self, version=None, prompt=None):
+            '''Allow overriding version and prompt.'''
+            self.version = version
+            self.prompt = prompt
+            self.env_exe = None
+
+        def _fetch(self, url):
+            '''Open url and return the response object (or bail).'''
+            _log.info('Fetching %s', url)
+            response = urlopen(url)
+            if response.getcode() != 200:
+                _log.error('Server response is %s %s',
+                           response.code, response.msg)
+                _log.fatal('Download failed!')
+                sys.exit(1)
+            return response
+
+        def _url_available(self, url):
+            '''Open url and if response is 200 then return True else return False'''
+            _log.debug('Checking url %s', url)
+            try:
+                response = urlopen(url)
+                if response.getcode() != 200:
+                    return False
+            except HTTPError:
+                return False
+            return True
+
+        def get_version(self):
+            """Return the latest version from virtualenv DOAP record."""
+            _log.info('Downloading virtualenv package information')
+            default_version = "16.0.0"
+            url = 'https://pypi.python.org/pypi/virtualenv/json'
+            # with contextlib.closing(self._fetch(url)) as response:
+            #     result = json.load(response)
+            #     releases_dict = result.get("releases", {})
+            #     releases = sorted(
+            #         [LooseVersion(x) for x in releases_dict.keys()])
+            # if releases:
+            #     _log.info('latest release of virtualenv={}'.format(releases[-1]))
+            #     return str(releases[-1])
+            # else:
+            #     _log.info("Returning default version of virtualenv "
+            #               "({})".format(default_version))
+            #     return default_version
+            return default_version
+
+        def download(self, directory):
+            """Download the virtualenv tarball into directory."""
+            if self.version is None:
+                self.version = self.get_version()
+            url = ('https://pypi.python.org/packages/source/v/virtualenv/'
+                   'virtualenv-{}.tar.gz'.format(self.version))
+            _log.info('Downloading virtualenv %s', self.version)
+            tarball = os.path.join(directory, 'virtualenv.tar.gz')
+            with contextlib.closing(self._fetch(url)) as response:
+                with open(tarball, 'wb') as file:
+                    shutil.copyfileobj(response, file)
+            with contextlib.closing(tarfile.open(tarball, 'r|gz')) as archive:
+                archive.extractall(directory)
+
+        def create(self, directory, verbose=None):
+            '''Create a virtual environment in directory.'''
+            tmpdir = tempfile.mkdtemp()
+            try:
+                self.download(tmpdir)
+                args = [sys.executable]
+                args.append(os.path.join(tmpdir, 'virtualenv-{}'.format(
+                    self.version), 'virtualenv.py'))
+                if verbose is not None:
+                    args.append('--verbose' if verbose else '--quiet')
+                if self.prompt:
+                    args.extend(['--prompt', prompt])
+                args.append(directory)
+                _log.debug('+ %s', shescape(args))
+                subprocess.check_call(args)
+                if _WINDOWS:
+                    self.env_exe = os.path.join(
+                        directory, 'Scripts', 'python.exe')
+                else:
+                    self.env_exe = os.path.join(directory, 'bin', 'python')
+                assert(os.path.exists(self.env_exe))
+            finally:
+                shutil.rmtree(tmpdir, ignore_errors=True)
 
     _log.info('Creating virtual Python environment')
-
-    args = [sys.executable, '-m', 'venv']
-    if prompt:
-        args.extend(['--prompt', prompt])
-    args.append(dest)
-    _log.debug('+ %s', shescape(args))
-    subprocess.check_call(args)
-    if _WINDOWS:
-        env_exe = os.path.join(
-            dest, 'Scripts', 'python.exe')
-    else:
-        env_exe = os.path.join(dest, 'bin', 'python')
-
-    assert(os.path.exists(env_exe))
-
-    return env_exe
+    builder = EnvBuilder(prompt=prompt, version=version)
+    builder.create(dest, verbose)
+    return builder.env_exe
 
 
 def pip(operation, args, verbose=None, upgrade=False, offline=False):
@@ -187,7 +272,7 @@
     if process.returncode != 0:
         sys.stderr.write("ERROR:\n Unable to find erlang in path. Please install necessary pre-requisites. "
                 "Reference: https://volttron.readthedocs.io/en/latest/setup/index.html#steps-for-rabbitmq")
-                
+
         sys.exit(60)
 
     if rmq_install_dir == default_rmq_dir and not os.path.exists(
@@ -212,7 +297,7 @@
             rmq_install_dir, rabbitmq_server))
     else:
         url = "https://github.com/rabbitmq/rabbitmq-server/releases/download/v3.7.7/rabbitmq-server-generic-unix-3.7.7.tar.xz"
-        f = urllib2.urlopen(url)
+        f = urlopen(url)
         data = f.read()
         filename = "rabbitmq-server.download.tar.xz"
         with open(filename, "wb") as imgfile:
@@ -297,7 +382,6 @@
     # are on the command line.  We check this during the processing of the args
     # variable at the end of the block.  If the option is set then it needs
     # to be passed on.
-<<<<<<< HEAD
     po = parser.add_argument_group('Extra packaging options')
     for arg in extras_require:
         po.add_argument('--'+arg, action='append_const', const=arg, dest="optional_args")
@@ -324,31 +408,6 @@
     #                                     help=vals['help'])
     #                 else:
     #                     po.add_argument(arg, action='store_true', default=False)
-=======
-    optional_args = []
-    if os.path.exists('optional_requirements.json'):
-        po = parser.add_argument_group('Extra packaging options')
-        with open('optional_requirements.json', 'r') as optional_arguments:
-            data = json.load(optional_arguments)
-            for arg, vals in data.items():
-                if arg == '--rabbitmq':
-                    optional_args.append(arg)
-                    po.add_argument(
-                        '--rabbitmq', action='store', const=default_rmq_dir,
-                        nargs='?',
-                        help='install rabbitmq server and its dependencies. '
-                             'optional argument: Install directory '
-                             'that exists and is writeable. RabbitMQ server '
-                             'will be installed in a subdirectory.'
-                             'Defaults to ' + default_rmq_dir)
-                else:
-                    optional_args.append(arg)
-                    if 'help' in vals.keys():
-                        po.add_argument(arg, action='store_true', default=False,
-                                        help=vals['help'])
-                    else:
-                        po.add_argument(arg, action='store_true', default=False)
->>>>>>> ccf5729e
 
     # Update options
     up = parser.add_argument_group('update options')
