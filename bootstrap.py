# -*- coding: utf-8 -*- {{{
# vim: set fenc=utf-8 ft=python sw=4 ts=4 sts=4 et:
#
# Copyright 2020, Battelle Memorial Institute.
#
# Licensed under the Apache License, Version 2.0 (the "License");
# you may not use this file except in compliance with the License.
# You may obtain a copy of the License at
#
# http://www.apache.org/licenses/LICENSE-2.0
#
# Unless required by applicable law or agreed to in writing, software
# distributed under the License is distributed on an "AS IS" BASIS,
# WITHOUT WARRANTIES OR CONDITIONS OF ANY KIND, either express or implied.
# See the License for the specific language governing permissions and
# limitations under the License.
#
# This material was prepared as an account of work sponsored by an agency of
# the United States Government. Neither the United States Government nor the
# United States Department of Energy, nor Battelle, nor any of their
# employees, nor any jurisdiction or organization that has cooperated in the
# development of these materials, makes any warranty, express or
# implied, or assumes any legal liability or responsibility for the accuracy,
# completeness, or usefulness or any information, apparatus, product,
# software, or process disclosed, or represents that its use would not infringe
# privately owned rights. Reference herein to any specific commercial product,
# process, or service by trade name, trademark, manufacturer, or otherwise
# does not necessarily constitute or imply its endorsement, recommendation, or
# favoring by the United States Government or any agency thereof, or
# Battelle Memorial Institute. The views and opinions of authors expressed
# herein do not necessarily state or reflect those of the
# United States Government or any agency thereof.
#
# PACIFIC NORTHWEST NATIONAL LABORATORY operated by
# BATTELLE for the UNITED STATES DEPARTMENT OF ENERGY
# under Contract DE-AC05-76RL01830
# }}}

"""bootstrap - Prepare a VOLTTRON virtual environment.

Bootstrapping is broken into two stages. The first stage should only be
invoked once per virtual environment. It downloads virtualenv and
creates a virtual Python environment in the virtual environment
directory (defaults to a subdirectory named env in the same directory as
this script). It then executes stage two using the newly installed
virtual environment. Stage two uses the new virtual Python environment
to install VOLTTRON and its dependencies.

If a new dependency is added, this script may be run again using the
Python executable in the virtual environment to re-run stage two:

  env/bin/python bootstrap.py

To speed up bootstrapping in a test environment, use the --wheel
feature, which might look something like this:

  $ export PIP_WHEEL_DIR=/path/to/cache/wheelhouse
  $ export PIP_FIND_LINKS=file://$PIP_WHEEL_DIR
  $ mkdir -p $PIP_WHEEL_DIR
  $ python2.7 bootstrap.py -o
  $ env/bin/python bootstrap.py --wheel
  $ env/bin/python bootstrap.py

Instead of setting the environment variables, a pip configuration file
may be used. Look here for more information on configuring pip:

  https://pip.pypa.io/en/latest/user_guide.html#configuration

"""


import argparse
import errno
import logging
import subprocess
import sys
from urllib.request import urlopen

import os
import traceback

from requirements import extras_require, option_requirements

_log = logging.getLogger(__name__)

_WINDOWS = sys.platform.startswith('win')
default_rmq_dir = os.path.join(os.path.expanduser("~"), "rabbitmq_server")
rabbitmq_server = 'rabbitmq_server-3.7.7'


def shescape(args):
    '''Return a sh shell escaped string composed of args.'''
    return ' '.join('{1}{0}{1}'.format(arg.replace('"', '\\"'),
                    '"' if ' ' in arg else '') for arg in args)


def bootstrap(dest, prompt='(volttron)', version=None, verbose=None):
    import shutil
    args = [sys.executable, "-m", "venv", dest, "--prompt", prompt]

    complete = subprocess.run(args, stdout=subprocess.PIPE)
    if complete.returncode != 0:
        sys.stdout.write(complete.stdout.decode('utf-8'))
        shutil.rmtree(dest, ignore_errors=True)
        sys.exit(1)

    return os.path.join(dest, "bin/python")


def pip(operation, args, verbose=None, upgrade=False, offline=False):
    """Call pip in the virtual environment to perform operation."""
    cmd = ['pip', operation]
    if verbose is not None:
        cmd.append('--verbose' if verbose else '--quiet')
    if upgrade and operation == 'install':
        cmd.append('--upgrade')
    if offline:
        cmd.extend(['--retries', '0', '--timeout', '1'])
    cmd.extend(args)
    _log.info('+ %s', shescape(cmd))
    cmd[:0] = [sys.executable, '-m']
    subprocess.check_call(cmd)


def update(operation, verbose=None, upgrade=False, offline=False, optional_requirements=[], rabbitmq_path=None):
    """Install dependencies in setup.py and requirements.txt."""
    print("UPDATE: {}".format(optional_requirements))
    assert operation in ['install', 'wheel']
    wheeling = operation == 'wheel'
    path = os.path.dirname(__file__) or '.'
    _log.info('%sing required packages', 'Build' if wheeling else 'Install')

<<<<<<< HEAD
=======
    # We must install wheel first to eliminate a bunch of scary looking
    # errors at first install.
    # TODO Look towards fixing the packaging so that it works with 0.31
    # option_requirements contains wheel as first entry

>>>>>>> 127dff67
    # Build option_requirements separately to pass install options
    build_option = '--build-option' if wheeling else '--install-option'

    for requirement, options in option_requirements:
        args = []
        for opt in options:
            args.extend([build_option, opt])
        args.extend(['--no-deps', requirement])
        pip(operation, args, verbose, upgrade, offline)

    # Install local packages and remaining dependencies
    args = []
    target = path
    if 'all' in optional_requirements or 'documentation' in optional_requirements:
        option_set = set()

        for requirement, options in extras_require.items():
            option_set.add(requirement)

        optional_requirements = list(option_set)
    if optional_requirements:
        target += '[' + ','.join(optional_requirements) + ']'
    args.extend(['--editable', target])
    print(f"Target: {target}")
    pip(operation, args, verbose, upgrade, offline)

    try:
        # Install rmq server if needed
        if rabbitmq_path:
            install_rabbit(rabbitmq_path)
    except Exception as exc:
        _log.error("Error installing RabbitMQ package {}".format(traceback.format_exc()))


def install_rabbit(rmq_install_dir):
    # Install gevent friendly pika
    pip('install', ['gevent-pika==0.3'], False, True, offline=False)
    # try:
    process = subprocess.Popen(["which", "erl"], stderr=subprocess.PIPE,  stdout=subprocess.PIPE)
    (output, error) = process.communicate()
    if process.returncode != 0:
        sys.stderr.write("ERROR:\n Unable to find erlang in path. Please install necessary pre-requisites. "
                "Reference: https://volttron.readthedocs.io/en/latest/setup/index.html#steps-for-rabbitmq")

        sys.exit(60)

    if rmq_install_dir == default_rmq_dir and not os.path.exists(
            default_rmq_dir):
        os.makedirs(default_rmq_dir)
        _log.info("\n\nInstalling Rabbitmq Server in default directory: " +
                  default_rmq_dir)
    else:
        _log.info(
            "\n\nInstalling Rabbitmq Server at {}".format(rmq_install_dir))

    valid_dir = os.access(rmq_install_dir, os.W_OK)
    if not valid_dir:
        raise ValueError("Invalid install directory. Directory should "
                         "exist and should have write access to user")

    rmq_home = os.path.join(rmq_install_dir, rabbitmq_server)
    if os.path.exists(rmq_home) and \
            os.path.exists(os.path.join(rmq_home, 'sbin/rabbitmq-server')):
        _log.info("{} already contains {}. "
              "Skipping rabbitmq server install".format(
            rmq_install_dir, rabbitmq_server))
    else:
        url = "https://github.com/rabbitmq/rabbitmq-server/releases/download/v3.7.7/rabbitmq-server-generic-unix-3.7.7.tar.xz"
        f = urlopen(url)
        data = f.read()
        filename = "rabbitmq-server.download.tar.xz"
        with open(filename, "wb") as imgfile:
            imgfile.write(data)
        _log.info("\nDownloaded rabbitmq server")
        cmd = ["tar",
               "-xf",
               filename,
               "--directory=" + rmq_install_dir]
        subprocess.check_call(cmd)
        _log.info("Installed Rabbitmq server at " + rmq_home)
    # enable plugins
    cmd = [os.path.join(rmq_home, "sbin/rabbitmq-plugins"),
           "enable", "rabbitmq_management",
           "rabbitmq_federation",
           "rabbitmq_federation_management",
           "rabbitmq_shovel",
           "rabbitmq_shovel_management",
           "rabbitmq_auth_mechanism_ssl",
           "rabbitmq_trust_store"]
    subprocess.check_call(cmd)

    with open(os.path.expanduser("~/.volttron_rmq_home"), 'w+') as f:
        f.write(rmq_home)


def main(argv=sys.argv):
    """Script entry point."""

    # Refuse to run as root
    if not getattr(os, 'getuid', lambda: -1)():
        sys.stderr.write('%s: error: refusing to run as root to prevent '
                         'potential damage.\n' % os.path.basename(argv[0]))
        sys.exit(77)

    # Python3 for life!
    if sys.version_info.major < 3 or sys.version_info.minor < 6:
        sys.stderr.write('error: Python >= 3.6 is required\n')
        sys.exit(1)

    # Build the parser
    python = os.path.join('$VIRTUAL_ENV',
                          'Scripts' if _WINDOWS else 'bin', 'python')
    if _WINDOWS:
        python += '.exe'
    parser = argparse.ArgumentParser(
        description='Bootstrap and update a virtual Python environment '
                    'for VOLTTRON development.',
        usage='\n  bootstrap: python3.6 %(prog)s [options]'
              '\n  update:    {} %(prog)s [options]'.format(python),
        prog=os.path.basename(argv[0]),
        epilog="""
            The first invocation of this script, which should be made
            using the system Python, will create a virtual Python
            environment in the 'env' subdirectory in the same directory as
            this script or in the directory given by the --envdir option.
            Subsequent invocations of this script should use the Python
            executable installed in the virtual environment."""
    )
    verbose = parser.add_mutually_exclusive_group()
    verbose.add_argument(
        '-q', '--quiet', dest='verbose', action='store_const', const=False,
        help='produce less output')
    verbose.add_argument(
        '-v', '--verbose', action='store_const', const=True,
        help='produce extra output')
    bs = parser.add_argument_group('bootstrap options')
    bs.add_argument(
        '--envdir', default=None, metavar='VIRTUAL_ENV',
        help='alternate location for virtual environment')
    bs.add_argument(
        '--force', action='store_true', default=False,
        help='force installing in non-empty directory')
    bs.add_argument(
        '-o', '--only-virtenv', action='store_true', default=False,
        help='create virtual environment and exit (skip install)')
    bs.add_argument(
        '--prompt', default='volttron', help='provide alternate prompt '
        'in activated environment (default: %(default)s)')
    bs.add_argument('--force-version', help=argparse.SUPPRESS)

    # allows us to look and see if any of the dynamic optional arguments
    # are on the command line.  We check this during the processing of the args
    # variable at the end of the block.  If the option is set then it needs
    # to be passed on.
    po = parser.add_argument_group('Extra packaging options')
    # If all is specified then install all of the different packages listed in requirements.py
    po.add_argument('--all', action='append_const', const='all', dest='optional_args')
    for arg in extras_require:
        if 'dnp' not in arg:
            po.add_argument('--'+arg, action='append_const', const=arg, dest="optional_args")

    # Add rmq download actions.
    rabbitmq = parser.add_argument_group('rabbitmq options')
    rabbitmq.add_argument(
        '--rabbitmq', action='store', const=default_rmq_dir,
        nargs='?',
        help='install rabbitmq server and its dependencies. '
             'optional argument: Install directory '
             'that exists and is writeable. RabbitMQ server '
             'will be installed in a subdirectory.'
             'Defaults to ' + default_rmq_dir)

    #optional_args = []
    # if os.path.exists('optional_requirements.json'):
    #     po = parser.add_argument_group('Extra packaging options')
    #     with open('optional_requirements.json', 'r') as optional_arguments:
    #         data = jsonapi.load(optional_arguments)
    #         for arg, vals in data.items():
    #             if arg == '--rabbitmq':
    #                 po.add_argument(
    #                     '--rabbitmq', action='store', const=default_rmq_dir,
    #                     nargs='?',
    #                     help='install rabbitmq server and its dependencies. '
    #                          'optional argument: Install directory '
    #                          'that exists and is writeable. RabbitMQ server '
    #                          'will be installed in a subdirectory.'
    #                          'Defaults to ' + default_rmq_dir)
    #             else:
    #                 optional_args.append(arg)
    #                 if 'help' in vals.keys():
    #                     po.add_argument(arg, action='store_true', default=False,
    #                                     help=vals['help'])
    #                 else:
    #                     po.add_argument(arg, action='store_true', default=False)

    # Update options
    up = parser.add_argument_group('update options')
    up.add_argument(
        '--offline', action='store_true', default=False,
        help='install from cache without downloading')
    ex = up.add_mutually_exclusive_group()
    ex.add_argument(
        '-u', '--upgrade', action='store_true', default=False,
        help='upgrade installed packages')
    ex.add_argument(
        '-w', '--wheel', action='store_const', const='wheel', dest='operation',
        help='build wheels in the pip wheelhouse')
    path = os.path.dirname(__file__) or os.getcwd()
    parser.set_defaults(envdir=os.path.join(path, 'env'), operation='install', optional_args=[])
    options = parser.parse_args(argv[1:])

    # Route errors to stderr, info and debug to stdout
    error_handler = logging.StreamHandler(sys.stderr)
    error_handler.setLevel(logging.WARNING)
    error_handler.setFormatter(logging.Formatter('%(levelname)s: %(message)s'))
    info_handler = logging.StreamHandler(sys.stdout)
    info_handler.setLevel(logging.DEBUG)
    info_handler.setFormatter(logging.Formatter('%(message)s'))
    root = logging.getLogger()
    root.setLevel(logging.DEBUG if options.verbose else logging.INFO)
    root.addHandler(error_handler)
    root.addHandler(info_handler)

    # Main script logic to perform bootstrapping or updating
    if sys.base_prefix != sys.prefix:
        # The script was called from a virtual environment Python, so update
        update(options.operation, options.verbose,
               options.upgrade, options.offline, options.optional_args, options.rabbitmq)
    else:
        # The script was called from the system Python, so bootstrap
        try:
            # Refuse to create environment in existing, non-empty
            # directory without the --force flag.
            if os.path.exists(options.envdir):
                if not options.force:
                    parser.print_usage(sys.stderr)
                    print('{}: error: directory exists and is not empty: {}'
                          .format(parser.prog, options.envdir), file=sys.stderr)
                    print('Use the virtual Python to update or use '
                          'the --force option to overwrite.', file=sys.stderr)
                    parser.exit(1)
                _log.warning('using non-empty environment directory: %s',
                             options.envdir)
        except OSError as exc:
            if exc.errno != errno.ENOENT:
                raise
        env_exe = bootstrap(options.envdir, options.prompt)
        if options.only_virtenv:
            return
        # Run this script within the virtual environment for stage2
        args = [env_exe, __file__]
        if options.verbose is not None:
            args.append('--verbose' if options.verbose else '--quiet')

        if options.rabbitmq is not None:
            args.append('--rabbitmq={}'.format(options.rabbitmq))

        # Transfer dynamic properties to the subprocess call 'update'.
        # Clip off the first two characters expecting long parameter form.
        for arg in options.optional_args:
            args.append('--'+arg)
        subprocess.check_call(args)


if __name__ == "__main__":
    try:
        main()
    except KeyboardInterrupt:
        pass
    except subprocess.CalledProcessError as exc:
        sys.exit(exc.returncode)<|MERGE_RESOLUTION|>--- conflicted
+++ resolved
@@ -130,14 +130,11 @@
     path = os.path.dirname(__file__) or '.'
     _log.info('%sing required packages', 'Build' if wheeling else 'Install')
 
-<<<<<<< HEAD
-=======
     # We must install wheel first to eliminate a bunch of scary looking
     # errors at first install.
     # TODO Look towards fixing the packaging so that it works with 0.31
     # option_requirements contains wheel as first entry
 
->>>>>>> 127dff67
     # Build option_requirements separately to pass install options
     build_option = '--build-option' if wheeling else '--install-option'
 
