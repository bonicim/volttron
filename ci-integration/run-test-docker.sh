--- conflicted
+++ resolved
@@ -70,11 +70,7 @@
     base_filename="$(basename "$filename")"
     # Start the docker run module.
     docker run -e "IGNORE_ENV_CHECK=1" -e "CI=$CI" --name "$base_filename" \
-<<<<<<< HEAD
-        -t --network="host" -v /var/run/docker.sock:/var/run/docker.sock volttron_test_image \
-=======
        -t --network="host" -v /var/run/docker.sock:/var/run/docker.sock volttron_test_image \
->>>>>>> 61d97983
         pytest "$filename" > "$base_filename.result.txt" 2>&1 &
     runningprocs+=($!)
     outputfiles+=("$base_filename.result.txt")
