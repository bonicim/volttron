--- conflicted
+++ resolved
@@ -24,9 +24,9 @@
 # (INCLUDING NEGLIGENCE OR OTHERWISE) ARISING IN ANY WAY OUT OF THE USE OF THIS
 # SOFTWARE, EVEN IF ADVISED OF THE POSSIBILITY OF SUCH DAMAGE.
 #
-# The views and conclusions contained in the software and documentation are
-# those of the authors and should not be interpreted as representing official
-# policies, either expressed or implied, of the FreeBSD Project.
+# The views and conclusions contained in the software and documentation are those
+# of the authors and should not be interpreted as representing official policies,
+# either expressed or implied, of the FreeBSD Project.
 #
 
 # This material was prepared as an account of work sponsored by an
@@ -53,147 +53,23 @@
 
 #}}}
 
-<<<<<<< HEAD
-from __future__ import absolute_import, print_function
-import base64
-=======
 from __future__ import absolute_import
 
->>>>>>> e0094a7c
 from datetime import datetime
-import gevent
 import logging
 import sys
-import requests
-import os
-import os.path as p
-import re
-import shutil
-import tempfile
-import uuid
 
-import psutil
-
-<<<<<<< HEAD
-import gevent
-from zmq.utils import jsonapi
-from volttron.platform.vip.agent import *
-
-from volttron.platform import vip, jsonrpc, control
-from volttron.platform.control import Connection
-from volttron.platform.agent import utils
-=======
 from volttron.platform.vip.agent import Agent, Core, PubSub
 from volttron.platform.agent import utils
 from volttron.platform.messaging import headers as headers_mod
 
 from . import settings
->>>>>>> e0094a7c
 
-from volttron.platform.jsonrpc import (INTERNAL_ERROR, INVALID_PARAMS,
-                                       INVALID_REQUEST, METHOD_NOT_FOUND,
-                                       PARSE_ERROR, UNHANDLED_EXCEPTION)
 
 utils.setup_logging()
 _log = logging.getLogger(__name__)
 
-def listener_agent(config_path, **kwargs):
-    config = utils.load_config(config_path)
 
-    agentid = config.get('agentid', 'platform')
-    agent_type = config.get('agent_type', 'example')
-
-    class ListenerAgent(Agent):
-
-        def __init__(self, **kwargs):
-            super(ListenerAgent, self).__init__(**kwargs)
-
-            print('my identity {} address: {}'.format(self.core.identity,
-                                                      self.core.address))
-            # a list of registered managers of this platform.
-            self._settings = {}
-            self._load_settings()
-            
-            self._subscribed = False
-
-        def _store_settings(self):
-            with open('listener.settings', 'wb') as f:
-                f.write(jsonapi.dumps(self._settings))
-                f.close()
-
-        def _load_settings(self):
-            try:
-                with open('listener.settings', 'rb') as f:
-                    self._settings = self._settings = jsonapi.loads(f.read())
-                f.close()
-            except Exception as e:
-                _log.debug('Exception '+ e.message)
-                self._settings = {}
-
-        @RPC.export
-        def set_setting(self, key, value):
-            _log.debug("Setting key: {} to value: {}".format(key, value))
-            self._settings[key] = value
-            self._store_settings()
-
-
-        @RPC.export
-        def get_setting(self, key):
-            _log.debug('Retrieveing key: {}'.format(key))
-            return self._settings.get(key, '')
-
-        @Core.periodic(30)
-        def publish_heartbeat(self):
-            historian_present = False
-
-#             base_topic = 'datalogger/log/listener/heartbeat'
-
-
-            message = jsonapi.dumps({'Readings': "HI!!",
-                                 'Units': 'string'})
-#             self.vip.pubsub.publish(peer='pubsub',
-#                                     topic=base_topic,
-#                                     message=[message])
-
-            
-
-            self.vip.rpc.call('platform.agent','publish_to_peers', topic='neighborhood/needs',
-                          message=message)
-        
- 
- 
-        @Core.receiver('onstart')
-        def starting(self, sender, **kwargs):
-            print('***** Demo Agent is starting')
-        
-            self.vip.pubsub.subscribe('pubsub', 
-                                  '', self.onmessage)
-            print("SUBSCRIBED")
-
-        def onmessage(self, peer, sender, bus, topic, headers, message):
-            
-            print("ON MESSAGE: {}".format(message))
-            
-            _log.debug("Topic: {topic}, Headers: {headers}, "
-                             "Message: {message}".format(
-                             topic=topic, headers=headers, message=message))
-        
-            '''
-            Receive energy usage change message from another agent. If we have energy
-            needs and there is now some available, use it.
-            '''
-            message = jsonapi.loads(message[0])        
-            
-        @Core.receiver('onstop')
-        def stoping(self, sender, **kwargs):
-            pass
-
-    ListenerAgent.__name__ = 'ListenerAgent'
-    return ListenerAgent(**kwargs)
-
-
-<<<<<<< HEAD
-=======
 class ListenerAgent(Agent):
     '''Listens to everything and publishes a heartbeat according to the
     heartbeat period specified in the settings module.
@@ -230,23 +106,14 @@
         }
         self.vip.pubsub.publish(
             'pubsub', 'heartbeat/listeneragent', headers, now)
->>>>>>> e0094a7c
 
 
 def main(argv=sys.argv):
     '''Main method called by the eggsecutable.'''
-<<<<<<< HEAD
-    utils.default_main(listener_agent,
-                       description='Agent available to manage from a remote '
-                                    + 'system.',
-                       no_pub_sub_socket=True,
-                       argv=argv)
-=======
     try:
         utils.vip_main(ListenerAgent)
     except Exception as e:
         _log.exception('unhandled exception')
->>>>>>> e0094a7c
 
 
 if __name__ == '__main__':
