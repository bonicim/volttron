--- conflicted
+++ resolved
@@ -360,7 +360,6 @@
         if response.returncode != 0:
             raise ValueError(f"Couldn't compile agent directory: {response.stderr}")
 
-<<<<<<< HEAD
         import glob
         g = glob.glob(distdir + "/*.whl")
         wheel_name = None
@@ -370,22 +369,6 @@
             raise ValueError(f"Unable to create wheel file")
 
         wheel_name = os.listdir(distdir)[0]
-=======
-        dist_files = os.listdir(distdir)
-        if len(dist_files) > 1:
-            raise ValueError(f"dist_files contains more than one file: {dist_files}")
-            # TODO: Instead of raising an error, is there a scenario where we have to choose a specific wheel files among a group of files and directories
-            # import glob
-            # g = glob.glob(distdir + "/*.whl")
-            # wheel_name = None
-            # if g:
-            #     _log.info(f"wheels in distdir {g}")
-            #     wheel_name = os.path.basename(g[0]) # choose a wheel based on some logic
-
-        wheel_name = dist_files[0]
-        if wheel_name is None or not wheel_name.endswith(".whl"):
-            raise ValueError(f"Unable to create wheel file")
->>>>>>> 2f8480ab
         wheel_path = os.path.join(distdir, wheel_name)
 
         if identity is not None:
