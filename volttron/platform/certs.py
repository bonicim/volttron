--- conflicted
+++ resolved
@@ -608,16 +608,9 @@
             extension=x509.BasicConstraints(ca=False, path_length=None),
             critical=True
         ).add_extension(
-<<<<<<< HEAD
-            extension=x509.AuthorityKeyIdentifier.from_issuer_subject_key_identifier(
-                ca_crt.extensions.get_extension_for_class(
-                    x509.SubjectKeyIdentifier)
-            ),
-=======
             x509.AuthorityKeyIdentifier.from_issuer_subject_key_identifier(
                 ca_crt.extensions.get_extension_for_class(
                     x509.SubjectKeyIdentifier)),
->>>>>>> 8f672fec
             critical=False
         ).sign(
             private_key=ca_pkey,
