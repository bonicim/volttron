# -*- coding: utf-8 -*- {{{
# ===----------------------------------------------------------------------===
#
#                 Component of Eclipse VOLTTRON
#
# ===----------------------------------------------------------------------===
#
# Copyright 2023 Battelle Memorial Institute
#
# Licensed under the Apache License, Version 2.0 (the "License"); you may not
# use this file except in compliance with the License. You may obtain a copy
# of the License at
#
#     http://www.apache.org/licenses/LICENSE-2.0
#
# Unless required by applicable law or agreed to in writing, software
# distributed under the License is distributed on an "AS IS" BASIS, WITHOUT
# WARRANTIES OR CONDITIONS OF ANY KIND, either express or implied. See the
# License for the specific language governing permissions and limitations
# under the License.
#
# ===----------------------------------------------------------------------===
# }}}


""" Core package."""

import logging
import os
import traceback

import psutil
import sys
from configparser import ConfigParser
from urllib.parse import urlparse

from ..utils.frozendict import FrozenDict
<<<<<<< HEAD
__version__ = '9.0.4'
=======
__version__ = '9.0.1'
>>>>>>> 7b5339b9

_log = logging.getLogger(__name__)


def set_home(home=None):
    """ Set the home directory with user and variables expanded.

    If the home is sent in, it used.
    Otherwise, the default value of '~/.volttron' is used.
    """
    os.environ["VOLTTRON_HOME"] = home or get_home()


def get_home():
    """ Return the home directory with user and variables expanded.

    If the VOLTTRON_HOME environment variable is set, it used.
    Otherwise, the default value of '~/.volttron' is used.
    """

    vhome = os.path.abspath(
        os.path.normpath(
            os.path.expanduser(
                os.path.expandvars(
                    os.environ.get('VOLTTRON_HOME', '~/.volttron')))))
    if vhome.endswith('/'):
        vhome = vhome[:-1]
        if os.environ.get('VOLTTRON_HOME') is not None:
            log = logging.getLogger('volttron')
            log.warning("Removing / from the end of VOLTTRON_HOME")
            os.environ['VOLTTRON_HOME'] = vhome
    return vhome


def get_config_path() -> str:
    """
    Returns the platforms main configuration file.

    :return:
    """
    return os.path.join(get_home(), "config")


def get_address(verify_listening=False):
    """Return the VIP address of the platform
    If the VOLTTRON_VIP_ADDR environment variable is set, it is used to connect to.
    Otherwise, it is derived from get_home()."""
    address = os.environ.get('VOLTTRON_VIP_ADDR')
    if not address:
        # Connect via virtual unix socket if linux platform (mac doesn't have @ in it)
        abstract = '@' if sys.platform.startswith('linux') else ''
        address = 'ipc://%s%s/run/vip.socket' % (abstract, get_home())

    import zmq.green as zmqgreen
    import zmq
    # The following block checks to make sure that we can
    # connect to the zmq based upon the ipc address.
    #
    # The zmq.sock.bind() will raise an error because the
    # address is already bound (therefore volttron is running there)
    sock = None
    try:
        # TODO: We should not just do the connection test when verfiy_listening is True but always
        # Though we leave this here because we have backward compatible unit tests that require
        # the get_address to not have somethiing bound to the address.
        if verify_listening:
            ctx = zmqgreen.Context.instance()
            sock = ctx.socket(zmq.PUB)  # or SUB - does not make any difference
            sock.bind(address)
            raise ValueError("Unable to connect to vip address "
                             f"make sure VOLTTRON_HOME: {get_home()} "
                             "is set properly")
    except zmq.error.ZMQError as e:
         print(f"Zmq error was {e}\n{traceback.format_exc()}")
    finally:
        try:
            sock.close()
        except AttributeError as e:  # Raised when sock is None type
            pass

    return address


def get_volttron_root():
    """
    Returns the root folder where the volttron code base resideds on disk.

    :return: absolute path to root folder
    """
    return os.path.dirname(
        os.path.dirname(
            os.path.dirname(
                os.path.abspath(__file__)
            )
        )
    )


def get_volttron_data():
    root = get_volttron_root()
    return os.path.join(root, "volttron_data")


def get_services_core(agent_dir=None):
    root = get_volttron_root()
    services_core = os.path.join(root, "services/core")
    if not agent_dir:
        return services_core
    return os.path.join(services_core, agent_dir)


def get_ops(agent_dir=None):
    root = get_volttron_root()
    ops_dir = os.path.join(root, "services/ops")
    if not agent_dir:
        return ops_dir
    return os.path.join(ops_dir, agent_dir)


def get_examples(agent_dir):
    root = get_volttron_root()
    examples_dir = os.path.join(root, "examples")
    if not agent_dir:
        return examples_dir
    return os.path.join(examples_dir, agent_dir)


def is_instance_running(volttron_home=None):
    from volttron.platform import jsonapi

    if volttron_home is None:
        volttron_home = get_home()

    instance_file = os.path.expanduser("~/.volttron_instances")
    if not os.path.isfile(instance_file):
        return False

    with open(instance_file, 'r') as fp:
        jsonobj = jsonapi.loads(fp.read())

    if volttron_home not in jsonobj:
        return False

    obj = jsonobj[volttron_home]
    pid = obj.get('pid', None)

    if not pid:
        return False

    return psutil.pid_exists(pid)

# TODO: May want to make rmq check more robust
def is_rabbitmq_available():
    if os.environ.get('RABBITMQ_AVAILABLE'):
        return True
    rabbitmq_available = False
    try:
        import pika
        os.environ['RABBITMQ_AVAILABLE'] = "True"
        rabbitmq_available = True
    except ImportError:
        pass
    return rabbitmq_available


def is_web_available():
    web_available = True
    try:
        import jwt
        from jinja2 import Environment, FileSystemLoader, select_autoescape
        from ws4py.server.geventserver import WSGIServer
    except ImportError:
        web_available = False
    return web_available


__config__ = None


def get_platform_config():
    global __config__
    if os.environ.get("VOLTTRON_HOME") is None:
        raise Exception("VOLTTRON_HOME must be specified before calling this function.")

    if __config__ is None:
        __config__ = FrozenDict()
        volttron_home = get_home()
        config_file = os.path.join(volttron_home, "config")
        if os.path.exists(config_file):
            parser = ConfigParser()
            parser.read(config_file)
            options = parser.options('volttron')
            for option in options:
                __config__[option] = parser.get('volttron', option)
            __config__.freeze()
    return __config__


def update_platform_config(values: dict) -> None:
    global __config__

    if __config__ is None:
        cfg = get_platform_config()
    else:
        cfg = __config__
        # Make sure we can update items
        cfg._frozen = False

    cfg.update(values)

    config_file = get_config_path()
    with open(config_file, "w") as fp:
        p = ConfigParser()
        p.add_section("volttron")
        for k, v in cfg.items():
            p.set("volttron", k, v)

        cfg.freeze()
        p.write(fp)

    return get_platform_config()


def build_vip_address_string(vip_root, serverkey, publickey, secretkey):
    """ Build a full vip address string based upon the passed arguments

    All arguments are required to be non-None in order for the string to be
    created successfully.

    :raises ValueError if one of the parameters is None.
    """
    from volttron.platform.agent.utils import is_auth_enabled

    _log.debug("root: {}, serverkey: {}, publickey: {}, secretkey: {}".format(
        vip_root, serverkey, publickey, secretkey))
    parsed = urlparse(vip_root)
    if parsed.scheme == 'tcp' and is_auth_enabled():
        if not (serverkey and publickey and secretkey and vip_root):
            raise ValueError("All parameters must be entered.")

        root = "{}?serverkey={}&publickey={}&secretkey={}".format(
            vip_root, serverkey, publickey, secretkey)

    elif parsed.scheme == 'ipc' or not is_auth_enabled():
        root = vip_root
    else:
        raise ValueError('Invalid vip root specified!')

    return root


def update_volttron_script_path(path: str) -> str:
    """
    Assumes that path's current working directory is in the root directory of the volttron codebase.

    Prepend 'VOLTTRON_ROOT' to internal volttron script if 'VOLTTRON_ROOT' is set and return new path;
    otherwise, return original path
    :param path: relative path to the internal volttron script
    :return: updated path to volttron script
    """
    if os.environ['VOLTTRON_ROOT']:
        args = path.split("/")
        path = f"{os.path.join(os.environ['VOLTTRON_ROOT'], *args)}"
    _log.debug(f"Path to script: {path}")
    return path<|MERGE_RESOLUTION|>--- conflicted
+++ resolved
@@ -35,11 +35,8 @@
 from urllib.parse import urlparse
 
 from ..utils.frozendict import FrozenDict
-<<<<<<< HEAD
+
 __version__ = '9.0.4'
-=======
-__version__ = '9.0.1'
->>>>>>> 7b5339b9
 
 _log = logging.getLogger(__name__)
 
