--- conflicted
+++ resolved
@@ -62,16 +62,15 @@
 import inspect
 import logging
 import uuid
-<<<<<<< HEAD
 import weakref
-=======
+
 from volttron.platform.agent import json as jsonapi
 import requests
 import errno
 
 from ..decorators import annotate, annotations, dualmethod, spawn
 from .base import SubsystemBase
->>>>>>> 5c384502
+
 from collections import defaultdict
 
 import requests
