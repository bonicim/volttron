# -*- coding: utf-8 -*- {{{
# vim: set fenc=utf-8 ft=python sw=4 ts=4 sts=4 et:
#
# Copyright 2017, Battelle Memorial Institute.
#
# Licensed under the Apache License, Version 2.0 (the "License");
# you may not use this file except in compliance with the License.
# You may obtain a copy of the License at
#
# http://www.apache.org/licenses/LICENSE-2.0
#
# Unless required by applicable law or agreed to in writing, software
# distributed under the License is distributed on an "AS IS" BASIS,
# WITHOUT WARRANTIES OR CONDITIONS OF ANY KIND, either express or implied.
# See the License for the specific language governing permissions and
# limitations under the License.
#
# This material was prepared as an account of work sponsored by an agency of
# the United States Government. Neither the United States Government nor the
# United States Department of Energy, nor Battelle, nor any of their
# employees, nor any jurisdiction or organization that has cooperated in the
# development of these materials, makes any warranty, express or
# implied, or assumes any legal liability or responsibility for the accuracy,
# completeness, or usefulness or any information, apparatus, product,
# software, or process disclosed, or represents that its use would not infringe
# privately owned rights. Reference herein to any specific commercial product,
# process, or service by trade name, trademark, manufacturer, or otherwise
# does not necessarily constitute or imply its endorsement, recommendation, or
# favoring by the United States Government or any agency thereof, or
# Battelle Memorial Institute. The views and opinions of authors expressed
# herein do not necessarily state or reflect those of the
# United States Government or any agency thereof.
#
# PACIFIC NORTHWEST NATIONAL LABORATORY operated by
# BATTELLE for the UNITED STATES DEPARTMENT OF ENERGY
# under Contract DE-AC05-76RL01830
# }}}

import logging
import os
import requests
import urlparse
import weakref

from .base import SubsystemBase

import json
from volttron.platform.agent.known_identities import AUTH
from volttron.platform.keystore import KnownHostsStore
from volttron.platform.agent.utils import get_platform_instance_name, get_fq_identity, get_messagebus
from volttron.platform.certs import Certs
from volttron.platform.jsonrpc import RemoteError
from volttron.utils.rmq_config_params import RMQConfig
from volttron.platform.keystore import KeyStore
from volttron.platform.vip.agent.subsystems.health import BAD_STATUS, Status

"""
The auth subsystem allows an agent to quickly query authorization state
(e.g., which capabilities each user has been granted).
"""

__docformat__ = 'reStructuredText'
__version__ = '1.1'

_log = logging.getLogger(__name__)


class Auth(SubsystemBase):
    def __init__(self, owner, core, rpc):
        self._owner = owner
        self._core = weakref.ref(core)
        self._rpc = weakref.ref(rpc)
        self._user_to_capabilities = {}
        self._dirty = True
        self._csr_certs = dict()

        def onsetup(sender, **kwargs):
            rpc.export(self._update_capabilities, 'auth.update')

        core.onsetup.connect(onsetup, self)

    def connect_remote_platform(self, address, serverkey=None, agent_class=None):
        """
        Atempts to connect to a remote platform to exchange data.

        address must start with http, https, tcp, ampq, or ampqs or a ValueError will be
        raised

        If this function is successful it will return an instance of the `agent_class`
        parameter if not then this function will return None.

        If the address parameter begins with http or https
        TODO: use the known host functionality here
        the agent will attempt to use Discovery to find the values associated with it.

        Discovery should return either an rmq-address or a vip-address or both.  In
        that situation the connection will be made using zmq.  In the event that
        fails then rmq will be tried.  If both fail then None is returned from this
        function.

        """
        from volttron.platform.vip.agent.utils import build_agent
        from volttron.platform.web import DiscoveryInfo
        from volttron.platform.vip.agent import Agent
        from volttron.platform.web import DiscoveryError

        if agent_class is None:
            agent_class = Agent

        parsed_address = urlparse.urlparse(address)
        _log.debug("Begining auth.connect_remote_platform: {}".format(address))

        value = None
        if parsed_address.scheme == 'tcp':
            # ZMQ connection
            hosts = KnownHostsStore()
            temp_serverkey = hosts.serverkey(address)
            if not temp_serverkey:
                _log.info("Destination serverkey not found in known hosts file, using config")
                destination_serverkey = serverkey
            elif not serverkey:
                destination_serverkey = temp_serverkey
            else:
                if temp_serverkey != serverkey:
                    raise ValueError("server_key passed and known hosts serverkey do not match!")
                destination_serverkey = serverkey

            publickey, secretkey = self._core().publickey, self._core().secretkey
            _log.debug("Connecting using: {}".format(get_fq_identity(self._core().identity)))

            value = build_agent(agent_class=agent_class,
                                identity=get_fq_identity(self._core().identity),
                                serverkey=destination_serverkey,
                                publickey=publickey,
                                secretkey=secretkey,
                                message_bus='zmq',
                                address=address)
        elif parsed_address.scheme in ('https', 'http'):
            try:
                # TODO: Use known host instead of looking up for discovery info if possible.

                # We need to discover which type of bus is at the other end.
                info = DiscoveryInfo.request_discovery_info(address)

                remote_identity = "{}.{}.{}".format(info.instance_name,
                                                    get_platform_instance_name(),
                                                    self._core().identity)
                # if the current message bus is zmq then we need
                # to connect a zmq on the remote, whether that be the
                # rmq router or proxy.  Also note that we are using the fully qualified
                # version of the identity because there will be conflicts if
                # volttron central has more than one platform.agent connecting
                if get_messagebus() == 'zmq':
                    if not info.vip_address or not info.serverkey:
                        err = "Discovery from {} did not return serverkey and/or vip_address".format(address)
                        raise ValueError(err)

                    _log.debug("Connecting using: {}".format(get_fq_identity(self._core().identity)))

                    # use fully qualified identity
                    value = build_agent(identity=get_fq_identity(self._core().identity),
                                        address=info.vip_address,
                                        serverkey=info.serverkey,
                                        secretkey=self._core().secretkey,
                                        publickey=self._core().publickey,
                                        agent_class=agent_class)

                else:  # we are on rmq messagebus

                    # This is if both remote and local are rmq message buses.
                    if info.messagebus_type == 'rmq':
                        _log.debug("Both remote and local are rmq messagebus.")
                        fqid_local = get_fq_identity(self._core().identity)
                        # Discovery info for external platform
                        response = self.request_cert(address, fqid_local, info)

                        if response is None:
                            _log.error("there was no response from the server")
                            value = None
                        elif isinstance(response, tuple):
                            if response[0] == 'PENDING':
                                _log.info("Waiting for administrator to accept a CSR request.")
                            value = None
                        # elif isinstance(response, dict):
                        #     response
                        elif os.path.exists(response):
                            # info = DiscoveryInfo.request_discovery_info(address)
                            # From the remote platforms perspective the remote user name is
                            #   remoteinstance.localinstance.identity, this is what we must
                            #   pass to the build_remote_connection_params for a successful

                            remote_rmq_user = get_fq_identity(fqid_local, info.instance_name)
                            _log.debug("REMOTE RMQ USER IS: {}".format(remote_rmq_user))
                            remote_rmq_address = self._core().rmq_mgmt.build_remote_connection_param(
                                remote_rmq_user,
                                info.rmq_address)
                            _log.debug("Building dynamic agent using remote_rmq_address: {}".format(
                                remote_rmq_address))

                            value = build_agent(identity=fqid_local,
                                                address=remote_rmq_address,
                                                instance_name=info.instance_name,
                                                message_bus='rmq',
                                                enable_store=False,
                                                agent_class=agent_class)
                        else:
                            raise ValueError("Unknown path through discovery process!")

                    else:
                        # TODO: cache the connection so we don't always have to ping
                        #       the server to connect.

                        # This branch happens when the message bus is not the same note
                        # this writes to the agent-data directory of this agent if the agent
                        # is installed.
                        if get_messagebus() == 'rmq':
                            if not os.path.exists("keystore.json"):
                                with open("keystore.json", 'w') as fp:
                                    fp.write(json.dumps(KeyStore.generate_keypair_dict()))

                            with open("keystore.json") as fp:
                                keypair = json.loads(fp.read())

                        value = build_agent(agent_class=agent_class,
                                            identity=remote_identity,
                                            serverkey=info.serverkey,
                                            publickey=keypair.get('publickey'),
                                            secretkey=keypair.get('secretekey'),
                                            message_bus='zmq',
                                            address=info.vip_address)
            except DiscoveryError:
                _log.error("Couldn't connect to {} or incorrect response returned response was {}".format(address, value))

        else:
            raise ValueError("Invalid configuration found the address: {} has an invalid scheme".format(address))

        return value

    def request_cert(self, csr_server, fully_qualified_local_identity, discovery_info):
        """ Get a signed csr from the csr_server endpoint

        This method will create a csr request that is going to be sent to the
        signing server.

        :param csr_server: the http(s) location of the server to connect to.
        :return:
        """

        if get_messagebus() != 'rmq':
            raise ValueError("Only can create csr for rabbitmq based platform in ssl mode.")

        # from volttron.platform.web import DiscoveryInfo
        config = RMQConfig()

        if not config.is_ssl:
            raise ValueError("Only can create csr for rabbitmq based platform in ssl mode.")

        # info = discovery_info
        # if info is None:
        #     info = DiscoveryInfo.request_discovery_info(csr_server)

        certs = Certs()
        csr_request = certs.create_csr(fully_qualified_local_identity, discovery_info.instance_name)
        # The csr request requires the fully qualified identity that is
        # going to be connected to the external instance.
        #
        # The remote instance id is the instance name of the remote platform
        # concatenated with the identity of the local fully quallified identity.
        remote_cert_name = "{}.{}".format(discovery_info.instance_name, fully_qualified_local_identity)
        remote_ca_name = discovery_info.instance_name + "_ca"

        # if certs.cert_exists(remote_cert_name, True):
        #     return certs.cert(remote_cert_name, True)

        json_request = dict(
            csr=csr_request,
            identity=remote_cert_name,  # get_platform_instance_name()+"."+self._core().identity,
            hostname=config.hostname
        )
        response = requests.post(csr_server + "/csr/request_new",
                                 json=json.dumps(json_request),
                                 verify=False)

        _log.debug("The response: {}".format(response))
        # from pprint import pprint
        # pprint(response.json())
        j = response.json()
        status = j.get('status')
        cert = j.get('cert')
        message = j.get('message', '')

        if status == 'SUCCESSFUL' or status == 'APPROVED':
            certs.save_remote_info(fully_qualified_local_identity,
                                   remote_cert_name, cert,
                                   remote_ca_name,
                                   discovery_info.rmq_ca_cert)

        elif status == 'PENDING':
            _log.debug("Pending CSR request for {}".format(remote_cert_name))
        elif status == 'DENIED':
            _log.error("Denied from remote machine.  Shutting down agent.")
            status = Status.build(BAD_STATUS,
                                  context="Administrator denied remote connection.  Shutting down")
            self._owner.vip.health.set_status(status.status, status.context)
            self._owner.vip.health.send_alert(self._core().identity+"_DENIED", status)
            self._core().stop()
            return None
        elif status == 'ERROR':
            err = "Error retrieving certificate from {}\n".format(
                config.hostname)
            err += "{}".format(message)
            raise ValueError(err)
        else:  # No resposne
            return None

        certfile = certs.cert_file(remote_cert_name, remote=True)

        if certs.cert_exists(remote_cert_name, remote=True):
            return certfile
        else:
            return status, message

    def _fetch_capabilities(self):
        while self._dirty:
            self._dirty = False
            try:
                self._user_to_capabilities = self._rpc().call(AUTH,
<<<<<<< HEAD
                    'get_user_to_capabilities').get(timeout=10)
                _log.debug("self. user to cap {}".format(self._user_to_capabilities))
=======
                                                              'get_user_to_capabilities').get(timeout=10)
>>>>>>> 47c6ddcb
            except RemoteError:
                self._dirty = True

    def get_capabilities(self, user_id):
        """Gets capabilities for a given user.

        :param user_id: user id field from VOLTTRON Interconnect Protocol
        :type user_id: str
        :returns: list of capabilities
        :rtype: list
        """
        self._fetch_capabilities()
        return self._user_to_capabilities.get(user_id, [])

    def _update_capabilities(self, user_to_capabilities):
        identity = bytes(self._rpc().context.vip_message.peer)
        if identity == AUTH:
            self._user_to_capabilities = user_to_capabilities
            self._dirty = True
<|MERGE_RESOLUTION|>--- conflicted
+++ resolved
@@ -325,12 +325,8 @@
             self._dirty = False
             try:
                 self._user_to_capabilities = self._rpc().call(AUTH,
-<<<<<<< HEAD
                     'get_user_to_capabilities').get(timeout=10)
                 _log.debug("self. user to cap {}".format(self._user_to_capabilities))
-=======
-                                                              'get_user_to_capabilities').get(timeout=10)
->>>>>>> 47c6ddcb
             except RemoteError:
                 self._dirty = True
 
