# -*- coding: utf-8 -*- {{{
# vim: set fenc=utf-8 ft=python sw=4 ts=4 sts=4 et:

# Copyright (c) 2015, Battelle Memorial Institute
# All rights reserved.
#
# Redistribution and use in source and binary forms, with or without
# modification, are permitted provided that the following conditions
# are met:
#
# 1. Redistributions of source code must retain the above copyright
#    notice, this list of conditions and the following disclaimer.
# 2. Redistributions in binary form must reproduce the above copyright
#    notice, this list of conditions and the following disclaimer in
#    the documentation and/or other materials provided with the
#    distribution.
#
# THIS SOFTWARE IS PROVIDED BY THE COPYRIGHT HOLDERS AND CONTRIBUTORS
# "AS IS" AND ANY EXPRESS OR IMPLIED WARRANTIES, INCLUDING, BUT NOT
# LIMITED TO, THE IMPLIED WARRANTIES OF MERCHANTABILITY AND FITNESS FOR
# A PARTICULAR PURPOSE ARE DISCLAIMED. IN NO EVENT SHALL THE COPYRIGHT
# OWNER OR CONTRIBUTORS BE LIABLE FOR ANY DIRECT, INDIRECT, INCIDENTAL,
# SPECIAL, EXEMPLARY, OR CONSEQUENTIAL DAMAGES (INCLUDING, BUT NOT
# LIMITED TO, PROCUREMENT OF SUBSTITUTE GOODS OR SERVICES; LOSS OF USE,
# DATA, OR PROFITS; OR BUSINESS INTERRUPTION) HOWEVER CAUSED AND ON ANY
# THEORY OF LIABILITY, WHETHER IN CONTRACT, STRICT LIABILITY, OR TORT
# (INCLUDING NEGLIGENCE OR OTHERWISE) ARISING IN ANY WAY OUT OF THE USE
# OF THIS SOFTWARE, EVEN IF ADVISED OF THE POSSIBILITY OF SUCH DAMAGE.
#
# The views and conclusions contained in the software and documentation
# are those of the authors and should not be interpreted as representing
# official policies, either expressed or implied, of the FreeBSD
# Project.
#
# This material was prepared as an account of work sponsored by an
# agency of the United States Government.  Neither the United States
# Government nor the United States Department of Energy, nor Battelle,
# nor any of their employees, nor any jurisdiction or organization that
# has cooperated in the development of these materials, makes any
# warranty, express or implied, or assumes any legal liability or
# responsibility for the accuracy, completeness, or usefulness or any
# information, apparatus, product, software, or process disclosed, or
# represents that its use would not infringe privately owned rights.
#
# Reference herein to any specific commercial product, process, or
# service by trade name, trademark, manufacturer, or otherwise does not
# necessarily constitute or imply its endorsement, recommendation, or
# favoring by the United States Government or any agency thereof, or
# Battelle Memorial Institute. The views and opinions of authors
# expressed herein do not necessarily state or reflect those of the
# United States Government or any agency thereof.
#
# PACIFIC NORTHWEST NATIONAL LABORATORY
# operated by BATTELLE for the UNITED STATES DEPARTMENT OF ENERGY
# under Contract DE-AC05-76RL01830
# }}}

from __future__ import absolute_import

import os
import logging as _log

from .core import *
from .errors import *
from .decorators import *
from .subsystems import *
from .... import platform
from .... platform.agent.utils import is_valid_identity


class Agent(object):
    class Subsystems(object):
        def __init__(self, owner, core, heartbeat_autostart,
                     heartbeat_period, enable_store):
            self.peerlist = PeerList(core)
            self.ping = Ping(core)
            self.rpc = RPC(core, owner)
            self.hello = Hello(core)
            self.pubsub = PubSub(core, self.rpc, self.peerlist, owner)
            self.channel = Channel(core)
            self.health = Health(owner, core, self.rpc)
            self.heartbeat = Heartbeat(owner, core, self.rpc, self.pubsub,
                                       heartbeat_autostart, heartbeat_period)
            if enable_store:
                self.config = ConfigStore(owner, core, self.rpc)

    def __init__(self, identity=None, address=None, context=None,
                 publickey=None, secretkey=None, serverkey=None,
                 heartbeat_autostart=False, heartbeat_period=60,
                 volttron_home=os.path.abspath(platform.get_home()),
<<<<<<< HEAD
                 agent_uuid=None):

        if identity is not None and not is_valid_identity(identity):
            _log.warn('Deprecation warining')
            _log.warn(
                'All characters in {identity} are not in the valid set.'.format(
                    idenity=identity))

=======
                 agent_uuid=None, enable_store=True):
>>>>>>> 8b3716b4
        self.core = Core(self, identity=identity, address=address,
                         context=context, publickey=publickey,
                         secretkey=secretkey, serverkey=serverkey,
                         volttron_home=volttron_home, agent_uuid=agent_uuid)
        self.vip = Agent.Subsystems(self, self.core, heartbeat_autostart,
                                    heartbeat_period, enable_store)
        self.core.setup()


class BasicAgent(object):
    def __init__(self, **kwargs):
        kwargs.pop('identity', None)
        super(BasicAgent, self).__init__(**kwargs)
        self.core = BasicCore(self)<|MERGE_RESOLUTION|>--- conflicted
+++ resolved
@@ -88,8 +88,7 @@
                  publickey=None, secretkey=None, serverkey=None,
                  heartbeat_autostart=False, heartbeat_period=60,
                  volttron_home=os.path.abspath(platform.get_home()),
-<<<<<<< HEAD
-                 agent_uuid=None):
+                 agent_uuid=None, enable_store=True):
 
         if identity is not None and not is_valid_identity(identity):
             _log.warn('Deprecation warining')
@@ -97,9 +96,6 @@
                 'All characters in {identity} are not in the valid set.'.format(
                     idenity=identity))
 
-=======
-                 agent_uuid=None, enable_store=True):
->>>>>>> 8b3716b4
         self.core = Core(self, identity=identity, address=address,
                          context=context, publickey=publickey,
                          secretkey=secretkey, serverkey=serverkey,
