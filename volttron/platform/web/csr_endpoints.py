--- conflicted
+++ resolved
@@ -120,10 +120,5 @@
                      content_type='application/json',
                      headers={'Content-type': 'application/json'})
         except BaseException as e:
-<<<<<<< HEAD
             _log.error(f"Exception creating Response {e}")
-        _log.debug(f"Returning response {response}")
-=======
-            _log.error(f"ERROR creating Response {e}")
->>>>>>> 6398cb5a
         return response