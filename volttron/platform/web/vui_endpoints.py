import functools
import os
import re
import json
from os.path import normpath, join
from gevent.timeout import Timeout
from collections import defaultdict
from typing import List, Union

import jwt
from werkzeug import Response
from werkzeug.urls import url_decode
from jwt import ExpiredSignatureError

from volttron.platform.vip.agent.subsystems.query import Query
from volttron.platform.jsonrpc import MethodNotFound
from volttron.platform.web.topic_tree import DeviceTree, TopicTree
from volttron.platform.web.vui_pubsub import VUIPubsubManager


import logging
_log = logging.getLogger(__name__)


class OverrideError(Exception):
    """Error raised by driver when the user tries to set/revert point when global override is set."""
    pass


class LockError(Exception):
    """Error raised by actuator when the user does not have a device scheduled
    and tries to use methods that require exclusive access."""
    pass


def endpoint(func):
    @functools.wraps(func)
    def verify_and_dispatch(self, env, data):
        from volttron.platform.web import get_bearer, NotAuthorized
        try:
            claims = self._agent.get_user_claims(get_bearer(env))
<<<<<<< HEAD
        except Exception as e:
=======
        except (NotAuthorized, ExpiredSignatureError, jwt.InvalidSignatureError) as e:
>>>>>>> dfd4b11f
            _log.warning(f"Unauthorized user attempted to connect to {env.get('PATH_INFO')}. Caught Exception: {e}")
            return Response(json.dumps({'error': 'Not Authorized'}), 401, content_type='app/json')

        # Only allow only users with API permissions:
        if 'vui' not in claims.get('groups'):
            _log.warning(f"Unauthorized user attempted to connect with 'vui' claim to {env.get('PATH_INFO')}.")
            return Response(json.dumps({'error': 'Not Authorized'}), 403, content_type='app/json')

        # Dispatch endpoint:
        try:
            response = func(self, env, data)
            _log.debug('RESPONSE IN WRAPPER IS:')
            _log.debug(response)
            if not response:
                message = f"Endpoint {env['REQUEST_METHOD']} {env['PATH_INFO']} is not implemented."
                return Response(json.dumps({"error": message}), status=501, content_type='application/json')
            else:
                return response
        except TimeoutError as e:
            return Response(json.dumps({'error': f'Request Timed Out: {e}'}), 504, content_type='application/json')
        except Exception as e:
            return Response(json.dumps({'error' f'Unexpected Error: {e}'}), 500, content_type='application/json')
    return verify_and_dispatch


class VUIEndpoints(object):
    def __init__(self, agent):
        self._agent = agent
        q = Query(self._agent.core)
        self.local_instance_name = q.query('instance-name').get(timeout=5)
        # TODO: Load active_routes from configuration. Default can just be {'vui': {'endpoint-active': False}}
        self.active_routes = {
            'vui': {
                'endpoint-active': True,
                'platforms': {
                    'endpoint-active': True,
                    'agents': {
                        'endpoint-active': True,
                        'configs': {
                            'endpoint-active': False,
                        },
                        'enabled': {
                            'endpoint-active': False,
                        },
                        'front-ends': {
                            'endpoint-active': False,
                        },
                        'health': {
                            'endpoint-active': False,
                        },
                        'pubsub': {
                            'endpoint-active': False,
                        },
                        'rpc': {
                            'endpoint-active': True,
                        },
                        'running': {
                            'endpoint-active': False,
                        },
                        'status': {
                            'endpoint-active': False,
                        },
                        'tag': {
                            'endpoint-active': False,
                        }
                    },
                    'auths': {
                        'endpoint-active': False,
                    },
                    'configs': {
                        'endpoint-active': False,
                    },
                    'devices': {
                        'endpoint-active': True,
                    },
                    'groups': {
                        'endpoint-active': False,
                    },
                    'health': {
                        'endpoint-active': False,
                    },
                    'historians': {
                        'endpoint-active': True,
                    },
                    'known-hosts': {
                        'endpoint-active': False,
                    },
                    'pubsub': {
                        'endpoint-active': True,
                    },
                    'roles': {
                        'endpoint-active': False,
                    },
                    'status': {
                        'endpoint-active': False,
                    },
                    'statistics': {
                        'endpoint-active': False,
                    }
                },
                'devices': {
                    'endpoint-active': False,
                },
                'historians': {
                    'endpoint-active': False,
                }
            }
        }
        if self.active_routes['vui']['platforms']['pubsub']:
            self.pubsub_manager = VUIPubsubManager(self._agent)

    def get_routes(self):
        """
        Returns a list of tuples with the routes for the administration endpoints
        available in it.

        :return:
        """
        # TODO: Break this up into appends to allow configuration of which endpoints are available.
        _log.debug('In VUIEndpoints.get_routes()')
        return [
            (re.compile('^/vui/?$'), 'callable', self.handle_vui_root),
            (re.compile('^/vui/platforms/?$'), 'callable', self.handle_platforms),
            (re.compile('^/vui/platforms/[^/]+/?$'), 'callable', self.handle_platforms_platform),
            (re.compile('^/vui/platforms/[^/]+/agents/?$'), 'callable', self.handle_platforms_agents),
            (re.compile('^/vui/platforms/[^/]+/agents/[^/]+/?$'), 'callable', self.handle_platforms_agents_agent),
            (re.compile('^/vui/platforms/[^/]+/agents/[^/]+/rpc/?$'), 'callable', self.handle_platforms_agents_rpc),
            (re.compile('^/vui/platforms/[^/]+/agents/[^/]+/rpc/[^/]+/?$'), 'callable', self.handle_platforms_agents_rpc_method),
            (re.compile('^/vui/platforms/[^/]+/devices/?$'), 'callable', self.handle_platforms_devices),
            (re.compile('^/vui/platforms/[^/]+/devices/.*/?$'), 'callable', self.handle_platforms_devices),
            (re.compile('^/vui/platforms/[^/]+/historians/?$'), 'callable', self.handle_platforms_historians),
            (re.compile('^/vui/platforms/[^/]+/historians/[^/]+/?$'), 'callable', self.handle_platforms_historians_historian),
            (re.compile('^/vui/platforms/[^/]+/historians/[^/]+/topics/?$'), 'callable', self.handle_platforms_historians_historian_topics),
            (re.compile('^/vui/platforms/[^/]+/historians/[^/]+/topics/.*/?$'), 'callable', self.handle_platforms_historians_historian_topics),
            (re.compile('^/vui/platforms/[^/]+/pubsub/?$'), 'callable', self.handle_platforms_pubsub),
            (re.compile('^/vui/platforms/[^/]+/pubsub/.*/?$'), 'callable', self.handle_platforms_pubsub),
            # (re.compile('^/vui/devices/?$'), 'callable', self.handle_vui_devices),
            # (re.compile('^/vui/devices/.+/?$'), 'callable', self.handle_vui_devices_topic),
            # (re.compile('^/vui/devices/hierarchy/?$'), 'callable', self.handle_vui_devices_hierarchy),
            # (re.compile('^/vui/devices/hierarchy/.+/?$'), 'callable', self.handle_vui_devices_hierarchy_topic),
            # (re.compile('^/vui/historians/?$'), 'callable', self.handle_vui_historians),
            # (re.compile('^/vui/history/?$), 'callable', self.handle_vui_history)
        ]

    @endpoint
    def handle_vui_root(self, env: dict, data: dict) -> Response:
        _log.debug('VUI: In handle_vui_root')
        path_info = env.get('PATH_INFO')
        request_method = env.get("REQUEST_METHOD")
        if request_method == 'GET':
            path_info = env.get('PATH_INFO')
            response = json.dumps(self._find_active_sub_routes(['vui'], path_info=path_info))
            return Response(response, 200, content_type='application/json')

    @endpoint
    def handle_platforms(self, env: dict, data: dict) -> Response:
        _log.debug('VUI: In handle_platforms')
        path_info = env.get('PATH_INFO')
        request_method = env.get("REQUEST_METHOD")
        if request_method == 'GET':
            platforms = self._get_platforms()
            response = json.dumps(self._route_options(path_info, platforms))
            return Response(response, 200, content_type='application/json')

    @endpoint
    def handle_platforms_platform(self, env: dict, data: dict) -> Response:
        _log.debug('VUI: In handle_platforms_platform')
        path_info = env.get('PATH_INFO')
        request_method = env.get("REQUEST_METHOD")
        if request_method == 'GET':
            platform = re.match('^/vui/platforms/([^/]+)/?$', path_info).groups()[0]
            if platform in self._get_platforms():
                return Response(json.dumps(self._find_active_sub_routes(['vui', 'platforms'], path_info=path_info)),
                                200, content_type='application/json')
            else:
                return Response(json.dumps({f'error': f'Unknown platform: {platform}'}),
                                400, content_type='application/json')

    @endpoint
    def handle_platforms_agents(self, env: dict, data: dict) -> Response:
        """
        Endpoints for /vui/platforms/:platform/agents/
        :param env:
        :param data:
        :return:
        """
        _log.debug('VUI: In handle_platforms_agents')
        path_info = env.get('PATH_INFO')
        request_method = env.get("REQUEST_METHOD")
        _log.debug(f'QUERY_STRING IS: {env["QUERY_STRING"]}')
        query_params = url_decode(env['QUERY_STRING'])
        platform = re.match('^/vui/platforms/([^/]+)/agents/?$', path_info).groups()[0]
        if request_method == 'GET':
            include_hidden = self._to_bool(query_params.get('include-hidden', False))
            _log.debug(f'in handle_platforms_agents, include hidden is: {include_hidden}, {type(include_hidden)}')
            agent_state = query_params.get('agent-state', 'running')
            if agent_state not in ['running', 'installed']:
                error = {'error': f'Unknown agent-state: {agent_state} -- must be "running", "installed",'
                                  f' or "packaged". Default is "running".'}
                return Response(json.dumps(error), 400, content_type='application/json')
            if platform not in self._get_platforms():
                error = {'error': f'Unknown platform: {platform}'}
                return Response(json.dumps(error), 400, content_type='application/json')
            else:
                agents = self._get_agents(platform, agent_state, include_hidden)
                return Response(json.dumps(self._route_options(path_info, agents)), 200,
                                content_type='application/json')

    @endpoint
    def handle_platforms_agents_agent(self, env: dict, data: dict) -> Response:
        """
        Endpoints for /vui/platforms/:platform/agents/:vip_identity/
        :param env:
        :param data:
        :return:
        """
        _log.debug('VUI: In handle_platforms_agents_agent')
        path_info = env.get('PATH_INFO')
        request_method = env.get("REQUEST_METHOD")
        platform, vip_identity = re.match('^/vui/platforms/([^/]+)/agents/([^/]+)/?$', path_info).groups()
        if request_method == 'GET':
            active_routes = self._find_active_sub_routes(['vui', 'platforms', 'agents'], path_info=path_info)
            # If RPC endpoint is enabled, check if agent is running and disallow if it is not.
            if 'rpc' in active_routes['route_options'].keys():
                if vip_identity not in self._get_agents(platform, 'running'):
                    active_routes['route_options'].pop('rpc')
            return Response(json.dumps(active_routes), 200, content_type='application/json')

    @endpoint
    def handle_platforms_agents_rpc(self, env: dict, data: dict) -> Response:
        """
        Endpoints for /vui/platforms/:platform/agents/:vip_identity/rpc/
        :param env:
        :param data:
        :return:
        """
        _log.debug('VUI: In handle_platforms_agents_rpc')
        path_info = env.get('PATH_INFO')
        request_method = env.get("REQUEST_METHOD")
        platform, vip_identity = re.match('^/vui/platforms/([^/]+)/agents/([^/]+)/rpc/?$', path_info).groups()
        if request_method == 'GET':
            method_dict = self._rpc(vip_identity, 'inspect', external_platform=platform)
            response = self._route_options(path_info, method_dict.get('methods'))
            return Response(json.dumps(response), 200, content_type='application/json')

    @endpoint
    def handle_platforms_agents_rpc_method(self, env: dict, data: Union[dict, List]) -> Response:
        """
        Endpoints for /vui/platforms/:platform/agents/:vip_identity/rpc/
        :param env:
        :param data:
        :return:
        """
        path_info = env.get('PATH_INFO')
        request_method = env.get("REQUEST_METHOD")
        platform, vip_identity, method_name = re.match('^/vui/platforms/([^/]+)/agents/([^/]+)/rpc/([^/]+)/?$',
                                                       path_info).groups()
        if request_method == 'GET':
            try:
                method_dict = self._rpc(vip_identity, method_name + '.inspect', external_platform=platform)
            except MethodNotFound as e:
                return Response(json.dumps({f'error': f'for agent {vip_identity}: {e}'}),
                                400, content_type='application/json')
            return Response(json.dumps(method_dict), 200, content_type='application/json')

        elif request_method == 'POST':
            try:
                if type(data) is dict:
                    if 'args' in data.keys() and type(data['args']) is list:
                        args = data.pop('args')
                        result = self._rpc(vip_identity, method_name, *args, **data, external_platform=platform)
                    else:
                        result = self._rpc(vip_identity, method_name, **data, external_platform=platform)
                elif type(data) is list:
                    result = self._rpc(vip_identity, method_name, *data, external_platform=platform)
                else:
                    raise ValueError(f'Malformed message body: {data}')
            except MethodNotFound or ValueError as e:
                return Response(json.dumps({f'error': f'for agent {vip_identity}: {e}'}),
                                400, content_type='application/json')
            return Response(json.dumps(result), 200, content_type='application/json')

    @endpoint
    def handle_platforms_devices(self, env: dict, data: dict) -> Response:
        """
        Endpoints for /vui/platforms/:platform/devices/ and /vui/platforms/:platform/devices/:topic/
        :param env:
        :param data:
        :return:
        """
        def _get_allowed_write_selection(points, topic, regex, tag):
            # Query parameters:
            write_all = self._to_bool(query_params.get('write-all', False))
            confirm_values = self._to_bool(query_params.get('confirm-values', False))
            # Map of selected topics to routes:
            selection = {p.topic: f'/vui/platforms/{platform}/{p.identifier}' for p in points}
            unwritables = [p.topic for p in points if not self._to_bool(p.data['Writable'])]

            if (regex or tag or '/-' in topic or len(points) > 1) and not write_all:
                # Disallow potential use of multiple writes without explicit write-all flag:
                error_message = {
                    'error': f"Use of wildcard expressions, regex, or tags may set multiple points. "
                             f"Query must include 'write-all=true'.",
                    'requested_topic': topic,
                    'regex': regex,
                    'tag': tag,
                    'selected_points': selection
                }
                raise ValueError(json.dumps(error_message))
            elif len(unwritables) == len(points):
                raise ValueError(json.dumps({'error': 'No selected points are writable.',
                                             'unwritable_points': unwritables}))
            else:
                return confirm_values, selection, unwritables

        path_info = env.get('PATH_INFO')
        request_method = env.get("REQUEST_METHOD")
        query_params = url_decode(env['QUERY_STRING'])

        tag = query_params.get('tag')
        tag = tag if tag and tag.lower() != 'null' and tag.lower() != 'none' else None
        regex = query_params.get('regex')
        regex = regex if regex and regex.lower() != 'null' and regex.lower() != 'none' else None

        no_topic = re.match('^/vui/platforms/([^/]+)/devices/?$', path_info)
        if no_topic:
            platform, topic = no_topic.groups()[0], ''
        else:
            platform, topic = re.match('^/vui/platforms/([^/]+)/devices/(.*)/?$', path_info).groups()
            topic = topic[:-1] if topic[-1] == '/' else topic

        # Resolve tags if the tag query parameter is set:
        if tag:
            try:
                tag_list = self._rpc('platform.tagging', 'get_topics_by_tags', tag, external_platform=platform)
            except Timeout as e:
                return Response(json.dumps({'error': f'Tagging Service timed out: {e}'}),
                                504, content_type='application/json')
        else:
            tag_list = None
        # Prune device tree and get nodes matching topic:
        try:
            # TODO: Should we be storing this tree to use for faster requests later? How to keep it updated?
            device_tree = DeviceTree.from_store(platform, self._rpc).prune(topic, regex, tag_list)
            topic_nodes = device_tree.get_matches(f'devices/{topic}' if topic else 'devices')
            if not topic_nodes:
                return Response(json.dumps({f'error': f'Device topic {topic} not found on platform: {platform}.'}),
                                400, content_type='application/json')
            points = device_tree.points()
        except Timeout as e:
            return Response(json.dumps({'error': f'RPC Timed Out: {e}'}), 504, content_type='application/json')

        if request_method == 'GET':
            # Query parameters:
            read_all = self._to_bool(query_params.get('read-all', False))
            return_routes = self._to_bool(query_params.get('routes', True))
            return_writability = self._to_bool(query_params.get('writability', True))
            return_values = self._to_bool(query_params.get('values', True))
            return_config = self._to_bool(query_params.get('config', False))

            try:
                if read_all or all([n.is_point() for n in topic_nodes]):
                    # Either leaf values are explicitly requested, or all nodes are already points -- Return points:
                    ret_dict = defaultdict(dict)
                    if return_values:
                        ret_values = self._rpc('platform.actuator', 'get_multiple_points',
                                               [d.topic for d in points], external_platform=platform)
                        for k, v in ret_values[0].items():
                            ret_dict[k]['value'] = v
                        for k, e in ret_values[1].items():
                            ret_dict[k]['value_error'] = e
                    for point in points:
                        if return_routes:
                            ret_dict[point.topic]['route'] = f'/vui/platforms/{platform}/{point.identifier}'
                        if return_writability:
                            ret_dict[point.topic]['writable'] = self._to_bool(point.data.get('Writable'))
                        if return_config:
                            ret_dict[point.topic]['config'] = point.data
                    return Response(json.dumps(ret_dict), 200, content_type='application/json')
                else:
                    # All topics are not complete to points and read_all=False -- return route to next segments:
                    ret_dict = {
                        'route_options': device_tree.get_children_dict([n.identifier for n in topic_nodes],
                                                                       replace_topic=topic,
                                                                       prefix=f'/vui/platforms/{platform}')
                    }
                    return Response(json.dumps(ret_dict), 200, content_type='application/json')

            except Timeout as e:
                return Response(json.dumps({'error': f'RPC Timed Out: {e}'}), 504, content_type='application/json')

        elif request_method == 'PUT':
            try:
                confirm_values, selected_routes, unwritables = _get_allowed_write_selection(points, topic, regex, tag)
            except ValueError as e:
                return Response(str(e), 405, content_type='application/json')

            # Set selected points:
            try:
                set_value = data.get('value')
                topics_values = [(d.topic, set_value) for d in points if d.topic not in unwritables]
                ret_errors = self._rpc('platform.actuator', 'set_multiple_points',
                                       requester_id=self._agent.core.identity, topics_values=topics_values,
                                       external_platform=platform)
                ret_dict = defaultdict(dict)
                for k in selected_routes.keys():
                    ret_dict[k]['route'] = selected_routes[k]
                    ret_dict[k]['set_error'] = ret_errors.get(k)
                    ret_dict[k]['writable'] = True if k not in unwritables else False
                if confirm_values:
                    ret_values = self._rpc('platform.actuator', 'get_multiple_points',
                                           [d.topic for d in points], external_platform=platform)
                    for k in selected_routes.keys():
                        ret_dict[k]['value'] = ret_values[0].get(k)
                        ret_dict[k]['value_check_error'] = ret_values[1].get(k)

                return Response(json.dumps(ret_dict), 200, content_type='application/json')

            except (LockError, OverrideError) as e:
                return Response(json.dumps({'error': e}), 409, content_type='application/json')
            except Timeout as e:
                return Response(json.dumps({'error': f'RPC Timed Out: {e}'}), 504, content_type='application/json')

        elif request_method == 'DELETE':
            try:
                confirm_values, selected_routes, unwritables = _get_allowed_write_selection(points, topic, regex, tag)
            except ValueError as e:
                return Response(str(e), status=405, content_type='application/json')

            # Reset selected points:
            try:
                for t_node in topic_nodes:
                    if t_node.is_device():
                        self._rpc('platform.actuator', 'revert_device',
                                  requester_id=self._agent.core.identity, topic=t_node.topic, external_platform=platform)
                    elif t_node.is_point() and t_node.topic not in unwritables:
                        self._rpc('platform.actuator', 'revert_point',
                                  requester_id=self._agent.core.identity, topic=t_node.topic, external_platform=platform)

                ret_dict = defaultdict(dict)
                for k in selected_routes.keys():
                    ret_dict[k]['route'] = selected_routes[k]
                    ret_dict[k]['writable'] = True if k not in unwritables else False

                if confirm_values:
                    ret_values = self._rpc('platform.actuator', 'get_multiple_points',
                                           [d.topic for d in points], external_platform=platform)
                    for k in selected_routes.keys():
                        ret_dict[k]['value'] = ret_values[0].get(k)
                        ret_dict[k]['value_check_error'] = ret_values[1].get(k)
                return Response(json.dumps(ret_dict), 200, content_type='application/json')

            except (LockError, OverrideError) as e:
                return Response(json.dumps({'error': e}), 409, content_type='application/json')
            except Timeout as e:
                return Response(json.dumps({'error': f'RPC Timed Out: {e}'}), 504, content_type='application/json')

        else:
            return Response(f'Endpoint {request_method} {path_info} is not implemented.',
                            status=501, content_type='text/plain')

    def handle_platforms_pubsub(self, env: dict, start_response, data: dict):
        from volttron.platform.web import get_bearer  # TODO: Is this necessary, with bearer imported in decorator?
        path_info = env.get('PATH_INFO')
        request_method = env.get("REQUEST_METHOD")
        query_params = url_decode(env['QUERY_STRING'])
        _log.debug('VUI.handle_platforms_pubsub -- env is: ')
        _log.debug({k: str(v) for k, v in env.items()})
        _log.debug(f'HTTP_AUTHORIZATION is: {env["HTTP_AUTHORIZATION"]}')
        access_token = get_bearer(env)

        no_topic = re.match('^/vui/platforms/([^/]+)/pubsub/?$', path_info)
        if no_topic:
            platform, topic = no_topic.groups()[0], ''
        else:
            platform, topic = re.match('^/vui/platforms/([^/]+)/pubsub/(.*)/?$', path_info).groups()
            topic = topic[:-1] if topic[-1] == '/' else topic

        # GET -- For ../pubsub and /pubsub/:topic, Get routes to open web sockets for this user.
        if request_method == 'GET':
            if not topic:
                ret_dict = self.pubsub_manager.get_socket_routes(access_token, topic)
                response = Response(json.dumps(ret_dict), 200, content_type='application/json')
                return response
            else:
                ws = self.pubsub_manager.open_subscription_socket(access_token, topic)
                env['ws4py.app'] = self.pubsub_manager
                _log.debug('ENV is:')
                _log.debug(env)
                return [ws(env, start_response)]

        elif request_method == 'PUT':
            # PUT -- for ../pubsub/:topic: One-time publish to a topic.
            message = data.get('message')
            headers = data.get('headers')
            subscriber_count = self.pubsub_manager.publish(topic, headers, message)
            return Response(json.dumps(subscriber_count), 200, content_type='application/json')

        # elif request_method == 'DELETE':
        #     # DELETE -- For ../pubsub and /pubsub/:topic, Close open web sockets and subscriptions for this user.
        #     self.pubsub_manager.close_socket(access_token, topic)
        #     return Response(status=204)

    @endpoint
    def handle_platforms_historians(self, env: dict, data: dict) -> Response:
        path_info = env.get('PATH_INFO')
        request_method = env.get("REQUEST_METHOD")
        platform = re.match('^/vui/platforms/([^/]+)/historians/?$', path_info).groups()[0]

        if request_method == 'GET':
            agents = self._get_agents(platform)
            response = json.dumps(self._route_options(path_info, [agent for agent in agents if 'historian' in agent]))
            return Response(response, 200, content_type='application/json')

    @endpoint
    def handle_platforms_historians_historian(self, env: dict, data: dict) -> Response:
        path_info = env.get('PATH_INFO')
        request_method = env.get("REQUEST_METHOD")
        platform, vip_identity = re.match('^/vui/platforms/([^/]+)/historians/([^/]+)/?$', path_info).groups()

        if request_method == 'GET':
            route_options = {'route_options': {'topics': f'/vui/platforms/{platform}/historians/{vip_identity}/topics'}}

            return Response(json.dumps(route_options), 200, content_type='application/json')

    @endpoint
    def handle_platforms_historians_historian_topics(self, env: dict, data: dict) -> Response:
        """
        Endpoints for /vui/platforms/:platform/historians/topics and /vui/platforms/:platform/historians/topics/:topic/
        :param env:
        :param data:
        :return:
        """

        path_info = env.get('PATH_INFO')
        request_method = env.get("REQUEST_METHOD")
        query_params = url_decode(env['QUERY_STRING'])

        # Query parameters used directly in this method.
        tag = query_params.get('tag')
        tag = tag if tag and tag.lower() != 'null' and tag.lower() != 'none' else None
        regex = query_params.get('regex')
        regex = regex if regex and regex.lower() != 'null' and regex.lower() != 'none' else None

        # Query parameters passed directly to RPC.
        start = query_params.get('start')
        end = query_params.get('end')
        skip = int(query_params.get('skip') if query_params.get('skip') else 0)
        count = query_params.get('count')
        order = query_params.get('order') if query_params.get('order') else 'FIRST_TO_LAST'
        # TODO: agg_type & agg_period not implemented, need to check response format of Aggregate Historians
        agg_type = None
        agg_period = None

        no_topic = re.match('^/vui/platforms/([^/]+)/historians/([^/]+)/topics/?$', path_info)
        if no_topic:
            platform, historian, topic = no_topic.groups()[0], no_topic.groups()[1], ''
        else:
            platform, historian, topic = re.match('^/vui/platforms/([^/]+)/historians/([^/]+)/topics/(.*)/?$',
                                                  path_info).groups()
            topic = topic[:-1] if topic[-1] == '/' else topic

        # Resolve tags if the tag query parameter is set:
        if tag:
            try:
                tag_list = self._rpc('platform.tagging', 'get_topics_by_tags', tag,
                                     external_platform=platform).get(timeout=5)
            except Timeout as e:
                return Response(json.dumps({'error': f'Tagging Service timed out: {e}'}),
                                504, content_type='application/json')
        else:
            tag_list = None
        try:
            historian_topics = self._rpc(historian, 'get_topic_list', external_platform=platform)
            historian_tree = TopicTree(historian_topics, 'historians').prune(topic, regex, tag_list)
            topic_nodes = historian_tree.get_matches(f'historians/{topic}' if topic else 'historians')

            if not topic_nodes:
                return Response(json.dumps({f'error': f'Historian topic {topic} not found on platform: {platform}.'}),
                                400, content_type='application/json')
            points = historian_tree.leaves()
        except Timeout as e:
            return Response(json.dumps({'error': f'RPC Timed Out: {e}'}), 504, content_type='application/json')

        if request_method == 'GET':
            read_all = self._to_bool(query_params.get('read-all', False))
            return_routes = self._to_bool(query_params.get('routes', True))
            return_values = self._to_bool(query_params.get('values', True))

            try:
                if read_all or all([n.is_leaf() for n in topic_nodes]):
                    # Either leaf values are explicitly requested, or all nodes are already points -- Return points:
                    ret_dict = defaultdict(dict)

                    if return_values:
                        ret_values = self._rpc(historian, 'query',
                                               [p.topic for p in points], start, end, agg_type, agg_period, skip, count,
                                               order, external_platform=platform)
                        # to match single and multiple topics query results into the same structure
                        ret_values['values'] = ret_values['values'] if isinstance(ret_values['values'], dict) else {
                            points[0].topic: ret_values['values']}
                        for k, v in ret_values['values'].items():
                            ret_dict[k]['value'] = v
                            if ret_values['metadata']:
                                ret_dict[k]['metadata'] = ret_values['metadata']
                    for point in points:
                        if return_routes:
                            ret_dict[point.topic][
                                'route'] = f'/vui/platforms/{platform}/historians/{historian}/{point.identifier}'

                    return Response(json.dumps(ret_dict), 200, content_type='application/json')

                else:
                    # All topics are not complete to points and read_all=False -- return route to next segments:
                    ret_dict = {'route_options': historian_tree.get_children_dict([n.identifier for n in topic_nodes],
                                                                replace_topic=f'{historian}/topics/{topic}',
                                                                prefix=f'/vui/platforms/{platform}')}
                    return Response(json.dumps(ret_dict), 200, content_type='application/json')

            except Timeout as e:
                return Response(json.dumps({'error': f'RPC Timed Out: {e}'}), 504, content_type='application/json')

        else:
            return Response(f'Endpoint {request_method} {path_info} is not implemented.',
                            status='501 Not Implemented', content_type='text/plain')

    def _find_active_sub_routes(self, segments: list, path_info: str = None, enclose=True) -> dict or list:
        """
        Returns active routes with constant segments at the end of the route.
                If no path_info is provided, return only a list of the keys.
        """
        route_obj = self.active_routes
        for segment in segments:
            if route_obj and route_obj.get(segment) and route_obj.get(segment).get('endpoint-active'):
                route_obj = route_obj.get(segment)
            else:
                route_obj = {}
        keys = [k for k in route_obj.keys() if k != 'endpoint-active' and route_obj[k]['endpoint-active']]
        if not path_info:
            return keys
        else:
            return self._route_options(path_info, keys) if enclose else self._route_options(path_info, keys, False)

    def _get_platforms(self):
        platforms = []
        try:
            with open(join(self._agent.core.volttron_home, 'external_platform_discovery.json')) as f:
                platforms = [platform for platform in json.load(f).keys()]
        except FileNotFoundError:
            _log.info('Did not find VOLTTRON_HOME/external_platform_discovery.json. Only local platform available.')
        except Exception as e:
            _log.warning(f'Error opening external_platform_discovery.json: {e}')
        finally:
            if self.local_instance_name not in platforms:
                platforms.insert(0, self.local_instance_name)
        return platforms

    def _get_agents(self, platform: str, agent_state: str = "running", include_hidden=False) -> List[str]:
        agent_list = self._rpc('control', 'list_agents', external_platform=platform)
        agent_status = self._rpc('control', 'status_agents', external_platform=platform)
        running_uuids = [a[0] for a in agent_status]
        for agent in agent_list:
            agent['running'] = True if agent['uuid'] in running_uuids else False
        if include_hidden:
            peerlist = self._rpc('control', 'peerlist', external_platform=platform)
            for p in peerlist:
                if p not in [a['identity'] for a in agent_list]:
                    agent_list.append({'identity': p, 'running': True})
        if agent_state == 'running':
            return [a['identity'] for a in agent_list if a['running']]
        elif agent_state == 'installed':
            return [a['identity'] for a in agent_list]
        elif agent_state == 'packaged':
            return [os.path.splitext(a)[0] for a in os.listdir(f'{self._agent.core.volttron_home}/packaged')]

    def _rpc(self, vip_identity, method, *args, external_platform=None, **kwargs):
        external_platform = {'external_platform': external_platform}\
            if external_platform != self.local_instance_name else {}
        result = self._agent.vip.rpc.call(vip_identity, method, *args, **external_platform, **kwargs).get(timeout=5)
        return result

    @staticmethod
    def _route_options(path_info, option_segments, enclosing_dict=True):
        route_options =  {segment: normpath('/'.join([path_info, segment])) for segment in option_segments}
        return route_options if not enclosing_dict else {'route_options': route_options}

    @staticmethod
    def _to_bool(values):
        values = values if type(values) is list else [values]
        bools = []
        for v in values:
            bools.append(True if str(v).lower() in ['true', 't', '1'] else False)
        if len(bools) == 1:
            return bools[0]
        elif len(bools) == 0:
            return None
        else:
            return bools<|MERGE_RESOLUTION|>--- conflicted
+++ resolved
@@ -38,12 +38,8 @@
     def verify_and_dispatch(self, env, data):
         from volttron.platform.web import get_bearer, NotAuthorized
         try:
-            claims = self._agent.get_user_claims(get_bearer(env))
-<<<<<<< HEAD
+          claims = self._agent.get_user_claims(get_bearer(env))
         except Exception as e:
-=======
-        except (NotAuthorized, ExpiredSignatureError, jwt.InvalidSignatureError) as e:
->>>>>>> dfd4b11f
             _log.warning(f"Unauthorized user attempted to connect to {env.get('PATH_INFO')}. Caught Exception: {e}")
             return Response(json.dumps({'error': 'Not Authorized'}), 401, content_type='app/json')
 
