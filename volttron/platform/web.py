# -*- coding: utf-8 -*- {{{
# vim: set fenc=utf-8 ft=python sw=4 ts=4 sts=4 et:

# Copyright (c) 2015, Battelle Memorial Institute
# All rights reserved.
#
# Redistribution and use in source and binary forms, with or without
# modification, are permitted provided that the following conditions
# are met:
#
# 1. Redistributions of source code must retain the above copyright
#    notice, this list of conditions and the following disclaimer.
# 2. Redistributions in binary form must reproduce the above copyright
#    notice, this list of conditions and the following disclaimer in
#    the documentation and/or other materials provided with the
#    distribution.
#
# THIS SOFTWARE IS PROVIDED BY THE COPYRIGHT HOLDERS AND CONTRIBUTORS
# "AS IS" AND ANY EXPRESS OR IMPLIED WARRANTIES, INCLUDING, BUT NOT
# LIMITED TO, THE IMPLIED WARRANTIES OF MERCHANTABILITY AND FITNESS FOR
# A PARTICULAR PURPOSE ARE DISCLAIMED. IN NO EVENT SHALL THE COPYRIGHT
# OWNER OR CONTRIBUTORS BE LIABLE FOR ANY DIRECT, INDIRECT, INCIDENTAL,
# SPECIAL, EXEMPLARY, OR CONSEQUENTIAL DAMAGES (INCLUDING, BUT NOT
# LIMITED TO, PROCUREMENT OF SUBSTITUTE GOODS OR SERVICES; LOSS OF USE,
# DATA, OR PROFITS; OR BUSINESS INTERRUPTION) HOWEVER CAUSED AND ON ANY
# THEORY OF LIABILITY, WHETHER IN CONTRACT, STRICT LIABILITY, OR TORT
# (INCLUDING NEGLIGENCE OR OTHERWISE) ARISING IN ANY WAY OUT OF THE USE
# OF THIS SOFTWARE, EVEN IF ADVISED OF THE POSSIBILITY OF SUCH DAMAGE.
#
# The views and conclusions contained in the software and documentation
# are those of the authors and should not be interpreted as representing
# official policies, either expressed or implied, of the FreeBSD
# Project.
#
# This material was prepared as an account of work sponsored by an
# agency of the United States Government.  Neither the United States
# Government nor the United States Department of Energy, nor Battelle,
# nor any of their employees, nor any jurisdiction or organization that
# has cooperated in the development of these materials, makes any
# warranty, express or implied, or assumes any legal liability or
# responsibility for the accuracy, completeness, or usefulness or any
# information, apparatus, product, software, or process disclosed, or
# represents that its use would not infringe privately owned rights.
#
# Reference herein to any specific commercial product, process, or
# service by trade name, trademark, manufacturer, or otherwise does not
# necessarily constitute or imply its endorsement, recommendation, or
# favoring by the United States Government or any agency thereof, or
# Battelle Memorial Institute. The views and opinions of authors
# expressed herein do not necessarily state or reflect those of the
# United States Government or any agency thereof.
#
# PACIFIC NORTHWEST NATIONAL LABORATORY
# operated by BATTELLE for the UNITED STATES DEPARTMENT OF ENERGY
# under Contract DE-AC05-76RL01830
# }}}

from collections import defaultdict
import logging
import os
import re
import requests
from urlparse import urlparse, urljoin

from gevent import pywsgi
import mimetypes

from requests.packages.urllib3.connection import (ConnectionError,
                                                  NewConnectionError)
from zmq.utils import jsonapi

from .auth import AuthEntry, AuthFile
from .vip.agent import Agent, Core, RPC
from .vip.agent.subsystems import query
from .jsonrpc import (
    json_result, json_error, json_validate_request, UNAUTHORIZED)
from .vip.socket import encode_key

_log = logging.getLogger(__name__)


class CouldNotRegister(StandardError):
    pass


class DiscoveryError(StandardError):
    """ Raised when a different volttron central tries to register.
    """
    pass


class DiscoveryInfo(object):
    """ A DiscoveryInfo class.

    The DiscoveryInfo class provides a wrapper around the return values from
    a call to the /discovery/ endpoint of the `volttron.platform.web.
    """

    def __init__(self, **kwargs):

        self.discovery_address = kwargs.pop('discovery_address')
        self.vip_address = kwargs.pop('vip-address')
        self.serverkey = kwargs.pop('serverkey')
        assert len(kwargs) == 0

    @staticmethod
    def request_discovery_info(discovery_address):
        """  Construct a `DiscoveryInfo` object.

        Requests a response from discovery_address and constructs a
        `DiscoveryInfo` object with the returned json.

        :param discovery_address: An http(s) address with volttron running.
        :return:
        """
        parsed = urlparse(discovery_address)

        assert parsed.scheme
        assert not parsed.path
        try:
            real_url = urljoin(discovery_address, "/discovery/")
<<<<<<< HEAD
            _log.debug('Connecting to: {}'.format(real_url))
=======
            _log.info('Connecting to: {}'.format(real_url))
>>>>>>> 66fbd5d4
            response = requests.get(real_url)

            if not response.ok:
                raise DiscoveryError(
                    "Invalid discovery response from {}".format(real_url)
                )
        except (ConnectionError, NewConnectionError) as e:
            raise DiscoveryError(
                "Connection to {} not available".format(real_url)
            )
        except Exception as e:
            raise DiscoveryError("Unhandled exception {}".format(e))

        return DiscoveryInfo(
            discovery_address=discovery_address, **(response.json()))

    def __str__(self):
        dk = {
            'discovery_address': self.discovery_address,
            'vip_address': self.vip_address,
            'serverkey': self.serverkey
        }

        return jsonapi.dumps(dk)


def is_ip_private(vip_address):
    """ Determines if the passed vip_address is a private ip address or not.

    :param vip_address: A valid ip address.
    :return: True if an internal ip address.
    """
    ip = vip_address.strip().lower().split("tcp://")[1]

    # https://en.wikipedia.org/wiki/Private_network

    priv_lo = re.compile("^127\.\d{1,3}\.\d{1,3}\.\d{1,3}$")
    priv_24 = re.compile("^10\.\d{1,3}\.\d{1,3}\.\d{1,3}$")
    priv_20 = re.compile("^192\.168\.\d{1,3}.\d{1,3}$")
    priv_16 = re.compile("^172.(1[6-9]|2[0-9]|3[0-1]).[0-9]{1,3}.[0-9]{1,3}$")

    return priv_lo.match(ip) is not None or priv_24.match(
        ip) is not None or priv_20.match(ip) is not None or priv_16.match(
        ip) is not None


class MasterWebService(Agent):
    """The service that is responsible for managing and serving registered pages

    Agents can register either a directory of files to serve or an rpc method
    that will be called during the request process.
    """

    def __init__(self, serverkey, identity, address, bind_web_address, aip):
        """Initialize the discovery service with the serverkey

        serverkey is the public key in order to access this volttron's bus.
        """
        super(MasterWebService, self).__init__(identity, address)

        self.bind_web_address = bind_web_address
        # if the web address is bound then we need to allow the web agent
        # to be discoverable.  That means we need to allow connections to
        # the message bus in some known addresses if they aren't already
        # specified.
        if self.bind_web_address:
            authfile = AuthFile()
            entries, _, _ = authfile.read()
            if not entries:
                _log.debug(
                    'Adding default curve credentials for discoverability.')
                authfile.add(AuthEntry(credentials="/CURVE:.*/"))

        self.serverkey = serverkey
        self.registeredroutes = []
        self.peerroutes = defaultdict(list)
        self.aip = aip
        if not mimetypes.inited:
            mimetypes.init()

        authentry = AuthEntry(credentials="/CURVE:.*/")
        authfile = AuthFile()
        authfile.add(authentry)

    @RPC.export
    def get_bind_web_address(self):
        return self.bind_web_address

    @RPC.export
    def get_serverkey(self):
        return self.serverkey

    @RPC.export
    def register_agent_route(self, regex, peer, fn):
        """ Register an agent route to an exported function.

        When a http request is executed and matches the passed regular
        expression then the function on peer is executed.
        """
        _log.info(
            'Registering agent route expression: {} peer: {} function: {}'
                .format(regex, peer, fn))
        compiled = re.compile(regex)
        self.peerroutes[peer].append(compiled)
        self.registeredroutes.insert(0, (compiled, 'peer_route', (peer, fn)))

    @RPC.export
    def unregister_all_agent_routes(self, peer):
        _log.info('Unregistering agent routes for: {}'.format(peer))
        for regex in self.peerroutes[peer]:
            out = [cp for cp in self.registeredroutes if cp[0] != regex]
            self.registeredroutes = out

    @RPC.export
    def register_path_route(self, regex, root_dir):
        _log.info('Registiering path route: {}'.format(root_dir))
        compiled = re.compile(regex)
        self.registeredroutes.append((compiled, 'path', root_dir))

    def _redirect_index(self, env, start_response, data=None):
        """ Redirect to the index page.
        @param env:
        @param start_response:
        @param data:
        @return:
        """
        start_response('302 Found', [('Location', '/index.html')])
        return ['1']

    def _allow(self, environ, start_response, data=None):
        _log.info('Allowing new vc instance to connect to server.')
        jsondata = jsonapi.loads(data)
        json_validate_request(jsondata)

        assert jsondata.get('method') == 'allowvc'
        assert jsondata.get('params')

        params = jsondata.get('params')
        if isinstance(params, list):
            vcpublickey = params[0]
        else:
            vcpublickey = params.get('vcpublickey')

        assert vcpublickey
        assert len(vcpublickey) == 43

        authfile = AuthFile()
        authentry = AuthEntry(
            credentials="CURVE:{}".format(vcpublickey)
        )

        authfile.add(authentry)
        start_response('200 OK',
                       [('Content-Type', 'application/json')])
        return jsonapi.dumps(
            json_result(jsondata['id'], "Added")
        )

    def _get_discovery(self, environ, start_response, data=None):
        q = query.Query(self.core)
        result = q.query('addresses').get(timeout=2)
        external_vip = None
        for x in result:
            if not is_ip_private(x):
                external_vip = x
                break
        peers = self.vip.peerlist().get(timeout=2)

        return_dict = {}

        if self.serverkey:
            return_dict['serverkey'] = encode_key(self.serverkey)
        else:
            sk = None

        return_dict['vip-address'] = external_vip

        start_response('200 OK', [('Content-Type', 'application/json')])
        return jsonapi.dumps(return_dict)

    def app_routing(self, env, start_response):
        """The main routing function that maps the incoming request to a response.

        Depending on the registered routes map the request data onto an rpc function
        or a specific named file.
        """
        path_info = env['PATH_INFO']

        if path_info.startswith('/http://'):
            path_info = path_info[path_info.index('/', len('/http://')):]
            _log.debug('Path info is: {}'.format(path_info))
        # only expose a partial list of the env variables to the registered
        # agents.
        envlist = ['HTTP_USER_AGENT', 'PATH_INFO', 'QUERY_STRING',
                   'REQUEST_METHOD', 'SERVER_PROTOCOL', 'REMOTE_ADDR']
        data = env['wsgi.input'].read()
        passenv = dict(
            (envlist[i], env[envlist[i]]) for i in range(0, len(envlist)))
        for k, t, v in self.registeredroutes:
            if k.match(path_info):
                _log.debug("MATCHED:\npattern: {}, path_info: {}\n v: {}"
                           .format(k.pattern, path_info, v))
                _log.debug('registered route t is: {}'.format(t))
                if t == 'callable':  # Generally for locally called items.
                    return v(env, start_response, data)
                elif t == 'peer_route':  # RPC calls from agents on the platform.
                    _log.debug('Matched peer_route with pattern {}'.format(
                        k.pattern))
                    peer, fn = (v[0], v[1])
                    res = self.vip.rpc.call(peer, fn, passenv, data).get(
                        timeout=4)
                    if isinstance(res, dict):
                        if 'error' in res.keys():
                            if res['error']['code'] == UNAUTHORIZED:
                                start_response('401 Unauthorized', [
                                    ('Content-Type', 'text/html')])
                                return [b'<h1>Unauthorized</h1>']
                    start_response('200 OK',
                                   [('Content-Type', 'application/json')])
                    return jsonapi.dumps(res)
                elif t == 'path':  # File service from agents on the platform.
                    server_path = v + path_info  # os.path.join(v, path_info)
                    _log.debug('Serverpath: {}'.format(server_path))
                    return self._sendfile(env, start_response, server_path)

        start_response('404 Not Found', [('Content-Type', 'text/html')])
        return [b'<h1>Not Found</h1>']

    def _sendfile(self, env, start_response, filename):
        from wsgiref.util import FileWrapper
        status = '200 OK'
        _log.debug('SENDING FILE: {}'.format(filename))
        guess = mimetypes.guess_type(filename)[0]
        _log.debug('MIME GUESS: {}'.format(guess))

        if not os.path.exists(filename):
            start_response('404 Not Found', [('Content-Type', 'text/html')])
            return [b'<h1>Not Found</h1>']

        if not guess:
            guess = 'text/plain'

        response_headers = [
            ('Content-type', guess),
        ]
        start_response(status, response_headers)

        return FileWrapper(open(filename, 'r'))

    @Core.receiver('onstart')
    def startupagent(self, sender, **kwargs):

        if not self.bind_web_address:
            _log.info('Web server not started.')
            return
        import urlparse
        parsed = urlparse.urlparse(self.bind_web_address)
        hostname = parsed.hostname
        port = parsed.port

        _log.info('Starting web server binding to {}:{}.' \
                   .format(hostname, port))
        self.registeredroutes.append((re.compile('^/discovery/$'), 'callable',
                                      self._get_discovery))
        self.registeredroutes.append((re.compile('^/discovery/allow$'),
                                      'callable',
                                      self._allow))
        self.registeredroutes.append((re.compile('^/$'), 'callable',
                                      self._redirect_index))
        port = int(port)
        server = pywsgi.WSGIServer((hostname, port), self.app_routing)
        server.serve_forever()


def build_vip_address_string(vip_root, serverkey, publickey, secretkey):
    """ Build a full vip address string based upon the passed arguments

    All arguments are required to be non-None in order for the string to be
    created successfully.

    :raises ValueError if one of the parameters is None.
    """
    _log.debug("root: {}, serverkey: {}, publickey: {}, secretkey: {}".format(
        vip_root, serverkey, publickey, secretkey))
    if not (serverkey and publickey and secretkey and vip_root):
        raise ValueError("All parameters must be entered.")

    root = "{}?serverkey={}&publickey={}&secretkey={}".format(
        vip_root, serverkey, publickey, secretkey
    )

    return root<|MERGE_RESOLUTION|>--- conflicted
+++ resolved
@@ -119,11 +119,7 @@
         assert not parsed.path
         try:
             real_url = urljoin(discovery_address, "/discovery/")
-<<<<<<< HEAD
-            _log.debug('Connecting to: {}'.format(real_url))
-=======
             _log.info('Connecting to: {}'.format(real_url))
->>>>>>> 66fbd5d4
             response = requests.get(real_url)
 
             if not response.ok:
