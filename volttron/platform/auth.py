--- conflicted
+++ resolved
@@ -139,7 +139,6 @@
         if self.core.messagebus == 'rmq':
             self.vip.peerlist.onadd.connect(self._check_topic_rules)
 
-<<<<<<< HEAD
     def get_entry_rpc_method_authorizations(self, peer_id):
         rpc_method_authorizations = {}
         peer_methods = []
@@ -242,7 +241,6 @@
             self.needs_rpc_update = False
 
     def read_auth_file(self, skip_update=False):
-=======
     def _update_auth_lists(self, entries, is_allow=True):
         auth_list = []
         for entry in entries:
@@ -261,7 +259,6 @@
 
 
     def read_auth_file(self):
->>>>>>> 82933066
         _log.info('loading auth file %s', self.auth_file_path)
         entries = self.auth_file.read_allow_entries()
         denied_entries = self.auth_file.read_deny_entries()
@@ -1594,13 +1591,8 @@
         """
         self._set_groups_or_roles(roles, is_group=False)
 
-<<<<<<< HEAD
-    def update_by_index(self, auth_entry, index):
+    def update_by_index(self, auth_entry, index, is_allow=True):
         """Updates entry with given auth entry at given index
-=======
-    def update_by_index(self, auth_entry, index, is_allow=True):
-        """Updates entry will given auth entry at given index
->>>>>>> 82933066
 
         :param auth_entry: new authorization entry
         :param index: index of entry to update
