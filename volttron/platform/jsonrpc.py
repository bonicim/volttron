# -*- coding: utf-8 -*- {{{
# vim: set fenc=utf-8 ft=python sw=4 ts=4 sts=4 et:

# Copyright (c) 2013, Battelle Memorial Institute
# All rights reserved.
#
# Redistribution and use in source and binary forms, with or without
# modification, are permitted provided that the following conditions
# are met:
#
# 1. Redistributions of source code must retain the above copyright
#    notice, this list of conditions and the following disclaimer.
# 2. Redistributions in binary form must reproduce the above copyright
#    notice, this list of conditions and the following disclaimer in
#    the documentation and/or other materials provided with the
#    distribution.
#
# THIS SOFTWARE IS PROVIDED BY THE COPYRIGHT HOLDERS AND CONTRIBUTORS
# "AS IS" AND ANY EXPRESS OR IMPLIED WARRANTIES, INCLUDING, BUT NOT
# LIMITED TO, THE IMPLIED WARRANTIES OF MERCHANTABILITY AND FITNESS FOR
# A PARTICULAR PURPOSE ARE DISCLAIMED. IN NO EVENT SHALL THE COPYRIGHT
# OWNER OR CONTRIBUTORS BE LIABLE FOR ANY DIRECT, INDIRECT, INCIDENTAL,
# SPECIAL, EXEMPLARY, OR CONSEQUENTIAL DAMAGES (INCLUDING, BUT NOT
# LIMITED TO, PROCUREMENT OF SUBSTITUTE GOODS OR SERVICES; LOSS OF USE,
# DATA, OR PROFITS; OR BUSINESS INTERRUPTION) HOWEVER CAUSED AND ON ANY
# THEORY OF LIABILITY, WHETHER IN CONTRACT, STRICT LIABILITY, OR TORT
# (INCLUDING NEGLIGENCE OR OTHERWISE) ARISING IN ANY WAY OUT OF THE USE
# OF THIS SOFTWARE, EVEN IF ADVISED OF THE POSSIBILITY OF SUCH DAMAGE.
#
# The views and conclusions contained in the software and documentation
# are those of the authors and should not be interpreted as representing
# official policies, either expressed or implied, of the FreeBSD
# Project.
#
# This material was prepared as an account of work sponsored by an
# agency of the United States Government.  Neither the United States
# Government nor the United States Department of Energy, nor Battelle,
# nor any of their employees, nor any jurisdiction or organization that
# has cooperated in the development of these materials, makes any
# warranty, express or implied, or assumes any legal liability or
# responsibility for the accuracy, completeness, or usefulness or any
# information, apparatus, product, software, or process disclosed, or
# represents that its use would not infringe privately owned rights.
#
# Reference herein to any specific commercial product, process, or
# service by trade name, trademark, manufacturer, or otherwise does not
# necessarily constitute or imply its endorsement, recommendation, or
# favoring by the United States Government or any agency thereof, or
# Battelle Memorial Institute. The views and opinions of authors
# expressed herein do not necessarily state or reflect those of the
# United States Government or any agency thereof.
#
# PACIFIC NORTHWEST NATIONAL LABORATORY
# operated by BATTELLE for the UNITED STATES DEPARTMENT OF ENERGY
# under Contract DE-AC05-76RL01830
#}}}

'''Implementation of JSON-RPC 2.0 with support for bi-directional calls.

See http://www.jsonrpc.org/specification for the complete specification.
'''


from contextlib import contextmanager
import sys


__all__ = ['Error', 'MethodNotFound', 'RemoteError', 'Dispatcher']


UNHANDLED_EXCEPTION = -32000
PARSE_ERROR = -32700
INVALID_REQUEST = -32600
METHOD_NOT_FOUND = -32601
INVALID_PARAMS = -32602
INTERNAL_ERROR = -32603


def json_method(ident, method, args, kwargs):
    '''Builds a JSON-RPC request object (dictionary).'''
    request = {'jsonrpc': '2.0', 'method': str(method)}
    if args and kwargs:
        request['params'] = {'*args': args, '**kwargs': kwargs}
    elif args:
        request['params'] = args
    elif kwargs:
        request['params'] = kwargs
    if ident is not None:
        request['id'] = ident
    return request


def json_result(ident, result):
    '''Builds a JSON-RPC response object (dictionary).'''
    return {'jsonrpc': '2.0', 'id': ident, 'result': result}


def json_error(ident, code, message, **data):
    '''Builds a JSON-RPC error object (dictionary).'''
    error = {'code': code, 'message': message}
    if data:
        error['data'] = data
    return {'jsonrpc': '2.0', 'id': ident, 'error': error}


class Error(Exception):
    '''Raised when a recoverable JSON-RPC protocol error occurs.'''
    def __init__(self, code, message, data=None):
        args = (code, message, data) if data is not None else (code, message)
        super(Error, self).__init__(*args)   # pylint: disable=star-args
        self.code = code
        self.message = message
        self.data = data

    def __str__(self):
        try:
            return str(self.data['detail'])
        except (AttributeError, KeyError, TypeError):
            return str(self.message)


class MethodNotFound(Error):
    '''Raised when remote method is not implemented.'''
    pass


class RemoteError(Exception):
    """Report the details of an error which occurred remotely.

    Instances of this exception are usually created by
    exception_from_json(), which uses the 'detail' element of the
    JSON-RPC error for message, if it is set, otherwise the JSON-RPC
    error message.  The exc_info argument is set from the 'exception.py'
    element associated with an error code of -32000
    (UNHANDLED_EXCEPTION). Typical keys in exc_info are exc_type,
    exc_args, and exc_tb (if tracebacks are allowed) which are
    stringified versions of the tuple returned from sys.exc_info().
    """

<<<<<<< HEAD
    def __init__(self, message, exc_info):
        if exc_info:
            try:
                exc_type = exc_info['exc_type']
                exc_args = exc_info['exc_args']
            except KeyError:
                msg = message
            else:
                args = ', '.join(repr(arg) for arg in exc_args)
                msg = '%s(%s)' % (exc_type, args)
        super(RemoteError, self).__init__(msg)
=======
    def __init__(self, message, **exc_info):
        super(RemoteError, self).__init__(message)
>>>>>>> 89a4c379
        self.message = message
        self.exc_info = exc_info

    def __repr__(self):
        exc_type = self.exc_info.get('exc_type', '<unknown>')
        try:
            exc_args = ', '.join(repr(arg) for arg in
                                 self.exc_info['exc_args'])
        except KeyError:
            exc_args = '...'
        return '%s(%s)' % (exc_type, exc_args)

    def print_tb(self, file=sys.stderr):
        '''Pretty print the traceback in the standard format.'''
        exc_type = self.exc_info.get('exc_type', '<unknown>')
        file.write('Remote Traceback (most recent call last):\n')
        try:
            exc_tb = self.exc_info['exc_tb']
        except KeyError:
            file.write('  (traceback omitted)\n')
        else:
            file.write(''.join(exc_tb))
        file.write('%s: %s\n' % (exc_type, self.message))



def exception_from_json(code, message, data=None):
    '''Return an exception suitable for raising in a caller.'''
    if code == UNHANDLED_EXCEPTION:
        return RemoteError(data.get('detail', message),
                           **data.get('exception.py', {}))
    elif code == METHOD_NOT_FOUND:
        return MethodNotFound(code, message, data)
    return Error(code, message, data)


class Dispatcher(object):
    '''Parses and directs JSON-RPC 2.0 requests/responses.

    Parses a JSON-RPC message conatained in a dictionary (JavaScript
    object) or a batch of messages (list of dictionaries) and dispatches
    them appropriately.

    Subclasses must implement the serialize and deserialize methods with
    the JSON library of choice. The exception, result, error, method and
    batch handling methods should also be implemented.
    '''

    def serialize(self, json_obj):
        '''Pack compatible Python objects into and return JSON string.'''
        raise NotImplementedError()

    def deserialize(self, json_string):
        '''Unpack a JSON string and return Python object(s).'''
        raise NotImplementedError()

    def batch_call(self, requests):
        '''Create and return a request for a batch of method calls.

        requests is an iterator of lists or tuples with 4 items each:
        ident, method, args, kwargs. These are the same 4 arguments
        required by the call() method. The first (ident) element may be
        None to indicate a notification.
        '''
        return self.serialize([json_method(ident, method, args, kwargs)
                               for ident, method, args, kwargs in requests])

    def call(self, ident, method, args=None, kwargs=None):
        '''Create and return a request for a single method call.'''
        return self.serialize(json_method(
            ident, method, args or (), kwargs or {}))

    def notify(self, method, args=None, kwargs=None):
        '''Create and return a request for a single notification.'''
        return self.serialize(json_method(
            None, method, args or (), kwargs or {}))

    def exception(self, response, ident, message, context=None):
        '''Called for response errors.

        Typically called when a response, such as an error, does not
        contain all the necessary members and sending an error to the
        remote peer is not possible. Also called when serializing a
        response fails.
        '''
        pass

    def result(self, response, ident, result, context=None):
        '''Called when a result response is received.'''
        pass

    def error(self, response, ident, code, message, data=None, context=None):
        '''Called when an error resposne is received.'''
        pass

    def method(self, request, ident, name, args, kwargs,
               batch=None, context=None):
        '''Called to get make method call and return results.

        request is the original JSON request (as dict). name is the name
        of the method requested. Only one of args or kwargs will contain
        parameters. If method is being executed as part of a batch
        request, batch will be the value returned from the batch()
        context manager.

        This method should raise NotImplementedError() if the method is
        unimplemented. Otherwise, it should return the result of the
        method call or raise an exception. If the raised exception has a
        traceback attribute, which should be a string (if set), it will
        be sent back in the returned error. An exc_info attribute may
        also be set which must be a dictionary and will be used as the
        basis for the exception.py member of the returned error.
        '''
        raise NotImplementedError()

    @contextmanager
    def batch(self, request, context=None):
        '''Context manager for batch requests.

        Entered before processing a batch request and exited afterward.
        '''
        # pylint: disable=unused-argument
        yield

    def dispatch(self, json_string, context=None):
        '''Dispatch a JSON-RPC message and return a response or None.'''
        try:
            message = self.deserialize(json_string)
        except ValueError as exc:
            return self.serialize(json_error(
                None, PARSE_ERROR, 'invalid JSON', detail=str(exc)))
        if isinstance(message, list):
            dispatch = self._dispatch_one
            with self.batch(message) as batch:
                responses = (dispatch(msg, batch, context) for msg in message)
                response = [response for response in responses if response]
        elif isinstance(message, dict):
            response = self._dispatch_one(message, None, context)
        else:
            response = json_error(
                None, INVALID_REQUEST, 'invalid object type',
                detail='expected a list or dictionary (object); '
                       'got a {!r} instead'.format(type(message).__name__))
        if response:
            try:
                return self.serialize(response)
            except ValueError as exc:
                self.exception(response, None, str(exc), context=context)

    def _dispatch_one(self, msg, batch, context):
        '''Dispatch a single JSON-RPC message.'''
        try:
            ident = msg.get('id')
        except AttributeError:
            return json_error(None, INVALID_REQUEST, 'invalid object type',
                              detail='expected a dictionary (object); '
                              'got a {!r} instead'.format(type(msg).__name__))
        try:
            version = msg['jsonrpc']
        except KeyError:
            return json_error(ident, INVALID_REQUEST, 'missing required member',
                              detail="missing required 'jsonrpc' member")
        if version != '2.0':
            return json_error(ident, INVALID_REQUEST, 'unsupported version',
                              detail='version 2.0 supported, '
                              'but recieved version {!r}'.format(version))
        if 'error' in msg:
            error = msg['error']
            try:
                code = error['code']
            except TypeError:
                self.exception(
                    msg, ident, "expected dict 'error' member; got "
                    '{} instead'.format(type(error).__name__), context=context)
                return
            except KeyError:
                self.exception(
                    msg, ident, "'error' member is missing 'code' member",
                    context=context)
                return
            try:
                message = error['message']
            except KeyError:
                self.exception(
                    msg, ident, "'error' member is missing 'message' member",
                    context=context)
                return
            self.error(msg, ident, code, message, error.get('data'),
                       context=context)
        elif 'result' in msg:
            self.result(msg, ident, msg['result'], context=context)
        elif 'method' in msg:
            name = str(msg['method'])
            params = msg.get('params')
            if isinstance(params, list):
                args, kwargs = params, {}
            elif isinstance(params, dict):
                args, kwargs = (), params
            elif params is None:
                args, kwargs = (), {}
            else:
                return json_error(
                    None, INVALID_PARAMS, 'invalid object type',
                    detail='expected a list or dictionary (object); '
                           'got a {!r} instead'.format(type(params).__name__))
            try:
                result = self.method(msg, ident, name, args, kwargs,
                                     batch=batch, context=context)
            except NotImplementedError:
                if ident is None:
                    return
                return json_error(
                    ident, METHOD_NOT_FOUND, 'unimplemented method',
                    detail='method {!r} is not implemented'.format(name))
            except Exception as exc:   # pylint: disable=broad-except
                if ident is None:
                    return
                exc_info = getattr(exc, 'exc_info', {})
                if 'exc_type' not in exc_info:
                    exc_type = type(exc)
                    if exc_type.__module__ == 'exceptions':
                        exc_info['exc_type'] = exc_type.__name__
                    else:
                        exc_info['exc_type'] = '.'.join(
                            [exc_type.__module__, exc_type.__name__])
                if 'exc_args' not in exc_info:
                    try:
                        exc_info['exc_args'] = exc.args
                    except AttributeError:
                        pass
                error = {'detail': str(exc), 'exception.py': exc_info}
                return json_error(ident, UNHANDLED_EXCEPTION,   # pylint: disable=star-args
                                  'unhandled exception', **error)
            if ident is not None:
                return json_result(ident, result)<|MERGE_RESOLUTION|>--- conflicted
+++ resolved
@@ -62,7 +62,6 @@
 
 
 from contextlib import contextmanager
-import sys
 
 
 __all__ = ['Error', 'MethodNotFound', 'RemoteError', 'Dispatcher']
@@ -137,8 +136,7 @@
     stringified versions of the tuple returned from sys.exc_info().
     """
 
-<<<<<<< HEAD
-    def __init__(self, message, exc_info):
+    def __init__(self, message, **exc_info):
         if exc_info:
             try:
                 exc_type = exc_info['exc_type']
@@ -149,10 +147,6 @@
                 args = ', '.join(repr(arg) for arg in exc_args)
                 msg = '%s(%s)' % (exc_type, args)
         super(RemoteError, self).__init__(msg)
-=======
-    def __init__(self, message, **exc_info):
-        super(RemoteError, self).__init__(message)
->>>>>>> 89a4c379
         self.message = message
         self.exc_info = exc_info
 
