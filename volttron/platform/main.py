--- conflicted
+++ resolved
@@ -89,12 +89,7 @@
 from volttron.platform import aip
 from volttron.platform import __version__
 from volttron.platform import config
-<<<<<<< HEAD
-from volttron.platform import vip
-from volttron.platform.vip.agent import Agent, Core
-=======
-
->>>>>>> f69e8767
+
 from volttron.platform.vip.router import *
 from volttron.platform.vip.socket import decode_key, encode_key, Address
 from volttron.platform.vip.tracking import Tracker
@@ -707,11 +702,7 @@
     # and opts.web_ssl_cert
 
     os.environ['MESSAGEBUS'] = opts.message_bus
-<<<<<<< HEAD
-    os.environ['SECURE_AGENT_USERS'] = opts.secure_agent_users
-=======
     os.environ['AGENT_ISOLATION_MODE'] = opts.agent_isolation_mode
->>>>>>> f69e8767
     os.environ['AUTH_ENABLED'] = opts.allow_auth
     opts.allow_auth = False if opts.allow_auth == 'False' else True
     if opts.instance_name is None:
@@ -791,11 +782,7 @@
     # Check for agent isolation mode/permissions on VOLTTRON_HOME directory
     mode = os.stat(opts.volttron_home).st_mode
     if mode & (stat.S_IWGRP | stat.S_IWOTH):
-<<<<<<< HEAD
-        _log.warning('insecure mode on directory: %s', opts.volttron_home)
-=======
         _log.warning('insecure access control on directory: %s', opts.volttron_home)
->>>>>>> f69e8767
     
     # Initialize public and secret keys for Non-auth.
     publickey = None
@@ -809,11 +796,7 @@
             _log.warning('key store is invalid; connections may fail')
         st = os.stat(keystore.filename)
         if st.st_mode & (stat.S_IRWXG | stat.S_IRWXO):
-<<<<<<< HEAD
-            _log.warning('insecure mode on key file')
-=======
             _log.warning('insecure access restriction on key file')
->>>>>>> f69e8767
         publickey = decode_key(keystore.public)
         if publickey:
             # Authorize the platform key:
