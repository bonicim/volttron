--- conflicted
+++ resolved
@@ -370,12 +370,9 @@
         if subsystem == b'quit':
             sender = bytes(frames[0])
             if sender == b'control' and user_id == self.default_user_id:
-<<<<<<< HEAD
                 if self._ext_routing:
                     self._ext_routing.close_external_connections()
-=======
                 self.stop()
->>>>>>> a081166c
                 raise KeyboardInterrupt()
         elif subsystem == b'agentstop':
             try:
