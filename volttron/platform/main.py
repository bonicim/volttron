--- conflicted
+++ resolved
@@ -411,13 +411,10 @@
                     value = self._bind_web_address
                 elif name == b'platform-version':
                     value = __version__
-<<<<<<< HEAD
                 elif name == b'message-bus':
                     value = os.environ.get('MESSAGEBUS', 'zmq')
-=======
                 elif name == b'agent-monitor-frequency':
                     value = self._agent_monitor_frequency
->>>>>>> 34824632
                 else:
                     value = None
             frames[6:] = [b'', jsonapi.dumps(value)]
@@ -890,15 +887,8 @@
             ControlService(opts.aip, address=address, identity='control',
                            tracker=tracker, heartbeat_autostart=True,
                            enable_store=False, enable_channel=True,
-<<<<<<< HEAD
-                           message_bus=opts.message_bus),
-=======
+                           message_bus=opts.message_bus,
                            agent_monitor_frequency=opts.agent_monitor_frequency),
-
-            CompatPubSub(address=address, identity='pubsub.compat',
-                         publish_address=opts.publish_address,
-                         subscribe_address=opts.subscribe_address),
->>>>>>> 34824632
 
             MasterWebService(
                 serverkey=publickey, identity=MASTER_WEB,
@@ -1060,20 +1050,17 @@
     agents.add_argument(
         '--setup-mode', action='store_true',
         help='Setup mode flag for setting up authorization of external platforms.')
-<<<<<<< HEAD
     parser.add_argument(
         '--message-bus', action='store', default='zmq', dest='message_bus',
         help='set message to be used. valid values are zmq and rmq')
     agents.add_argument(
         '--volttron-central-rmq-address', default=None,
         help='The AMQP address of a volttron central install instance')
-=======
     agents.add_argument(
         '--agent-monitor-frequency', default=600,
         help='How often should the platform check for crashed agents and '
              'attempt to restart. Units=seconds. Default=600')
 
->>>>>>> 34824632
     # XXX: re-implement control options
     # on
     # control.add_argument(
