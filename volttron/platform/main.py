# -*- coding: utf-8 -*- {{{
# vim: set fenc=utf-8 ft=python sw=4 ts=4 sts=4 et:

# Copyright (c) 2013, Battelle Memorial Institute
# All rights reserved.
# 
# Redistribution and use in source and binary forms, with or without
# modification, are permitted provided that the following conditions
# are met: 
# 
# 1. Redistributions of source code must retain the above copyright
#    notice, this list of conditions and the following disclaimer. 
# 2. Redistributions in binary form must reproduce the above copyright
#    notice, this list of conditions and the following disclaimer in
#    the documentation and/or other materials provided with the
#    distribution. 
# 
# THIS SOFTWARE IS PROVIDED BY THE COPYRIGHT HOLDERS AND CONTRIBUTORS
# "AS IS" AND ANY EXPRESS OR IMPLIED WARRANTIES, INCLUDING, BUT NOT
# LIMITED TO, THE IMPLIED WARRANTIES OF MERCHANTABILITY AND FITNESS FOR
# A PARTICULAR PURPOSE ARE DISCLAIMED. IN NO EVENT SHALL THE COPYRIGHT
# OWNER OR CONTRIBUTORS BE LIABLE FOR ANY DIRECT, INDIRECT, INCIDENTAL,
# SPECIAL, EXEMPLARY, OR CONSEQUENTIAL DAMAGES (INCLUDING, BUT NOT
# LIMITED TO, PROCUREMENT OF SUBSTITUTE GOODS OR SERVICES; LOSS OF USE,
# DATA, OR PROFITS; OR BUSINESS INTERRUPTION) HOWEVER CAUSED AND ON ANY
# THEORY OF LIABILITY, WHETHER IN CONTRACT, STRICT LIABILITY, OR TORT
# (INCLUDING NEGLIGENCE OR OTHERWISE) ARISING IN ANY WAY OUT OF THE USE
# OF THIS SOFTWARE, EVEN IF ADVISED OF THE POSSIBILITY OF SUCH DAMAGE.
# 
# The views and conclusions contained in the software and documentation
# are those of the authors and should not be interpreted as representing
# official policies, either expressed or implied, of the FreeBSD
# Project.
#
# This material was prepared as an account of work sponsored by an
# agency of the United States Government.  Neither the United States
# Government nor the United States Department of Energy, nor Battelle,
# nor any of their employees, nor any jurisdiction or organization that
# has cooperated in the development of these materials, makes any
# warranty, express or implied, or assumes any legal liability or
# responsibility for the accuracy, completeness, or usefulness or any
# information, apparatus, product, software, or process disclosed, or
# represents that its use would not infringe privately owned rights.
# 
# Reference herein to any specific commercial product, process, or
# service by trade name, trademark, manufacturer, or otherwise does not
# necessarily constitute or imply its endorsement, recommendation, or
# favoring by the United States Government or any agency thereof, or
# Battelle Memorial Institute. The views and opinions of authors
# expressed herein do not necessarily state or reflect those of the
# United States Government or any agency thereof.
# 
# PACIFIC NORTHWEST NATIONAL LABORATORY
# operated by BATTELLE for the UNITED STATES DEPARTMENT OF ENERGY
# under Contract DE-AC05-76RL01830

# pylint: disable=W0142,W0403
#}}}

import gevent.monkey
gevent.monkey.patch_all()

import argparse
from contextlib import closing
import logging
from logging import handlers
import os
import socket
import sys

import gevent
from pkg_resources import load_entry_point
from zmq import green as zmq
# Override zmq to use greenlets with mobility agent
zmq.green = zmq
sys.modules['zmq'] = zmq

from . import aip
from . import __version__
from . import config
from .control.server import control_loop
from .agent import utils

try:
    import volttron.restricted
except ImportError:
    have_restricted = False
else:
    from volttron.restricted import comms, comms_server, resmon
    from volttron.restricted.mobility import MobilityAgent
    from paramiko import RSAKey, PasswordRequiredException, SSHException
    have_restricted = True


_log = logging.getLogger(os.path.basename(sys.argv[0])
                         if __name__ == '__main__' else __name__)


def log_to_file(file, level=logging.WARNING,
                handler_class=logging.StreamHandler):
    '''Direct log output to a file (or something like one).'''
    handler = handler_class(file)
    handler.setLevel(level)
    handler.setFormatter(utils.AgentFormatter(
            '%(asctime)s %(composite_name)s %(levelname)s: %(message)s'))
    root = logging.getLogger()
    root.setLevel(level)
    root.addHandler(handler)


def agent_exchange(in_addr, out_addr, logger_name=None):
    '''Agent message publish/subscribe exchange loop

    Accept multi-part messages from sockets connected to in_addr, which
    is a PULL socket, and forward them to sockets connected to out_addr,
    which is a XPUB socket. When subscriptions are added or removed, a
    message of the form 'subscriptions/<OP>/<TOPIC>' is broadcast to the
    PUB socket where <OP> is either 'add' or 'remove' and <TOPIC> is the
    topic being subscribed or unsubscribed. When a message is received
    of the form 'subscriptions/list/<PREFIX>', a multipart message will
    be broadcast with the first two received frames (topic and headers)
    sent unchanged and with the remainder of the message containing
    currently subscribed topics which start with <PREFIX>, each frame
    containing exactly one topic.

    If logger_name is given, a new logger will be created with the given
    name. Otherwise, the module logger will be used.
    '''
    log = _log if logger_name is None else logging.getLogger(logger_name)
    ctx = zmq.Context.instance()
    with closing(ctx.socket(zmq.PULL)) as in_sock, \
            closing(ctx.socket(zmq.XPUB)) as out_sock:
        in_sock.bind(in_addr)
        out_sock.bind(out_addr)
        poller = zmq.Poller()
        poller.register(in_sock, zmq.POLLIN)
        poller.register(out_sock, zmq.POLLIN)
        subscriptions = set()
        while True:
            for sock, event in poller.poll():
                if sock is in_sock:
                    message = in_sock.recv_multipart()
                    log.debug('incoming message: {!r}'.format(message))
                    topic = message[0]
                    if (topic.startswith('subscriptions/list') and
                            topic[18:19] in ['/', '']):
                        if len(message) > 2:
                            del message[2:]
                        elif len(message) == 1:
                            message.append('')
                        prefix = topic[19:]
                        message.extend([t for t in subscriptions
                                        if t.startswith(prefix)])
                    out_sock.send_multipart(message)
                elif sock is out_sock:
                    message = out_sock.recv()
                    if message:
                        add = bool(ord(message[0]))
                        topic = message[1:]
                        if add:
                            subscriptions.add(topic)
                        else:
                            subscriptions.discard(topic)
                        log.debug('incoming subscription: {} {!r}'.format(
                                ('add' if add else 'remove'), topic))
                        out_sock.send('subscriptions/{}{}{}'.format(
                                ('add' if add else 'remove'),
                                ('' if topic[:1] == '/' else '/'), topic))


def get_volttron_parser(*args, **kwargs):
    '''Return standard parser for VOLTTRON tools.'''
    kwargs.setdefault('add_help', False)
    parser = ArgumentParser(*args, **kwargs)
    parser.add_argument('-c', '--config', metavar='FILE',
        action='parse_config', ignore_unknown=True,
        help='read configuration from FILE')
    parser.add_argument('-l', '--log', metavar='FILE', default=None,
        help='send log output to FILE instead of stderr')
    parser.add_argument('-L', '--log-config', metavar='FILE',
        help='read logging configuration from FILE')
    parser.add_argument('-q', '--quiet', action='add_const', const=10, dest='verboseness',
        help='decrease logger verboseness; may be used multiple times')
    parser.add_argument('-v', '--verbose', action='add_const', const=-10, dest='verboseness',
        help='increase logger verboseness; may be used multiple times')
    parser.add_argument('--verboseness', type=int, metavar='LEVEL',
        default=logging.WARNING,
        help='set logger verboseness')
    return parser


def main(argv=sys.argv):
    volttron_home = config.expandall(
            os.environ.get('VOLTTRON_HOME', '~/.volttron'))
    os.environ['VOLTTRON_HOME'] = volttron_home

    # Setup option parser
    parser = config.ArgumentParser(
        prog=os.path.basename(argv[0]), add_help=False,
        description='VOLTTRON platform service',
        usage='%(prog)s [OPTION]...',
        argument_default=argparse.SUPPRESS,
        epilog='Boolean options, which take no argument, may be inversed by '
               'prefixing the option with no- (e.g. --autostart may be '
               'inversed using --no-autostart).'
    )
    parser.add_argument('-c', '--config', metavar='FILE',
        action='parse_config', ignore_unknown=True, sections=[None, 'volttron'],
        help='read configuration from FILE')
    parser.add_argument('-l', '--log', metavar='FILE', default=None,
        help='send log output to FILE instead of stderr')
    parser.add_argument('-L', '--log-config', metavar='FILE',
        help='read logging configuration from FILE')
    parser.add_argument('-q', '--quiet', action='add_const', const=10, dest='verboseness',
        help='decrease logger verboseness; may be used multiple times')
    parser.add_argument('-v', '--verbose', action='add_const', const=-10, dest='verboseness',
        help='increase logger verboseness; may be used multiple times')
    parser.add_argument('--verboseness', type=int, metavar='LEVEL',
        default=logging.WARNING,
        help='set logger verboseness')
    #parser.add_argument('--volttron-home', env_var='VOLTTRON_HOME', metavar='PATH',
    #    help='VOLTTRON configuration directory')
    parser.add_argument('--show-config', action='store_true',
        help=argparse.SUPPRESS)
    parser.add_help_argument()
    parser.add_version_argument(version='%(prog)s ' + __version__)

    agents = parser.add_argument_group('agent options')
    agents.add_argument('--autostart', action='store_true', inverse='--no-autostart',
        help='automatically start enabled agents and services')
    agents.add_argument('--no-autostart', action='store_false', dest='autostart',
        help=argparse.SUPPRESS)
    agents.add_argument('--publish-address', metavar='ZMQADDR',
        help='ZeroMQ URL for used for agent publishing')
    agents.add_argument('--subscribe-address', metavar='ZMQADDR',
        help='ZeroMQ URL for used for agent subscriptions')

    control = parser.add_argument_group('control options')
    control.add_argument('--control-socket', metavar='FILE',
        help='path to socket used for control messages')
    control.add_argument('--allow-root', action='store_true', inverse='--no-allow-root',
        help='allow root to connect to control socket')
    control.add_argument('--no-allow-root', action='store_false', dest='allow_root',
        help=argparse.SUPPRESS)
    control.add_argument('--allow-users', action='store_list', metavar='LIST',
        help='users allowed to connect to control socket')
    control.add_argument('--allow-groups', action='store_list', metavar='LIST',
        help='user groups allowed to connect to control socket')

    if have_restricted:
        class RestrictedAction(argparse.Action):
            def __init__(self, option_strings, dest, const=True, help=None, **kwargs):
                super(RestrictedAction, self).__init__(option_strings,
                    dest=argparse.SUPPRESS, nargs=0, const=const, help=help)
            def __call__(self, parser, namespace, values, option_string=None):
                namespace.verify_agents = self.const
                namespace.resource_monitor = self.const
                namespace.mobility = self.const
        restrict = parser.add_argument_group('restricted options')
        restrict.add_argument('--restricted', action=RestrictedAction,
            inverse='--no-restricted',
            help='shortcut to enable all restricted features')
        restrict.add_argument('--no-restricted', action=RestrictedAction,
            const=False, help=argparse.SUPPRESS)
        restrict.add_argument('--verify', action='store_true',
            inverse='--no-verify',
            help='verify agent integrity before execution')
        restrict.add_argument('--no-verify', action='store_false',
            dest='verify_agents', help=argparse.SUPPRESS)
        restrict.add_argument('--resource-monitor', action='store_true',
            inverse='--no-resource-monitor',
            help='enable agent resource management')
        restrict.add_argument('--no-resource-monitor', action='store_false',
            dest='resource_monitor', help=argparse.SUPPRESS)
        restrict.add_argument('--mobility', action='store_true',
            inverse='--no-mobility',
            help='enable agent mobility')
        restrict.add_argument('--no-mobility', action='store_false',
            dest='mobility', help=argparse.SUPPRESS)
        restrict.add_argument('--mobility-address', metavar='ADDRESS',
            help='specify the address on which to listen')
        restrict.add_argument('--mobility-port', type=int, metavar='NUMBER',
            help='specify the port on which to listen')
<<<<<<< HEAD
        parser.set_defaults(
            mobility=True, mobility_address=None, mobility_port=None)
=======
>>>>>>> 0626f942

    parser.set_defaults(
        log = None,
        log_config = None,
        verboseness = logging.WARNING,
        volttron_home = volttron_home,
        autostart = True,
        publish_address = 'ipc://$VOLTTRON_HOME/run/publish',
        subscribe_address = 'ipc://$VOLTTRON_HOME/run/subscribe',
        control_socket = '@$VOLTTRON_HOME/run/control',
        allow_root = False,
        allow_users = None,
        allow_groups = None,
        verify_agents = True,
        resource_monitor = True,
        mobility = True,
        mobility_address = None,
        mobility_port = 2522
    )

    # Parse and expand options
    args = argv[1:]
    conf = os.path.join(volttron_home, 'config')
    if os.path.exists(conf) and 'SKIP_VOLTTRON_CONFIG' not in os.environ:
        args = ['--config', conf] + args
    opts = parser.parse_args(args)
    opts.control_socket = config.expandall(opts.control_socket)
    opts.publish_address = config.expandall(opts.publish_address)
    opts.subscribe_address = config.expandall(opts.subscribe_address)
    if have_restricted:
        # Set mobility defaults
        if opts.mobility_address is None:
            info = socket.getaddrinfo(
                None, 0, 0, socket.SOCK_STREAM, 0, socket.AI_NUMERICHOST)
            family = info[0][0] if info else ''
            opts.mobility_address = '::' if family == socket.AF_INET6 else ''
    if getattr(opts, 'show_config', False):
        for name, value in sorted(vars(opts).iteritems()):
            print name, repr(value)
        return

    # Configure logging
    level = max(1, opts.verboseness)
    if opts.log is None:
        log_to_file(sys.stderr, level)
    elif opts.log == '-':
        log_to_file(sys.stdout, level)
    elif opts.log:
        log_to_file(opts.log, level, handler_class=handlers.WatchedFileHandler)
    else:
        log_to_file(None, 100, handler_class=lambda x: logging.NullHandler())
    if opts.log_config:
        logging.config.fileConfig(opts.log_config)

    # Setup mobility server
    if have_restricted and opts.mobility:
        ssh_dir = os.path.join(opts.volttron_home, 'ssh')
        try:
            priv_key = RSAKey(filename=os.path.join(ssh_dir, 'id_rsa'))
            authorized_keys = comms.load_authorized_keys(os.path.join(ssh_dir, 'authorized_keys'))
        except (OSError, IOError, PasswordRequiredException, SSHException) as exc:
            parser.error(exc)

    # Set configuration
    if have_restricted:
        if opts.verify_agents:
            _log.info('Agent integrity verification enabled')
        if opts.resource_monitor:
            _log.info('Resource monitor enabled')
            opts.resmon = resmon.ResourceMonitor()
    opts.aip = aip.AIPplatform(opts)
    opts.aip.setup()
    if opts.autostart:
        for name, error in opts.aip.autostart():
            _log.error('error starting {!r}: {}\n'.format(name, error))

    # Main loops
    try:
        exchange = gevent.spawn(
            agent_exchange, opts.publish_address, opts.subscribe_address)
        if have_restricted and opts.mobility:
            address = (opts.mobility_address, opts.mobility_port)
            mobility_in = comms_server.ThreadedServer(
                address, priv_key, authorized_keys, opts.aip)
            mobility_in.start()
            mobility_out = MobilityAgent(opts.aip,
                subscribe_address=opts.subscribe_address,
                publish_address=opts.publish_address)
            gevent.spawn(mobility_out.run)
        try:
            control = gevent.spawn(control_loop, opts)
            exchange.link(lambda *a: control.kill())
            control.join()
        finally:
            exchange.kill()
    finally:
        opts.aip.finish()


def _main():
    '''Entry point for scripts.'''
    try:
        sys.exit(main())
    except KeyboardInterrupt:
        pass


if __name__ == '__main__':
    _main()<|MERGE_RESOLUTION|>--- conflicted
+++ resolved
@@ -281,11 +281,6 @@
             help='specify the address on which to listen')
         restrict.add_argument('--mobility-port', type=int, metavar='NUMBER',
             help='specify the port on which to listen')
-<<<<<<< HEAD
-        parser.set_defaults(
-            mobility=True, mobility_address=None, mobility_port=None)
-=======
->>>>>>> 0626f942
 
     parser.set_defaults(
         log = None,
