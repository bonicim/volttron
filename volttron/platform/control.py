--- conflicted
+++ resolved
@@ -546,11 +546,7 @@
 
 def _ask_for_auth_fields(domain=None, address=None, user_id=None,
                         capabilities=None, roles=None, groups=None,
-<<<<<<< HEAD
-                        credentials='NULL', **kwargs):
-=======
                         credentials='NULL', comments=None, **kwargs):
->>>>>>> 02af22ba
 
     class Asker(object):
         def __init__(self):
@@ -593,10 +589,7 @@
     asker.add('groups', groups, 'delimit multiple entries with comma',
               comma_split)
     asker.add('credentials', credentials, validate=AuthEntry.valid_credentials)
-<<<<<<< HEAD
-=======
     asker.add('comments', comments)
->>>>>>> 02af22ba
 
     return asker.ask()
 
