--- conflicted
+++ resolved
@@ -262,11 +262,8 @@
         # Send message to router that agent is shutting down
         frames = [identity.encode('utf-8')]
 
-<<<<<<< HEAD
-        self.core.socket.send_vip(b'', b'agentstop', frames, copy=False)
-=======
-        self.core.connection.send_vip(b'', 'agentstop', args=frames, copy=False)
->>>>>>> ccf5729e
+        # Was self.core.socket.send_vip(b'', b'agentstop', frames, copy=False)
+        self.core.connection.send_vip(b'', b'agentstop', args=frames, copy=False)
 
     @RPC.export
     def restart_agent(self, uuid):
@@ -317,7 +314,7 @@
         frames = [bytes(identity)]
 
         # Send message to router that agent is shutting down
-        self.core.connection.send_vip(b'', 'agentstop', args=frames, copy=False)
+        self.core.connection.send_vip(b'', b'agentstop', args=frames)
         self._aip.remove_agent(uuid, remove_auth=remove_auth)
 
     @RPC.export
