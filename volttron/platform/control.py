# -*- coding: utf-8 -*- {{{
# vim: set fenc=utf-8 ft=python sw=4 ts=4 sts=4 et:
#
# Copyright 2017, Battelle Memorial Institute.
#
# Licensed under the Apache License, Version 2.0 (the "License");
# you may not use this file except in compliance with the License.
# You may obtain a copy of the License at
#
# http://www.apache.org/licenses/LICENSE-2.0
#
# Unless required by applicable law or agreed to in writing, software
# distributed under the License is distributed on an "AS IS" BASIS,
# WITHOUT WARRANTIES OR CONDITIONS OF ANY KIND, either express or implied.
# See the License for the specific language governing permissions and
# limitations under the License.
#
# This material was prepared as an account of work sponsored by an agency of
# the United States Government. Neither the United States Government nor the
# United States Department of Energy, nor Battelle, nor any of their
# employees, nor any jurisdiction or organization that has cooperated in the
# development of these materials, makes any warranty, express or
# implied, or assumes any legal liability or responsibility for the accuracy,
# completeness, or usefulness or any information, apparatus, product,
# software, or process disclosed, or represents that its use would not infringe
# privately owned rights. Reference herein to any specific commercial product,
# process, or service by trade name, trademark, manufacturer, or otherwise
# does not necessarily constitute or imply its endorsement, recommendation, or
# favoring by the United States Government or any agency thereof, or
# Battelle Memorial Institute. The views and opinions of authors expressed
# herein do not necessarily state or reflect those of the
# United States Government or any agency thereof.
#
# PACIFIC NORTHWEST NATIONAL LABORATORY operated by
# BATTELLE for the UNITED STATES DEPARTMENT OF ENERGY
# under Contract DE-AC05-76RL01830
# }}}

from __future__ import absolute_import, print_function

import argparse
import collections
import json
import logging
import logging.handlers
import os
import re
import shutil
import sys
import tempfile
import traceback
import uuid
import hashlib
import tarfile
import subprocess
from datetime import timedelta

import psutil
import requests
import gevent
import gevent.event

from volttron.platform.vip.agent.subsystems.query import Query
from volttron.platform import get_home, get_address
from volttron.platform.messaging.health import Status, STATUS_BAD

from volttron.platform.agent import utils
from volttron.platform.agent.known_identities import CONTROL_CONNECTION, \
    CONFIGURATION_STORE
from volttron.platform.vip.agent import Agent as BaseAgent, Core, RPC
from volttron.platform import aip as aipmod
from volttron.platform import config
from volttron.platform.jsonrpc import RemoteError
from volttron.platform.auth import AuthEntry, AuthFile, AuthException
from volttron.platform.keystore import KeyStore, KnownHostsStore
from volttron.platform.vip.socket import Message
from volttron.utils.prompt import prompt_response, y, n, y_or_n
from .vip.agent.errors import VIPError
<<<<<<< HEAD
from volttron.utils.rmq_mgmt import RabbitMQMgmt
from requests.packages.urllib3.connection import (ConnectionError,
                                                  NewConnectionError)
=======
from .auth import AuthEntry, AuthFile, AuthException
from .keystore import KeyStore, KnownHostsStore
from volttron.platform.scheduling import periodic
>>>>>>> 34824632

try:
    import volttron.restricted
except ImportError:
    HAVE_RESTRICTED = False
else:
    from volttron.restricted import cgroups

    HAVE_RESTRICTED = True

_stdout = sys.stdout
_stderr = sys.stderr

_log = logging.getLogger(os.path.basename(sys.argv[0])
                         if __name__ == '__main__' else __name__)

message_bus = utils.get_messagebus()
rmq_mgmt = None

CHUNK_SIZE = 4096


class ControlService(BaseAgent):
    def __init__(self, aip, agent_monitor_frequency, *args, **kwargs):

        tracker = kwargs.pop('tracker', None)
        kwargs["enable_store"] = False
        super(ControlService, self).__init__(*args, **kwargs)
        self._aip = aip
        self._tracker = tracker
        self.crashed_agents = {}
        self.agent_monitor_frequency = int(agent_monitor_frequency)

    @Core.receiver('onsetup')
    def _setup(self, sender, **kwargs):
        if not self._tracker:
            return
        self.vip.rpc.export(lambda: self._tracker.enabled, 'stats.enabled')
        self.vip.rpc.export(self._tracker.enable, 'stats.enable')
        self.vip.rpc.export(self._tracker.disable, 'stats.disable')
        self.vip.rpc.export(lambda: self._tracker.stats, 'stats.get')

    @Core.receiver('onstart')
    def onstart(self, sender, **kwargs):
        _log.debug(" agent monitor frequency is... {}".format(
            self.agent_monitor_frequency))
        self.core.schedule(periodic(self.agent_monitor_frequency),
                           self._monitor_agents)

    def _monitor_agents(self):
        """
        Periodically look for agents that crashed and schedule a restart
        attempt. Attempts at most 5 times with increasing interval
        between attempts. Sends alert if attempts fail.
        """
        # Get status for agents that have been started at least once.
        stats = self._aip.status_agents()
        for (uid, name, (pid, stat)) in stats:
            if stat:
                # stat=0 means stopped and stat=None means running
                # will always have pid(current/crashed/stopped)
                attempt = self.crashed_agents.get(uid, -1) + 1
                if attempt < 5:
                    self.crashed_agents[uid] = attempt
                    next_restart = utils.get_aware_utc_now() + timedelta(
                        minutes=attempt*5)
                    _log.debug("{} stopped unexpectedly. Will attempt to "
                               "restart at {}".format(name, next_restart))
                    self.core.schedule(next_restart,
                                       self._restart_agent,
                                       uid, name)
                else:
                    self.send_alert(uid, name)
                    self.crashed_agents.pop(uid)

    def _restart_agent(self, agent_id, agent_name):
        """
        Checks if a given agent has crashed. If so attempts to restart it.
        If successful removes the agent id from list of crashed agents
        :param agent_id:
        :param agent_name:
        :return:
        """
        (id, stat) = self._aip.agent_status(agent_id)
        if stat:
            # if there is still some error status... attempt restart
            # call self.stop to inform router but call aip start to get
            # status back
            self.stop_agent(agent_id)
            (id,stat) = self._aip.start_agent(agent_id)
            if stat is None:
                # start successful
                self.crashed_agents.pop(agent_id)
                _log.info("Successfully restarted agent {}".format(agent_name))
            else:
                _log.info("Restart of {} failed".format(agent_name))

    def send_alert(self, agent_id, agent_name):
        """Send an alert for the group, summarizing missing topics.

        :param unseen_topics: List of topics that were expected but not received
        :type unseen_topics: list
        """
        alert_key = "Agent {}({}) stopped unexpectedly".format(agent_name,
                                                               agent_id)
        context = "Agent {}({}) stopped unexpectedly. Attempts to " \
                    "restart failed".format(agent_name, agent_id)
        status = Status.build(STATUS_BAD, context=context)
        self.vip.health.send_alert(alert_key, status)

    @RPC.export
    def serverkey(self):
        q = Query(self.core)
        pk = q.query('serverkey').get(timeout=1)
        del q
        return pk

    @RPC.export
    def clear_status(self, clear_all=False):
        self._aip.clear_status(clear_all)

    @RPC.export
    def agent_status(self, uuid):
        if not isinstance(uuid, basestring):
            identity = bytes(self.vip.rpc.context.vip_message.peer)
            raise TypeError("expected a string for 'uuid';"
                            "got {!r} from identity: {}".format(
                type(uuid).__name__, identity))
        return self._aip.agent_status(uuid)

    @RPC.export
    def agent_name(self, uuid):
        if not isinstance(uuid, basestring):
            identity = bytes(self.vip.rpc.context.vip_message.peer)
            raise TypeError("expected a string for 'uuid';"
                            "got {!r} from identity: {}".format(
                type(uuid).__name__, identity))
        return self._aip.agent_name(uuid)

    @RPC.export
    def agent_version(self, uuid):
        if not isinstance(uuid, basestring):
            identity = bytes(self.vip.rpc.context.vip_message.peer)
            raise TypeError("expected a string for 'uuid';"
                            "got {!r} from identity: {}".format(
                type(uuid).__name__, identity))
        return self._aip.agent_version(uuid)

    @RPC.export
    def agent_versions(self):
        return self._aip.agent_versions()

    @RPC.export
    def status_agents(self):
        return self._aip.status_agents()

    @RPC.export
    def start_agent(self, uuid):
        if not isinstance(uuid, basestring):
            identity = bytes(self.vip.rpc.context.vip_message.peer)
            raise TypeError("expected a string for 'uuid';"
                            "got {!r} from identity: {}".format(
                type(uuid).__name__, identity))
        self._aip.start_agent(uuid)

    @RPC.export
    def stop_agent(self, uuid):
        if not isinstance(uuid, basestring):
            identity = bytes(self.vip.rpc.context.vip_message.peer)
            raise TypeError("expected a string for 'uuid';"
                            "got {!r} from identity: {}".format(
                type(uuid).__name__, identity))

        identity = self.agent_vip_identity(uuid)
        self._aip.stop_agent(uuid)
        # Send message to router that agent is shutting down
        frames = [bytes(identity)]

        # self.core.socket.send_vip(b'', 'agentstop', frames, copy=False)
        self.core.connection.send_vip_object(Message(peer=b'', subsystem='agentstop', args=frames))

    @RPC.export
    def restart_agent(self, uuid):
        self.stop_agent(uuid)
        self.start_agent(uuid)

    @RPC.export
    def shutdown(self):
        self._aip.shutdown()

    @RPC.export
    def stop_platform(self):
        # XXX: Restrict call as it kills the process
        # self.core.socket.send_vip(b'', b'quit')
        self.core.connection.send_vip_object(Message(peer=b'', subsystem=b'quit'))

    @RPC.export
    def list_agents(self):
        tag = self._aip.agent_tag
        priority = self._aip.agent_priority
        return [{'name': name, 'uuid': uuid,
                 'tag': tag(uuid), 'priority': priority(uuid),
                 'identity': self.agent_vip_identity(uuid)}
                for uuid, name in self._aip.list_agents().iteritems()]

    @RPC.export
    def tag_agent(self, uuid, tag):
        if not isinstance(uuid, basestring):
            identity = bytes(self.vip.rpc.context.vip_message.peer)
            raise TypeError("expected a string for 'uuid';"
                            "got {!r} from identity: {}".format(
                type(uuid).__name__, identity))
        if not isinstance(tag, (type(None), basestring)):
            identity = bytes(self.vip.rpc.context.vip_message.peer)
            raise TypeError("expected a string for 'tag';"
                            "got {!r} from identity: {}".format(
                type(uuid).__name__, identity))
        return self._aip.tag_agent(uuid, tag)

    @RPC.export
    def remove_agent(self, uuid, remove_auth=True):
        if not isinstance(uuid, basestring):
            identity = bytes(self.vip.rpc.context.vip_message.peer)
            raise TypeError("expected a string for 'uuid';"
                            "got {!r} from identity: {}".format(
                type(uuid).__name__, identity))

        identity = self.agent_vip_identity(uuid)
        frames = [bytes(identity)]

        # Send message to router that agent is shutting down
        self.core.connection.send_vip_object(Message(peer=b'', subsystem='agentstop', args=frames))
        self._aip.remove_agent(uuid, remove_auth=remove_auth)

    @RPC.export
    def prioritize_agent(self, uuid, priority='50'):
        if not isinstance(uuid, basestring):
            identity = bytes(self.vip.rpc.context.vip_message.peer)
            raise TypeError("expected a string for 'uuid';"
                            "got {!r} from identity: {}".format(
                type(uuid).__name__, identity))
        if not isinstance(priority, (type(None), basestring)):
            identity = bytes(self.vip.rpc.context.vip_message.peer)
            raise TypeError("expected a string or null for 'priority';"
                            "got {!r} from identity: {}".format(
                type(uuid).__name__, identity))
        self._aip.prioritize_agent(uuid, priority)

    @RPC.export
    def agent_vip_identity(self, uuid):
        """ Lookup the agent's vip identity based upon it's uuid.

        @param uuid:
        @return:
        """
        if not isinstance(uuid, basestring):
            identity = bytes(self.vip.rpc.context.vip_message.peer)
            raise TypeError("expected a string for 'uuid';"
                            "got {!r} from identity: {}".format(
                type(uuid).__name__, identity))
        return self._aip.agent_identity(uuid)

    @RPC.export
    def get_all_agent_publickeys(self):
        """
        RPC method to retrieve the public keys of all of the agents installed
        on the VOLTTRON instance.

        This method does not differentiate between running and not running
        agents.

        .. note::

            This method will only retrieve a publickey for an installed agents.
            It is recommended that dynamic agents use the context of the
            containing agent's publickey for connections to external instances.

        :return: mapping of identity to agent publickey
        :rtype: dict
        """
        id_map = self._aip.get_agent_identity_to_uuid_mapping()
        retmap = {}
        for id, uuid in id_map.items():
            retmap[id] = self._aip.get_agent_keystore(uuid).public
        return retmap

    @RPC.export
    def install_agent_local(self, filename, vip_identity=None, publickey=None,
                            secretkey=None):
        return self._aip.install_agent(filename, vip_identity=vip_identity,
                                       publickey=publickey,
                                       secretkey=secretkey)

    @RPC.export
    def install_agent(self, filename, channel_name, vip_identity=None,
                      publickey=None, secretkey=None):
        """
        Installs an agent on the instance instance.

        The installation of an agent through this method involves sending
        the binary data of the agent file through a channel.  The following
        example is the protocol for sending the agent across the wire:

        Example Protocol:

        .. code-block:: python

            # client creates channel to this agent (control)
            channel = agent.vip.channel('control', 'channel_name')

            # Begin sending data
            sha512 = hashlib.sha512()
            while True:
                request, file_offset, chunk_size = channel.recv_multipart()

                # Control has all of the file. Send hash for for it to verify.
                if request == b'checksum':
                    channel.send(hash)
                assert request == b'fetch'

                # send a chunk of the file
                file_offset = int(file_offset)
                chunk_size = int(chunk_size)
                file.seek(file_offset)
                data = file.read(chunk_size)
                sha512.update(data)
                channel.send(data)

            agent_uuid = agent_uuid.get(timeout=10)
            # close and delete the channel
            channel.close(linger=0)
            del channel

        :param:string:filename:
            The name of the agent packaged file that is being written.
        :param:string:channel_name:
            The name of the channel that the agent file will be sent on.
        :param:string:publickey:
            Encoded public key the installed agent will use
        :param:string:secretkey:
            Encoded secret key the installed agent will use
        """

        peer = bytes(self.vip.rpc.context.vip_message.peer)
        channel = self.vip.channel(peer, channel_name)

        try:
            tmpdir = tempfile.mkdtemp()
            path = os.path.join(tmpdir, os.path.basename(filename))
            store = open(path, 'wb')
            file_offset = 0
            sha512 = hashlib.sha512()

            try:
                while True:
                    # request a chunk of the file
                    channel.send_multipart([
                        b'fetch',
                        bytes(file_offset),
                        bytes(CHUNK_SIZE)
                    ])

                    # get the requested data
                    with gevent.Timeout(30):
                        data = channel.recv()
                    sha512.update(data)
                    store.write(data)
                    size = len(data)
                    file_offset += size

                    # let volttron-ctl know that we have everything
                    if size < CHUNK_SIZE:
                        channel.send_multipart([b'checksum', b'', b''])
                        with gevent.Timeout(30):
                            checksum = channel.recv()
                        assert checksum == sha512.digest()
                        break

            except AssertionError:
                _log.warning("Checksum mismatch on received file")
                raise
            except gevent.Timeout:
                _log.warning("Gevent timeout trying to receive data")
                raise
            finally:
                store.close()
                _log.debug('Closing channel on server')
                channel.close(linger=0)
                del channel

            agent_uuid = self._aip.install_agent(path,
                                                 vip_identity=vip_identity,
                                                 publickey=publickey,
                                                 secretkey=secretkey)
            return agent_uuid
        finally:
            shutil.rmtree(tmpdir, ignore_errors=True)


def log_to_file(file, level=logging.WARNING,
                handler_class=logging.StreamHandler):
    '''Direct log output to a file (or something like one).'''
    handler = handler_class(file)
    handler.setLevel(level)
    handler.setFormatter(utils.AgentFormatter(
        '%(asctime)s %(composite_name)s %(levelname)s: %(message)s'))
    root = logging.getLogger()
    root.setLevel(level)
    root.addHandler(handler)


Agent = collections.namedtuple('Agent', 'name tag uuid vip_identity')


def _list_agents(aip):
    return [Agent(name, aip.agent_tag(uuid), uuid, aip.agent_identity(uuid))
            for uuid, name in aip.list_agents().iteritems()]


def escape(pattern):
    strings = re.split(r'([*?])', pattern)
    if len(strings) == 1:
        return re.escape(pattern), False
    return ''.join('.*' if s == '*' else '.' if s == '?' else
    s if s in [r'\?', r'\*'] else re.escape(s)
                   for s in strings), True


def filter_agents(agents, patterns, opts):
    by_name, by_tag, by_uuid = opts.by_name, opts.by_tag, opts.by_uuid
    for pattern in patterns:
        regex, _ = escape(pattern)
        result = set()
        if not (by_uuid or by_name or by_tag):
            reobj = re.compile(regex)
            matches = [agent for agent in agents if reobj.match(agent.uuid)]
            if len(matches) == 1:
                result.update(matches)
        else:
            reobj = re.compile(regex + '$')
            if by_uuid:
                result.update(
                    agent for agent in agents if reobj.match(agent.uuid))
            if by_name:
                result.update(
                    agent for agent in agents if reobj.match(agent.name))
            if by_tag:
                result.update(
                    agent for agent in agents if reobj.match(agent.tag or ''))
        yield pattern, result


def filter_agent(agents, pattern, opts):
    return next(filter_agents(agents, [pattern], opts))[1]


def backup_agent_data(output_filename, source_dir):
    with tarfile.open(output_filename, "w:gz") as tar:
        tar.add(source_dir, arcname=os.path.sep)  # os.path.basename(source_dir))


def restore_agent_data_from_tgz(source_file, output_dir):
    # Open tarfile
    with tarfile.open(mode="r:gz", fileobj=file(source_file)) as tar:
        tar.extractall(output_dir)


def find_agent_data_dir(opts, agent_uuid):
    agent_data_dir = None
    for x in os.listdir(opts.aip.agent_dir(agent_uuid)):
        if x.endswith("agent-data"):
            agent_data_dir = os.path.join(opts.aip.agent_dir(agent_uuid), x)
            break
    return agent_data_dir


def upgrade_agent(opts):
    publickey = None
    secretkey = None

    identity = opts.vip_identity
    if not identity:
        raise ValueError("Missing required VIP IDENTITY option")

    identity_to_uuid = opts.aip.get_agent_identity_to_uuid_mapping()
    agent_uuid = identity_to_uuid.get(identity, None)
    backup_agent_file = "/tmp/{}.tar.gz".format(agent_uuid)
    if agent_uuid:
        agent_data_dir = find_agent_data_dir(opts, agent_uuid)

        if agent_data_dir:
            backup_agent_data(backup_agent_file, agent_data_dir)

        keystore = opts.aip.get_agent_keystore(agent_uuid)
        publickey = keystore.public
        secretkey = keystore.secret
        _stdout.write('Removing previous version of agent "{}"\n'
                      .format(identity))
        opts.connection.call('remove_agent', agent_uuid, remove_auth=False)
    else:
        _stdout.write(('Could not find agent with VIP IDENTITY "{}". '
                       'Installing as new agent\n').format(identity))

    if secretkey is None or publickey is None:
        publickey = None
        secretkey = None

    def restore_agents_data(agent_uuid):
        # if we are  upgrading transfer the old data on.
        if os.path.exists(backup_agent_file):
            new_agent_data_dir = find_agent_data_dir(opts, agent_uuid)
<<<<<<< HEAD
            restore_agent_data(backup_agent_file, new_agent_data_dir)
=======
            restore_agent_data_from_tgz(backup_agent_file, new_agent_data_dir)
>>>>>>> 34824632
            os.remove(backup_agent_file)

    install_agent(opts, publickey=publickey, secretkey=secretkey,
                  callback=restore_agents_data)


def install_agent(opts, publickey=None, secretkey=None, callback=None):
    aip = opts.aip
    filename = opts.wheel
    tag = opts.tag
    vip_identity = opts.vip_identity
    if opts.vip_address.startswith('ipc://'):
        _log.info("Installing wheel locally without channel subsystem")
        filename = config.expandall(filename)
        agent_uuid = opts.connection.call('install_agent_local',
                                          filename,
                                          vip_identity=vip_identity,
                                          publickey=publickey,
                                          secretkey=secretkey)

        if tag:
            opts.connection.call('tag_agent', agent_uuid, tag)

    else:
        try:
            _log.debug('Creating channel for sending the agent.')
            channel_name = str(uuid.uuid4())
            channel = opts.connection.server.vip.channel('control',
                                                         channel_name)
            _log.debug('calling control install agent.')
            agent_uuid = opts.connection.call_no_get('install_agent',
                                                     filename,
                                                     channel_name,
                                                     vip_identity=vip_identity,
                                                     publickey=publickey,
                                                     secretkey=secretkey)

            _log.debug('Sending wheel to control')
            sha512 = hashlib.sha512()
            with open(filename, 'rb') as wheel_file_data:
                while True:
                    # get a request
                    with gevent.Timeout(60):
                        request, file_offset, chunk_size = channel.recv_multipart()
                    if request == b'checksum':
                        channel.send(sha512.digest())
                        break

                    assert request == b'fetch'

                    # send a chunk of the file
                    file_offset = int(file_offset)
                    chunk_size = int(chunk_size)
                    wheel_file_data.seek(file_offset)
                    data = wheel_file_data.read(chunk_size)
                    sha512.update(data)
                    channel.send(data)

            agent_uuid = agent_uuid.get(timeout=10)

        except Exception as exc:
            if opts.debug:
                traceback.print_exc()
            _stderr.write(
                '{}: error: {}: {}\n'.format(opts.command, exc, filename))
            return 10
        else:
            if tag:
                opts.connection.call('tag_agent',
                                     agent_uuid,
                                     tag)
        finally:
            _log.debug('closing channel')
            channel.close(linger=0)
            del channel

    name = opts.connection.call('agent_name', agent_uuid)
    _stdout.write('Installed {} as {} {}\n'.format(filename, agent_uuid, name))

    # Need to use a callback here rather than a return value.  I am not 100%
    # sure why this is the reason for allowing our tests to pass.
    if callback:
        callback(agent_uuid)


def tag_agent(opts):
    agents = filter_agent(_list_agents(opts.aip), opts.agent, opts)
    if len(agents) != 1:
        if agents:
            msg = 'multiple agents selected'
        else:
            msg = 'agent not found'
        _stderr.write(
            '{}: error: {}: {}\n'.format(opts.command, msg, opts.agent))
        return 10
    agent, = agents
    if opts.tag:
        _stdout.write('Tagging {} {}\n'.format(agent.uuid, agent.name))
        opts.aip.tag_agent(agent.uuid, opts.tag)
    elif opts.remove:
        if agent.tag is not None:
            _stdout.write(
                'Removing tag for {} {}\n'.format(agent.uuid, agent.name))
            opts.aip.tag_agent(agent.uuid, None)
    else:
        if agent.tag is not None:
            _stdout.writelines([agent.tag, '\n'])


def remove_agent(opts, remove_auth=True):
    agents = _list_agents(opts.aip)
    for pattern, match in filter_agents(agents, opts.pattern, opts):
        if not match:
            _stderr.write(
                '{}: error: agent not found: {}\n'.format(opts.command,
                                                          pattern))
        elif len(match) > 1 and not opts.force:
            _stderr.write(
                '{}: error: pattern returned multiple agents: {}\n'.format(
                    opts.command, pattern))
            _stderr.write(
                'Use -f or --force to force removal of multiple agents.\n')
            return 10
        for agent in match:
            _stdout.write('Removing {} {}\n'.format(agent.uuid, agent.name))
            opts.connection.call('remove_agent', agent.uuid,
                                 remove_auth=remove_auth)


def _calc_min_uuid_length(agents):
    n = 0
    for agent1 in agents:
        for agent2 in agents:
            if agent1 is agent2:
                continue
            common_len = len(os.path.commonprefix([agent1.uuid, agent2.uuid]))
            if common_len > n:
                n = common_len
    return n + 1


def list_agents(opts):
    def get_priority(agent):
        return opts.aip.agent_priority(agent.uuid) or ''

    _show_filtered_agents(opts, 'PRI', get_priority)


def status_agents(opts):
    agents = {agent.uuid: agent for agent in _list_agents(opts.aip)}
    status = {}
    for uuid, name, stat in opts.connection.call('status_agents'):
        try:
            agent = agents[uuid]
        except KeyError:
            agents[uuid] = agent = Agent(name, None, uuid)
        status[uuid] = stat
    agents = agents.values()

    def get_status(agent):
        try:
            pid, stat = status[agent.uuid]
        except KeyError:
            pid = stat = None

        if stat is not None:
            return str(stat)
        if pid:
            return 'running [{}]'.format(pid)
        return ''

    def get_health(agent):
        try:
            return opts.connection.server.vip.rpc.call(agent.vip_identity, 'health.get_status_json').get(timeout=4)[
                'status']
        except VIPError:
            return ''

    _show_filtered_agents_status(opts, get_status, get_health, agents)


def agent_health(opts):
    agents = {agent.uuid: agent for agent in _list_agents(opts.aip)}.values()
    agents = get_filtered_agents(opts, agents)
    if not agents:
        _stderr.write('No installed Agents found\n')
        return
    agent = agents.pop()
    try:
        _stderr.write(json.dumps(
            opts.connection.server.vip.rpc.call(agent.vip_identity, 'health.get_status_json').get(timeout=4),
            indent=4) + '\n'
                      )
    except VIPError:
        print("Agent {} is not running on the Volttron platform.".format(agent.uuid))


def clear_status(opts):
    opts.connection.call('clear_status', opts.clear_all)


def enable_agent(opts):
    agents = _list_agents(opts.aip)
    for pattern, match in filter_agents(agents, opts.pattern, opts):
        if not match:
            _stderr.write(
                '{}: error: agent not found: {}\n'.format(opts.command,
                                                          pattern))
        for agent in match:
            _stdout.write('Enabling {} {} with priority {}\n'.format(
                agent.uuid, agent.name, opts.priority))
            opts.aip.prioritize_agent(agent.uuid, opts.priority)


def disable_agent(opts):
    agents = _list_agents(opts.aip)
    for pattern, match in filter_agents(agents, opts.pattern, opts):
        if not match:
            _stderr.write(
                '{}: error: agent not found: {}\n'.format(opts.command,
                                                          pattern))
        for agent in match:
            priority = opts.aip.agent_priority(agent.uuid)
            if priority is not None:
                _stdout.write(
                    'Disabling {} {}\n'.format(agent.uuid, agent.name))
                opts.aip.prioritize_agent(agent.uuid, None)


def start_agent(opts):
    call = opts.connection.call
    agents = _list_agents(opts.aip)
    for pattern, match in filter_agents(agents, opts.pattern, opts):
        if not match:
            _stderr.write(
                '{}: error: agent not found: {}\n'.format(opts.command,
                                                          pattern))
        for agent in match:
            pid, status = call('agent_status', agent.uuid)
            if pid is None or status is not None:
                _stdout.write(
                    'Starting {} {}\n'.format(agent.uuid, agent.name))
                call('start_agent', agent.uuid)


def stop_agent(opts):
    call = opts.connection.call
    agents = _list_agents(opts.aip)
    for pattern, match in filter_agents(agents, opts.pattern, opts):
        if not match:
            _stderr.write(
                '{}: error: agent not found: {}\n'.format(opts.command,
                                                          pattern))
        for agent in match:
            pid, status = call('agent_status', agent.uuid)
            if pid and status is None:
                _stdout.write(
                    'Stopping {} {}\n'.format(agent.uuid, agent.name))
                call('stop_agent', agent.uuid)


def restart_agent(opts):
    stop_agent(opts)
    start_agent(opts)


def run_agent(opts):
    call = opts.connection.call
    for directory in opts.directory:
        call('run_agent', directory)


def shutdown_agents(opts):
    opts.connection.call('shutdown')
    _log.debug("Calling stop_platform")
    if opts.platform:
        opts.connection.notify('stop_platform')


def create_cgroups(opts):
    try:
        cgroups.setup(user=opts.user, group=opts.group)
    except ValueError as exc:
        _stderr.write('{}: error: {}\n'.format(opts.command, exc))
        return os.EX_NOUSER


def _send_agent(connection, peer, path):
    wheel = open(path, 'rb')
    channel = connection.vip.channel(peer)

    def send():
        try:
            # Wait for peer to open compliment channel
            channel.recv()
            while True:
                data = wheel.read(8192)
                channel.send(data)
                if not data:
                    break
            # Wait for peer to signal all data received
            channel.recv()
        finally:
            wheel.close()
            channel.close(linger=0)

    result = connection.vip.rpc.call(
        peer, 'install_agent', os.path.basename(path), channel.name)
    task = gevent.spawn(send)
    result.rawlink(lambda glt: task.kill(block=False))
    return result


def send_agent(opts):
    connection = opts.connection
    for wheel in opts.wheel:
        uuid = _send_agent(connection.server, connection.peer, wheel).get()
        connection.call('start_agent', uuid)
        _stdout.write('Agent {} started as {}\n'.format(wheel, uuid))


def gen_keypair(opts):
    keypair = KeyStore.generate_keypair_dict()
    _stdout.write('{}\n'.format(json.dumps(keypair, indent=2)))


def add_server_key(opts):
    store = KnownHostsStore()
    store.add(opts.host, opts.serverkey)
    _stdout.write('server key written to {}\n'.format(store.filename))


def list_known_hosts(opts):
    store = KnownHostsStore()
    entries = store.load()
    if entries:
        _print_two_columns(entries, 'HOST', 'CURVE KEY')
    else:
        _stdout.write('No entries in {}\n'.format(store.filename))


def remove_known_host(opts):
    store = KnownHostsStore()
    store.remove(opts.host)
    _stdout.write('host "{}" removed from {}\n'.format(opts.host,
                                                       store.filename))


def do_stats(opts):
    call = opts.connection.call
    if opts.op == 'status':
        _stdout.write(
            '%sabled\n' % ('en' if call('stats.enabled') else 'dis'))
    elif opts.op in ['dump', 'pprint']:
        stats = call('stats.get')
        if opts.op == 'pprint':
            import pprint
            pprint.pprint(stats, _stdout)
        else:
            _stdout.writelines([str(stats), '\n'])
    else:
        call('stats.' + opts.op)
        _stdout.write(
            '%sabled\n' % ('en' if call('stats.enabled') else 'dis'))


def show_serverkey(opts):
    """
    write serverkey to standard out.

    return 0 if success, 1 if false
    """
    q = Query(opts.connection.server.core)
    pk = q.query('serverkey').get(timeout=2)
    del q
    if pk is not None:
        _stdout.write('%s\n' % pk)
        return 0

    return 1


def _get_auth_file(volttron_home):
    path = os.path.join(volttron_home, 'auth.json')
    return AuthFile(path)


def _print_two_columns(dict_, key_name, value_name):
    padding = 2
    key_lengths = [len(key) for key in dict_] + [len(key_name)]
    max_key_len = max(key_lengths) + padding
    _stdout.write('{}{}{}\n'.format(key_name,
                                    ' ' * (max_key_len - len(key_name)), value_name))
    _stdout.write('{}{}{}\n'.format('-' * len(key_name),
                                    ' ' * (max_key_len - len(key_name)),
                                    '-' * len(value_name)))
    for key in sorted(dict_):
        value = dict_[key]
        if isinstance(value, list):
            value = sorted(value)
        _stdout.write('{}{}{}\n'.format(key,
                                        ' ' * (max_key_len - len(key)), value))


def list_auth(opts, indices=None):
    auth_file = _get_auth_file(opts.volttron_home)
    entries = auth_file.read_allow_entries()
    print_out = []
    if entries:
        for index, entry in enumerate(entries):
            if indices is None or index in indices:
                _stdout.write('\nINDEX: {}\n'.format(index))
                _stdout.write(
                    '{}\n'.format(json.dumps(vars(entry), indent=2)))
    else:
        _stdout.write('No entries in {}\n'.format(auth_file.auth_file))


def _ask_for_auth_fields(domain=None, address=None, user_id=None,
                         capabilities=None, roles=None, groups=None,
                         mechanism='CURVE', credentials=None, comments=None,
                         enabled=True, **kwargs):
    class Asker(object):
        def __init__(self):
            self._fields = collections.OrderedDict()

        def add(self, name, default=None, note=None, callback=lambda x: x,
                validate=lambda x, y: (True, '')):
            self._fields[name] = {'note': note, 'default': default,
                                  'callback': callback, 'validate': validate}

        def ask(self):
            for name in self._fields:
                note = self._fields[name]['note']
                default = self._fields[name]['default']
                callback = self._fields[name]['callback']
                validate = self._fields[name]['validate']
                if isinstance(default, list):
                    default_str = '{}'.format(','.join(default))
                elif default is None:
                    default_str = ''
                else:
                    default_str = default
                note = '({}) '.format(note) if note else ''
                question = '{} {}[{}]: '.format(name, note, default_str)
                valid = False
                while not valid:
                    response = raw_input(question).strip()
                    if response == '':
                        response = default
                    if response == 'clear':
                        if _ask_yes_no('Do you want to clear this field?'):
                            response = None
                    valid, msg = validate(response, self._fields)
                    if not valid:
                        _stderr.write('{}\n'.format(msg))

                self._fields[name]['response'] = callback(response)
            return {k: self._fields[k]['response'] for k in self._fields}

    def to_true_or_false(response):
        if isinstance(response, basestring):
            return {'true': True, 'false': False}[response.lower()]
        return response

    def is_true_or_false(x, fields):
        if x is not None:
            if isinstance(x, bool) or x.lower() in ['true', 'false']:
                return True, None
        return False, 'Please enter True or False'

    def valid_creds(creds, fields):
        try:
            mechanism = fields['mechanism']['response']
            AuthEntry.valid_credentials(creds, mechanism=mechanism)
        except AuthException as e:
            return False, e.message
        return True, None

    def valid_mech(mech, fields):
        try:
            AuthEntry.valid_mechanism(mech)
        except AuthException as e:
            return False, e.message
        return True, None

    asker = Asker()
    asker.add('domain', domain)
    asker.add('address', address)
    asker.add('user_id', user_id)
    asker.add('capabilities', capabilities,
              'delimit multiple entries with comma', _comma_split)
    asker.add('roles', roles, 'delimit multiple entries with comma',
              _comma_split)
    asker.add('groups', groups, 'delimit multiple entries with comma',
              _comma_split)
    asker.add('mechanism', mechanism, validate=valid_mech)
    asker.add('credentials', credentials, validate=valid_creds)
    asker.add('comments', comments)
    asker.add('enabled', enabled, callback=to_true_or_false,
              validate=is_true_or_false)

    return asker.ask()


def _comma_split(line):
    if not isinstance(line, basestring):
        return line
    line = line.strip()
    if not line:
        return []
    return [word.strip() for word in line.split(',')]


def add_auth(opts):
    """Add authorization entry.

    If all options are None, then use interactive 'wizard.'
    """
    fields = {
        "domain": opts.domain,
        "address": opts.address,
        "mechanism": opts.mechanism,
        "credentials": opts.credentials,
        "user_id": opts.user_id,
        "groups": _comma_split(opts.groups),
        "roles": _comma_split(opts.roles),
        "capabilities": _comma_split(opts.capabilities),
        "comments": opts.comments,
    }

    if any(fields.values()):
        # Remove unspecified options so the default parameters are used
        fields = {k: v for k, v in fields.items() if v}
        fields['enabled'] = not opts.disabled
        entry = AuthEntry(**fields)
    else:
        # No options were specified, use interactive wizard
        responses = _ask_for_auth_fields()
        entry = AuthEntry(**responses)

    if opts.add_known_host:
        if entry.address is None:
            raise ValueError('host (--address) is required when '
                             '--add-known-host is specified')
        if entry.credentials is None:
            raise ValueError('serverkey (--credentials) is required when '
                             '--add-known-host is specified')
        opts.host = entry.address
        opts.serverkey = entry.credentials
        add_server_key(opts)

    auth_file = _get_auth_file(opts.volttron_home)
    try:
        auth_file.add(entry, overwrite=False)
        _stdout.write('added entry {}\n'.format(entry))
    except AuthException as err:
        _stderr.write('ERROR: %s\n' % err.message)


def _ask_yes_no(question, default='yes'):
    yes = set(['yes', 'ye', 'y'])
    no = set(['no', 'n'])
    y = 'y'
    n = 'n'
    if default in yes:
        y = 'Y'
    elif default in no:
        n = 'N'
    else:
        raise ValueError("invalid default answer: '%s'" % default)
    while True:
        choice = raw_input('{} [{}/{}] '.format(question, y, n)).lower()
        if choice == '':
            choice = default
        if choice in yes:
            return True
        if choice in no:
            return False
        _stderr.write("Please respond with 'yes' or 'no'\n")


def remove_auth(opts):
    auth_file = _get_auth_file(opts.volttron_home)
    entry_count = len(auth_file.read_allow_entries())

    for i in opts.indices:
        if i < 0 or i >= entry_count:
            _stderr.write('ERROR: invalid index {}\n'.format(i))
            return

    _stdout.write('This action will delete the following:\n')
    list_auth(opts, opts.indices)
    if not _ask_yes_no('Do you wish to delete?'):
        return
    try:
        auth_file.remove_by_indices(opts.indices)
        if len(opts.indices) > 1:
            msg = 'removed entries at indices {}'.format(opts.indices)
        else:
            msg = msg = 'removed entry at index {}'.format(opts.indices)
        _stdout.write(msg + '\n')
    except AuthException as err:
        _stderr.write('ERROR: %s\n' % err.message)


def update_auth(opts):
    auth_file = _get_auth_file(opts.volttron_home)
    entries = auth_file.read_allow_entries()
    try:
        if opts.index < 0:
            raise IndexError
        entry = entries[opts.index]
        _stdout.write('(For any field type "clear" to clear the value.)\n')
        response = _ask_for_auth_fields(**entry.__dict__)
        updated_entry = AuthEntry(**response)
        auth_file.update_by_index(updated_entry, opts.index)
        _stdout.write('updated entry at index {}\n'.format(opts.index))
    except IndexError:
        _stderr.write('ERROR: invalid index %s\n' % opts.index)
    except AuthException as err:
        _stderr.write('ERROR: %s\n' % err.message)


def add_role(opts):
    auth_file = _get_auth_file(opts.volttron_home)
    roles = auth_file.read()[2]
    if opts.role in roles:
        _stderr.write('role "{}" already exists\n'.format(opts.role))
        return
    roles[opts.role] = list(set(opts.capabilities))
    auth_file.set_roles(roles)
    _stdout.write('added role "{}"\n'.format(opts.role))


def list_roles(opts):
    auth_file = _get_auth_file(opts.volttron_home)
    roles = auth_file.read()[2]
    _print_two_columns(roles, 'ROLE', 'CAPABILITIES')


def update_role(opts):
    auth_file = _get_auth_file(opts.volttron_home)
    roles = auth_file.read()[2]
    if opts.role not in roles:
        _stderr.write('role "{}" does not exist\n'.format(opts.role))
        return
    caps = roles[opts.role]
    if opts.remove:
        roles[opts.role] = list(set(caps) - set(opts.capabilities))
    else:
        roles[opts.role] = list(set(caps) | set(opts.capabilities))
    auth_file.set_roles(roles)
    _stdout.write('updated role "{}"\n'.format(opts.role))


def remove_role(opts):
    auth_file = _get_auth_file(opts.volttron_home)
    roles = auth_file.read()[2]
    if opts.role not in roles:
        _stderr.write('role "{}" does not exist\n'.format(opts.role))
        return
    del roles[opts.role]
    auth_file.set_roles(roles)
    _stdout.write('removed role "{}"\n'.format(opts.role))


def add_group(opts):
    auth_file = _get_auth_file(opts.volttron_home)
    groups = auth_file.read()[1]
    if opts.group in groups:
        _stderr.write('group "{}" already exists\n'.format(opts.group))
        return
    groups[opts.group] = list(set(opts.roles))
    auth_file.set_groups(groups)
    _stdout.write('added group "{}"\n'.format(opts.group))


def list_groups(opts):
    auth_file = _get_auth_file(opts.volttron_home)
    groups = auth_file.read()[1]
    _print_two_columns(groups, 'GROUPS', 'ROLES')


def update_group(opts):
    auth_file = _get_auth_file(opts.volttron_home)
    groups = auth_file.read()[1]
    if opts.group not in groups:
        _stderr.write('group "{}" does not exist\n'.format(opts.group))
        return
    roles = groups[opts.group]
    if opts.remove:
        groups[opts.group] = list(set(roles) - set(opts.roles))
    else:
        groups[opts.group] = list(set(roles) | set(opts.roles))
    auth_file.set_groups(groups)
    _stdout.write('updated group "{}"\n'.format(opts.group))


def remove_group(opts):
    auth_file = _get_auth_file(opts.volttron_home)
    groups = auth_file.read()[1]
    if opts.group not in groups:
        _stderr.write('group "{}" does not exist\n'.format(opts.group))
        return
    del groups[opts.group]
    auth_file.set_groups(groups)
    _stdout.write('removed group "{}"\n'.format(opts.group))


def get_filtered_agents(opts, agents=None):
    if opts.pattern:
        filtered = set()
        for pattern, match in filter_agents(agents, opts.pattern, opts):
            if not match:
                _stderr.write(
                    '{}: error: agent not found: {}\n'.format(opts.command,
                                                              pattern))
            filtered |= match
        agents = list(filtered)
    return agents


def _show_filtered_agents(opts, field_name, field_callback, agents=None):
    """Provides generic way to filter and display agent information.
    The agents will be filtered by the provided opts.pattern and the
    following fields will be displayed:
      * UUID (or part of the UUID)
      * agent name
      * VIP identiy
      * tag
      * field_name
    @param:Namespace:opts:
        Options from argparse
    @param:string:field_name:
        Name of field to display about agents
    @param:function:field_callback:
        Function that takes an Agent as an argument and returns data
        to display
    @param:list:agents:
        List of agents to filter and display
    """
    if not agents:
        agents = _list_agents(opts.aip)

    agents = get_filtered_agents(opts, agents)

    if not agents:
        _stderr.write('No installed Agents found\n')
        return
    agents.sort()
    if not opts.min_uuid_len:
        n = 36
    else:
        n = max(_calc_min_uuid_length(agents), opts.min_uuid_len)
    name_width = max(5, max(len(agent.name) for agent in agents))
    tag_width = max(3, max(len(agent.tag or '') for agent in agents))
    identity_width = max(3, max(len(agent.vip_identity or '') for agent in agents))
    fmt = '{} {:{}} {:{}} {:{}} {:>6}\n'
    _stderr.write(
        fmt.format(' ' * n, 'AGENT', name_width, 'IDENTITY', identity_width,
                   'TAG', tag_width, field_name))
    for agent in agents:
        _stdout.write(fmt.format(agent.uuid[:n], agent.name, name_width,
                                 agent.vip_identity, identity_width,
                                 agent.tag or '', tag_width,
                                 field_callback(agent)))


def _show_filtered_agents_status(opts, status_callback, health_callback, agents=None):
    """Provides generic way to filter and display agent information.

    The agents will be filtered by the provided opts.pattern and the
    following fields will be displayed:
      * UUID (or part of the UUID)
      * agent name
      * VIP identiy
      * tag
      * field_name

    @param:Namespace:opts:
        Options from argparse
    @param:string:field_name:
        Name of field to display about agents
    @param:function:field_callback:
        Function that takes an Agent as an argument and returns data
        to display
    @param:list:agents:
        List of agents to filter and display
    """
    if not agents:
        agents = _list_agents(opts.aip)

    agents = get_filtered_agents(opts, agents)

    if not agents:
        _stderr.write('No installed Agents found\n')
        return
    agents.sort()
    if not opts.min_uuid_len:
        n = 36
    else:
        n = max(_calc_min_uuid_length(agents), opts.min_uuid_len)
    name_width = max(5, max(len(agent.name) for agent in agents))
    tag_width = max(3, max(len(agent.tag or '') for agent in agents))
    identity_width = max(3, max(len(agent.vip_identity or '') for agent in agents))
    fmt = '{} {:{}} {:{}} {:{}} {:>6} {:>15}\n'
    _stderr.write(
        fmt.format(' ' * n, 'AGENT', name_width, 'IDENTITY', identity_width,
                   'TAG', tag_width, 'STATUS', 'HEALTH'))
    fmt = '{} {:{}} {:{}} {:{}} {:<15} {:<}\n'
    for agent in agents:
        _stdout.write(fmt.format(agent.uuid[:n], agent.name, name_width,
                                 agent.vip_identity, identity_width,
                                 agent.tag or '', tag_width,
                                 status_callback(agent), health_callback(agent)))


def get_agent_publickey(opts):
    def get_key(agent):
        return opts.aip.get_agent_keystore(agent.uuid).public

    _show_filtered_agents(opts, 'PUBLICKEY', get_key)


# XXX: reimplement over VIP
# def send_agent(opts):
#    _log.debug("send_agent: "+ str(opts))
#    ssh_dir = os.path.join(opts.volttron_home, 'ssh')
#    _log.debug('ssh_dir: ' + ssh_dir)
#    try:
#        host_key, client = comms.client(ssh_dir, opts.host, opts.port)
#    except (OSError, IOError, PasswordRequiredException, SSHException) as exc:
#        if opts.debug:
#            traceback.print_exc()
#        _stderr.write('{}: error: {}\n'.format(opts.command, exc))
#        if isinstance(exc, OSError):
#            return os.EX_OSERR
#        if isinstance(exc, IOError):
#            return os.EX_IOERR
#        return os.EX_SOFTWARE
#    if host_key is None:
#        _stderr.write('warning: no public key found for remote host\n')
#    with client:
#        for wheel in opts.wheel:
#            with open(wheel) as file:
#                client.send_and_start_agent(file)

def add_config_to_store(opts):
    opts.connection.peer = CONFIGURATION_STORE
    call = opts.connection.call

    file_contents = opts.infile.read()

    call("manage_store", opts.identity, opts.name, file_contents, config_type=opts.config_type)


def delete_config_from_store(opts):
    opts.connection.peer = CONFIGURATION_STORE
    call = opts.connection.call
    if opts.delete_store:
        call("manage_delete_store", opts.identity)
        return

    if opts.name is None:
        _stderr.write('ERROR: must specify a configuration when not deleting entire store\n')
        return

    call("manage_delete_config", opts.identity, opts.name)


def list_store(opts):
    opts.connection.peer = CONFIGURATION_STORE
    call = opts.connection.call
    results = []
    if opts.identity is None:
        results = call("manage_list_stores")
    else:
        results = call("manage_list_configs", opts.identity)

    for item in results:
        _stdout.write(item + "\n")


def get_config(opts):
    opts.connection.peer = CONFIGURATION_STORE
    call = opts.connection.call
    results = call("manage_get", opts.identity, opts.name, raw=opts.raw)

    if opts.raw:
        _stdout.write(results)
    else:
        if isinstance(results, str):
            _stdout.write(results)
        else:
            _stdout.write(json.dumps(results, indent=2))
            _stdout.write("\n")


def edit_config(opts):
    opts.connection.peer = CONFIGURATION_STORE
    call = opts.connection.call

    if opts.new_config:
        config_type = opts.config_type
        raw_data = ''
    else:
        try:
            results = call("manage_get_metadata", opts.identity, opts.name)
            config_type = results["type"]
            raw_data = results["data"]
        except RemoteError as e:
            if "No configuration file" not in e.message:
                raise
            config_type = opts.config_type
            raw_data = ''

    # Write raw data to temp file
    # This will not work on Windows, FYI
    with tempfile.NamedTemporaryFile(suffix=".txt") as f:
        f.write(raw_data)
        f.flush()

        success = True
        try:
            # do not use utils.execute_command as we don't want set stdout to
            #  subprocess.PIPE
            subprocess.check_call([opts.editor, f.name])
        except subprocess.CalledProcessError as e:
            _stderr.write("Editor returned with code {}. Changes not committed.\n".format(e.returncode))
            success = False

        if not success:
            return

        f.seek(0)
        new_raw_data = f.read()

        if new_raw_data == raw_data:
            _stderr.write("No changes detected.\n")
            return

        call("manage_store", opts.identity, opts.name, new_raw_data, config_type=config_type)


class ControlConnection(object):
    def __init__(self, address, peer='control',
                 publickey=None, secretkey=None, serverkey=None):
        self.address = address
        self.peer = peer
        message_bus = utils.get_messagebus()
        self._server = BaseAgent(address=self.address, publickey=publickey,
                                 secretkey=secretkey, serverkey=serverkey,
                                 enable_store=False,
                                 identity=CONTROL_CONNECTION,
                                 message_bus=message_bus,
                                 enable_channel=True)
        self._greenlet = None

    @property
    def server(self):
        if self._greenlet is None:
            event = gevent.event.Event()
            self._greenlet = gevent.spawn(self._server.core.run, event)
            event.wait()
        return self._server

    def call(self, method, *args, **kwargs):
        return self.server.vip.rpc.call(
            self.peer, method, *args, **kwargs).get()

    def call_no_get(self, method, *args, **kwargs):
        return self.server.vip.rpc.call(
            self.peer, method, *args, **kwargs)

    def notify(self, method, *args, **kwargs):
        return self.server.vip.rpc.notify(
            self.peer, method, *args, **kwargs)

    def kill(self, *args, **kwargs):
        if self._greenlet is not None:
            self._greenlet.kill(*args, **kwargs)


def priority(value):
    n = int(value)
    if not 0 <= n < 100:
        raise ValueError('invalid priority (0 <= n < 100): {}'.format(n))
    return '{:02}'.format(n)


def get_keys(opts):
    '''Gets keys from keystore and known-hosts store'''
    hosts = KnownHostsStore()
    serverkey = hosts.serverkey(opts.vip_address)
    key_store = KeyStore()
    publickey = key_store.public
    secretkey = key_store.secret
    return {'publickey': publickey, 'secretkey': secretkey,
            'serverkey': serverkey}


# RabbitMQ management methods
def add_vhost(opts):
    try:
        rmq_mgmt.create_vhost(opts.vhost)
    except requests.exceptions.HTTPError as e:
        _stdout.write("Error adding a Virtual Host: {} \n".format(opts.vhost))
    except (ConnectionError, NewConnectionError) as e:
        _stdout.write("Error making request to RabbitMQ Management interface.\n"
                      "Check Connection Parameters: {} \n".format(e))


def add_user(opts):
    rmq_mgmt.create_user(opts.user, opts.pwd)
    permissions = dict(configure="", read="", write="")
    read = _ask_yes_no("Do you want to set READ permission ")
    write = _ask_yes_no("Do you want to set WRITE permission ")
    configure = _ask_yes_no("Do you want to set CONFIGURE permission ")

    if read:
        permissions['read'] = ".*"
    if write:
        permissions['write'] = ".*"
    if configure:
        permissions['configure'] = ".*"
    try:
        rmq_mgmt.set_user_permissions(permissions, opts.user)
    except requests.exceptions.HTTPError as e:
        _stdout.write("Error Setting User permissions : {} \n".format(opts.user))
    except (ConnectionError, NewConnectionError) as e:
        _stdout.write("Error making request to RabbitMQ Management interface.\n"
                      "Check Connection Parameters: {} \n".format(e))


def add_exchange(opts):
    if opts.type not in ['topic', 'fanout', 'direct']:
        print("Unknown exchange type. Valid exchange types are topic or fanout or direct")
        return
    durable = _ask_yes_no("Do you want exchange to be durable ")
    auto_delete = _ask_yes_no("Do you want exchange to be auto deleted ")
    alternate = _ask_yes_no("Do you want alternate exchange ")

    properties = dict(durable=durable, type=opts.type, auto_delete=auto_delete)
    try:
        if alternate:
            alternate_exch = opts.name + 'alternate'
            properties['alternate-exchange'] = alternate_exch
            # create alternate exchange
            new_props = dict(durable=durable, type='fanout', auto_delete=auto_delete)
            rmq_mgmt.create_exchange(alternate_exch, new_props)
        rmq_mgmt.create_exchange(opts.name, properties)
    except requests.exceptions.HTTPError as e:
        _stdout.write("Error Adding Exchange : {} \n".format(opts.name))
    except (ConnectionError, NewConnectionError) as e:
        _stdout.write("Error making request to RabbitMQ Management interface.\n"
                      "Check Connection Parameters: {} \n".format(e))


def add_queue(opts):
    durable = _ask_yes_no("Do you want queue to be durable ")
    auto_delete = _ask_yes_no("Do you want queue to be auto deleted ")

    properties = dict(durable=durable, auto_delete=auto_delete)
    try:
        rmq_mgmt.create_queue(opts.name, properties)
    except requests.exceptions.HTTPError as e:
        _stdout.write("Error Adding Queue : {} \n".format(opts.name))
    except (ConnectionError, NewConnectionError) as e:
        _stdout.write("Error making request to RabbitMQ Management interface.\n"
                      "Check Connection Parameters: {} \n".format(e))


def list_vhosts(opts):
    try:
        vhosts = rmq_mgmt.get_virtualhosts()
        for item in vhosts:
            _stdout.write(item + "\n")
    except requests.exceptions.HTTPError as e:
        _stdout.write("No Virtual Hosts Found: {} \n")
    except (ConnectionError, NewConnectionError) as e:
        _stdout.write("Error making request to RabbitMQ Management interface.\n"
                      "Check Connection Parameters: {} \n".format(e))


def list_users(opts):
    try:
        users = rmq_mgmt.get_users()
        for item in users:
            _stdout.write(item + "\n")
    except requests.exceptions.HTTPError as e:
        _stdout.write("No Users Found: {} \n")
    except (ConnectionError, NewConnectionError) as e:
        _stdout.write("Error making request to RabbitMQ Management interface.\n"
                      "Check Connection Parameters: {} \n".format(e))


def list_user_properties(opts):
    try:
        props = rmq_mgmt.get_user_props(opts.user)
        for key, value in props.iteritems():
            _stdout.write("{0}: {1} \n".format(key, value))
    except requests.exceptions.HTTPError as e:
        _stdout.write("No User Found: {} \n".format(opts.user))
    except (ConnectionError, NewConnectionError) as e:
        _stdout.write("Error making request to RabbitMQ Management interface.\n"
                      "Check Connection Parameters: {} \n".format(e))


def list_exchanges(opts):
    try:
        exchanges = rmq_mgmt.get_exchanges()
        for exch in exchanges:
            _stdout.write(exch + "\n")
    except requests.exceptions.HTTPError as e:
        _stdout.write("No exchanges found \n")
    except (ConnectionError, NewConnectionError) as e:
        _stdout.write("Error making request to RabbitMQ Management interface.\n"
                      "Check Connection Parameters: {} \n".format(e))


def list_exchanges_with_properties(opts):
    exchanges = None
    try:
        exchanges = rmq_mgmt.get_exchanges_with_props()
    except requests.exceptions.HTTPError as e:
        _stdout.write("No exchanges found \n")
        return
    except (ConnectionError, NewConnectionError) as e:
        _stdout.write("Error making request to RabbitMQ Management interface.\n"
                      "Check Connection Parameters: {} \n".format(e))
        return
    try:
        name_width = max(8, max(len(e['name']) for e in exchanges))
        dur_width = len('DURABLE')
        auto_width = len('AUTO-DELETE')
        type_width = max(6, max(len(e['type']) for e in exchanges))
        # args_width = max(6, max(len(e['type']) for e in exchanges))
        fmt = '{:{}} {:{}} {:{}} {:{}}\n'
        _stderr.write(
            fmt.format('EXCHANGE', name_width, 'TYPE', type_width, 'DURABLE', dur_width,
                       'AUTO-DELETE', auto_width))
        for exch in exchanges:
            _stdout.write(fmt.format(exch['name'], name_width,
                                     exch['type'], type_width,
                                     str(exch['durable']), dur_width,
                                     str(exch['auto_delete']), auto_width))
            # exch['messages'], args_width))
    except (AttributeError, KeyError) as ex:
        _stdout.write("Error in getting queue properties")


def list_queues(opts):
    queues = None
    try:
        queues = rmq_mgmt.get_queues()
    except requests.exceptions.HTTPError as e:
        _stdout.write("No queues found \n")
        return
    except (ConnectionError, NewConnectionError) as e:
        _stdout.write("Error making request to RabbitMQ Management interface.\n"
                      "Check Connection Parameters: {} \n".format(e))
        return
    if queues:
        for q in queues:
            _stdout.write(q + "\n")


def list_queues_with_properties(opts):
    queues = None
    try:
        queues = rmq_mgmt.get_queues_with_props()
    except requests.exceptions.HTTPError as e:
        _stdout.write("No queues found \n")
        return
    except (ConnectionError, NewConnectionError) as e:
        _stdout.write("Error making request to RabbitMQ Management interface.\n"
                      "Check Connection Parameters: {} \n".format(e))
        return
    try:
        name_width = max(5, max(len(q['name']) for q in queues))
        dur_width = len('DURABLE')
        excl_width = len('EXCLUSIVE')
        auto_width = len('auto-delete')
        state_width = len('running')
        unack_width = len('MESSAGES')
        fmt = '{:{}} {:{}} {:{}} {:{}} {:{}} {:{}}\n'
        _stderr.write(
            fmt.format('QUEUE', name_width, 'STATE', state_width, 'DURABLE', dur_width,
                       'EXCLUSIVE', excl_width, 'AUTO-DELETE', auto_width,
                       'MESSAGES', unack_width))
        for q in queues:
            _stdout.write(fmt.format(q['name'], name_width,
                                     str(q['state']), state_width,
                                     str(q['durable']), dur_width,
                                     str(q['exclusive']), excl_width,
                                     str(q['auto_delete']), auto_width,
                                     q['messages'], unack_width))
    except (AttributeError, KeyError) as ex:
        _stdout.write("Error in getting queue properties")


def list_connections(opts):
    try:
        conn = rmq_mgmt.get_connection()
    except requests.exceptions.HTTPError as e:
        _stdout.write("No connections found \n")
        return
    except (ConnectionError, NewConnectionError) as e:
        _stdout.write("Error making request to RabbitMQ Management interface.\n"
                      "Check Connection Parameters: {} \n".format(e))
        return


def list_fed_parameters(opts):
    parameters = None
    try:
        parameters = rmq_mgmt.get_parameter('federation-upstream')
    except requests.exceptions.HTTPError as e:
        _stdout.write("No Federation Parameters Found \n")
        return
    except (ConnectionError, NewConnectionError) as e:
        _stdout.write("Error making request to RabbitMQ Management interface.\n"
                      "Check Connection Parameters: {} \n".format(e))
        return
    try:
        if parameters:
            name_width = max(5, max(len(p['name']) for p in parameters))
            uri_width = max(3, max(len(p['value']['uri']) for p in parameters))
            fmt = '{:{}} {:{}}\n'
            _stderr.write(
                fmt.format('NAME', name_width, 'URI', uri_width))
            for param in parameters:
                _stdout.write(fmt.format(param['name'], name_width,
                                         param['value']['uri'], uri_width))
    except (AttributeError, KeyError) as ex:
        _stdout.write("Error in federation parameters")


def list_shovel_parameters(opts):
    parameters = None
    try:
        parameters = rmq_mgmt.get_parameter('shovel')
    except requests.exceptions.HTTPError as e:
        _stdout.write("No Shovel Parameters Found \n")
        return
    except (ConnectionError, NewConnectionError) as e:
        _stdout.write("Error making request to RabbitMQ Management interface.\n"
                      "Check Connection Parameters: {} \n".format(e))
        return
    try:
        if parameters:
            name_width = max(5, max(len(p['name']) for p in parameters))
            src_uri_width = max(len('SOURCE ADDRESS'),
                                max(len(p['value']['src-uri']) for p in parameters))
            dest_uri_width = max(len('DESTINATION ADDRESS'),
                                 max(len(p['value']['dest-uri']) for p in parameters))
            binding_key = max(len('BINDING KEY'),
                              max(len(p['value']['src-exchange-key']) for p in parameters))
            fmt = '{:{}}  {:{}}  {:{}}  {:{}}\n'
            _stderr.write(
                fmt.format('NAME', name_width,
                           'SOURCE ADDRESS', src_uri_width,
                           'DESTINATION ADDRESS', dest_uri_width,
                           'BINDING KEY', binding_key))
            for param in parameters:
                _stdout.write(fmt.format(param['name'], name_width,
                                         param['value']['src-uri'], src_uri_width,
                                         param['value']['dest-uri'], dest_uri_width,
                                         param['value']['src-exchange-key'], binding_key))
    except (AttributeError, KeyError) as ex:
        _stdout.write("Error in getting shovel parameters")


def list_bindings(opts):
    bindings = None
    try:
        bindings = rmq_mgmt.get_bindings(opts.exchange)
    except requests.exceptions.HTTPError as e:
        _stdout.write("No Bindings Found \n")
        return
    except (ConnectionError, NewConnectionError) as e:
        _stdout.write("Error making request to RabbitMQ Management interface.\n"
                      "Check Connection Parameters: {} \n".format(e))
        return

    try:
        if bindings:
            src_width = max(5, max(len(b['source']) for b in bindings))
            exch_width = len('EXCHANGE')
            dest_width = max(len('QUEUE'), max(len(b['destination']) for b in bindings))
            bindkey = len('BINDING KEY')
            rkey = max(10, max(len(b['routing_key']) for b in bindings))
            fmt = '{:{}}  {:{}}  {:{}}\n'
            _stderr.write(
                fmt.format('EXCHANGE', exch_width, 'QUEUE', dest_width, 'BINDING KEY', bindkey))
            for b in bindings:
                _stdout.write(fmt.format(b['source'], src_width,
                                         b['destination'], dest_width,
                                         b['routing_key'], rkey))
    except (AttributeError, KeyError) as ex:
        _stdout.write("Error in getting bindings")


def list_policies(opts):
    policies = None
    try:
        policies = rmq_mgmt.get_policies()
    except requests.exceptions.HTTPError as e:
        _stdout.write("No Policies Found \n")
        return
    except (ConnectionError, NewConnectionError) as e:
        _stdout.write("Error making request to RabbitMQ Management interface.\n"
                      "Check Connection Parameters: {} \n".format(e))
        return
    try:
        if policies:
            name_width = max(5, max(len(p['name']) for p in policies))
            apply_width = max(8, max(len(p['apply-to']) for p in policies))
            fmt = '{:{}} {:{}}\n'
            _stderr.write(
                fmt.format('NAME', name_width, 'APPLY-TO', apply_width))
            for policy in policies:
                _stdout.write(fmt.format(policy['name'], name_width,
                                         policy['apply-to'], apply_width))
    except (AttributeError, KeyError) as ex:
        _stdout.write("Error in getting policies")


def remove_vhosts(opts):
    try:
        for vhost in opts.vhost:
            rmq_mgmt.delete_vhost(vhost)
    except requests.exceptions.HTTPError as e:
        _stdout.write("No Vhost Found {} \n".format(opts.vhost))
    except (ConnectionError, NewConnectionError) as e:
        _stdout.write("Error making request to RabbitMQ Management interface.\n"
                      "Check Connection Parameters: {} \n".format(e))


def remove_users(opts):
    try:
        for user in opts.user:
            rmq_mgmt.delete_user(user)
    except requests.exceptions.HTTPError as e:
        _stdout.write("No User Found {} \n".format(opts.user))
    except (ConnectionError, NewConnectionError) as e:
        _stdout.write("Error making request to RabbitMQ Management interface.\n"
                      "Check Connection Parameters: {} \n".format(e))


def remove_exchanges(opts):
    try:
        for e in opts.exchanges:
            rmq_mgmt.delete_exchange(e)
    except requests.exceptions.HTTPError as e:
        _stdout.write("No Exchange Found {} \n".format(opts.exchanges))
    except (ConnectionError, NewConnectionError) as e:
        _stdout.write("Error making request to RabbitMQ Management interface.\n"
                      "Check Connection Parameters: {} \n".format(e))


def remove_queues(opts):
    try:
        for q in opts.queues:
            rmq_mgmt.delete_queue(q)
    except requests.exceptions.HTTPError as e:
        _stdout.write("No Queues Found {} \n".format(opts.queues))
    except (ConnectionError, NewConnectionError) as e:
        _stdout.write("Error making request to RabbitMQ Management interface.\n"
                      "Check Connection Parameters: {} \n".format(e))


def remove_fed_parameters(opts):
    try:
        for param in opts.parameters:
            rmq_mgmt.delete_multiplatform_parameter('federation-upstream', param)
    except requests.exceptions.HTTPError as e:
        _stdout.write("No Federation Parameters Found {} \n".format(opts.parameters))
    except (ConnectionError, NewConnectionError) as e:
        _stdout.write("Error making request to RabbitMQ Management interface.\n"
                      "Check Connection Parameters: {} \n".format(e))


def remove_shovel_parameters(opts):
    try:
        for param in opts.parameters:
            rmq_mgmt.delete_multiplatform_parameter('shovel', param)
    except requests.exceptions.HTTPError as e:
        _stdout.write("No Shovel Parameters Found {} \n".format(opts.parameters))
    except (ConnectionError, NewConnectionError) as e:
        _stdout.write("Error making request to RabbitMQ Management interface.\n"
                      "Check Connection Parameters: {} \n".format(e))


def remove_policies(opts):
    try:
        for policy in opts.policies:
            rmq_mgmt.delete_policy(policy)
    except requests.exceptions.HTTPError as e:
        _stdout.write("No Policies Found {} \n".format(opts.policies))
    except (ConnectionError, NewConnectionError) as e:
        _stdout.write("Error making request to RabbitMQ Management interface.\n"
                      "Check Connection Parameters: {} \n".format(e))


def main(argv=sys.argv):
    # Refuse to run as root
    if not getattr(os, 'getuid', lambda: -1)():
        sys.stderr.write('%s: error: refusing to run as root to prevent '
                         'potential damage.\n' % os.path.basename(argv[0]))
        sys.exit(77)

    volttron_home = get_home()

    os.environ['VOLTTRON_HOME'] = volttron_home

    global_args = config.ArgumentParser(description='global options',
                                        add_help=False)
    global_args.add_argument('-c', '--config', metavar='FILE',
                             action='parse_config', ignore_unknown=True,
                             sections=[None, 'global', 'volttron-ctl'],
                             help='read configuration from FILE')
    global_args.add_argument('--debug', action='store_true',
                             help='show tracbacks for errors rather than a brief message')
    global_args.add_argument('-t', '--timeout', type=float, metavar='SECS',
                             help='timeout in seconds for remote calls (default: %(default)g)')
    global_args.add_argument('--msgdebug',
                             help='route all messages to an agent while debugging')
    global_args.add_argument(
        '--vip-address', metavar='ZMQADDR',
        help='ZeroMQ URL to bind for VIP connections')

    global_args.set_defaults(
        vip_address=get_address(),
<<<<<<< HEAD
        timeout=30
=======
        timeout=60,
>>>>>>> 34824632
    )

    filterable = config.ArgumentParser(add_help=False)
    filterable.add_argument('--name', dest='by_name', action='store_true',
                            help='filter/search by agent name')
    filterable.add_argument('--tag', dest='by_tag', action='store_true',
                            help='filter/search by tag name')
    filterable.add_argument('--uuid', dest='by_uuid', action='store_true',
                            help='filter/search by UUID (default)')
    filterable.set_defaults(by_name=False, by_tag=False, by_uuid=False)

    parser = config.ArgumentParser(
        prog=os.path.basename(argv[0]), add_help=False,
        description='Manage and control VOLTTRON agents.',
        usage='%(prog)s command [OPTIONS] ...',
        argument_default=argparse.SUPPRESS,
        parents=[global_args]
    )
    parser.add_argument('-l', '--log', metavar='FILE', default=None,
                        help='send log output to FILE instead of stderr')
    parser.add_argument('-L', '--log-config', metavar='FILE',
                        help='read logging configuration from FILE')
    parser.add_argument('-q', '--quiet', action='add_const', const=10,
                        dest='verboseness',
                        help='decrease logger verboseness; may be used multiple times')
    parser.add_argument('-v', '--verbose', action='add_const', const=-10,
                        dest='verboseness',
                        help='increase logger verboseness; may be used multiple times')
    parser.add_argument('--verboseness', type=int, metavar='LEVEL',
                        default=logging.WARNING,
                        help='set logger verboseness')
    parser.add_argument(
        '--show-config', action='store_true',
        help=argparse.SUPPRESS)

    parser.add_help_argument()
    parser.set_defaults(
        log_config=None,
        volttron_home=volttron_home,
    )

    top_level_subparsers = parser.add_subparsers(title='commands', metavar='',
                                                 dest='command')

    def add_parser(*args, **kwargs):
        parents = kwargs.get('parents', [])
        parents.append(global_args)
        kwargs['parents'] = parents
        subparser = kwargs.pop("subparser", top_level_subparsers)
        return subparser.add_parser(*args, **kwargs)

    install = add_parser('install', help='install agent from wheel',
                         epilog='Optionally you may specify the --tag argument to tag the '
                                'agent during install without requiring a separate call to '
                                'the tag command. ')
    install.add_argument('wheel', help='path to agent wheel')
    install.add_argument('--tag', help='tag for the installed agent')
    install.add_argument('--vip-identity', help='VIP IDENTITY for the installed agent. '
                                                'Overrides any previously configured VIP IDENTITY.')
    if HAVE_RESTRICTED:
        install.add_argument('--verify', action='store_true',
                             dest='verify_agents',
                             help='verify agent integrity during install')
        install.add_argument('--no-verify', action='store_false',
                             dest='verify_agents',
                             help=argparse.SUPPRESS)
    install.set_defaults(func=install_agent, verify_agents=True)

    tag = add_parser('tag', parents=[filterable],
                     help='set, show, or remove agent tag')
    tag.add_argument('agent', help='UUID or name of agent')
    group = tag.add_mutually_exclusive_group()
    group.add_argument('tag', nargs='?', const=None, help='tag to give agent')
    group.add_argument('-r', '--remove', action='store_true',
                       help='remove tag')
    tag.set_defaults(func=tag_agent, tag=None, remove=False)

    remove = add_parser('remove', parents=[filterable],
                        help='remove agent')
    remove.add_argument('pattern', nargs='+', help='UUID or name of agent')
    remove.add_argument('-f', '--force', action='store_true',
                        help='force removal of multiple agents')
    remove.set_defaults(func=remove_agent, force=False)

    list_ = add_parser('list', parents=[filterable],
                       help='list installed agent')
    list_.add_argument('pattern', nargs='*',
                       help='UUID or name of agent')
    list_.add_argument('-n', dest='min_uuid_len', type=int, metavar='N',
                       help='show at least N characters of UUID (0 to show all)')
    list_.set_defaults(func=list_agents, min_uuid_len=1)

    status = add_parser('status', parents=[filterable],
                        help='show status of agents')
    status.add_argument('pattern', nargs='*',
                        help='UUID or name of agent')
    status.add_argument('-n', dest='min_uuid_len', type=int, metavar='N',
                        help='show at least N characters of UUID (0 to show all)')
    status.set_defaults(func=status_agents, min_uuid_len=1)

    health = add_parser('health', parents=[filterable],
                        help='show agent health as JSON')
    health.add_argument('pattern', nargs=1, help='UUID or name of agent')
    health.set_defaults(func=agent_health, min_uuid_len=1)

    clear = add_parser('clear', help='clear status of defunct agents')
    clear.add_argument('-a', '--all', dest='clear_all', action='store_true',
                       help='clear the status of all agents')
    clear.set_defaults(func=clear_status, clear_all=False)

    enable = add_parser('enable', parents=[filterable],
                        help='enable agent to start automatically')
    enable.add_argument('pattern', nargs='+', help='UUID or name of agent')
    enable.add_argument('-p', '--priority', type=priority,
                        help='2-digit priority from 00 to 99')
    enable.set_defaults(func=enable_agent, priority='50')

    disable = add_parser('disable', parents=[filterable],
                         help='prevent agent from start automatically')
    disable.add_argument('pattern', nargs='+', help='UUID or name of agent')
    disable.set_defaults(func=disable_agent)

    start = add_parser('start', parents=[filterable],
                       help='start installed agent')
    start.add_argument('pattern', nargs='+', help='UUID or name of agent')
    if HAVE_RESTRICTED:
        start.add_argument('--verify', action='store_true',
                           dest='verify_agents',
                           help='verify agent integrity during start')
        start.add_argument('--no-verify', action='store_false',
                           dest='verify_agents',
                           help=argparse.SUPPRESS)
    start.set_defaults(func=start_agent)

    stop = add_parser('stop', parents=[filterable],
                      help='stop agent')
    stop.add_argument('pattern', nargs='+', help='UUID or name of agent')
    stop.set_defaults(func=stop_agent)

    restart = add_parser('restart', parents=[filterable],
                         help='restart agent')
    restart.add_argument('pattern', nargs='+', help='UUID or name of agent')
    restart.set_defaults(func=restart_agent)

    run = add_parser('run',
                     help='start any agent by path')
    run.add_argument('directory', nargs='+', help='path to agent directory')
    if HAVE_RESTRICTED:
        run.add_argument('--verify', action='store_true',
                         dest='verify_agents',
                         help='verify agent integrity during run')
        run.add_argument('--no-verify', action='store_false',
                         dest='verify_agents',
                         help=argparse.SUPPRESS)
    run.set_defaults(func=run_agent)

    upgrade = add_parser('upgrade', help='upgrade agent from wheel',
                         epilog='Optionally you may specify the --tag argument to tag the '
                                'agent during upgrade without requiring a separate call to '
                                'the tag command. ')
    upgrade.add_argument('vip_identity', metavar='vip-identity',
                         help='VIP IDENTITY of agent to upgrade')
    upgrade.add_argument('wheel', help='path to new agent wheel')
    upgrade.add_argument('--tag', help='tag for the upgraded agent')
    if HAVE_RESTRICTED:
        upgrade.add_argument('--verify', action='store_true',
                             dest='verify_agents',
                             help='verify agent integrity during upgrade')
        upgrade.add_argument('--no-verify', action='store_false',
                             dest='verify_agents',
                             help=argparse.SUPPRESS)
    upgrade.set_defaults(func=upgrade_agent, verify_agents=True)

    auth_cmds = add_parser("auth",
                           help="manage authorization entries and encryption keys")

    auth_subparsers = auth_cmds.add_subparsers(title='subcommands',
                                               metavar='', dest='store_commands')

    auth_add = add_parser('add',
                          help='add new authentication record',
                          subparser=auth_subparsers)
    auth_add.add_argument('--domain', default=None)
    auth_add.add_argument('--address', default=None)
    auth_add.add_argument('--mechanism', default=None)
    auth_add.add_argument('--credentials', default=None)
    auth_add.add_argument('--user_id', default=None)
    auth_add.add_argument('--groups', default=None,
                          help='delimit multiple entries with comma')
    auth_add.add_argument('--roles', default=None,
                          help='delimit multiple entries with comma')
    auth_add.add_argument('--capabilities', default=None,
                          help='delimit multiple entries with comma')
    auth_add.add_argument('--comments', default=None)
    auth_add.add_argument('--disabled', action='store_true')
    auth_add.add_argument('--add-known-host', action='store_true',
                          help='adds entry in known host')
    auth_add.set_defaults(func=add_auth)

    auth_add_group = add_parser('add-group',
                                subparser=auth_subparsers,
                                help='associate a group name with a set of roles')
    auth_add_group.add_argument('group', metavar='GROUP', help='name of group')
    auth_add_group.add_argument('roles', metavar='ROLE',
                                nargs='*', help='roles to associate with the group')
    auth_add_group.set_defaults(func=add_group)

    auth_add_known_host = add_parser('add-known-host',
                                     subparser=auth_subparsers,
                                     help='add server public key to known-hosts file')
    auth_add_known_host.add_argument('--host', required=True,
                                     help='hostname or IP address with optional port')
    auth_add_known_host.add_argument('--serverkey', required=True)
    auth_add_known_host.set_defaults(func=add_server_key)

    auth_add_role = add_parser('add-role',
                               subparser=auth_subparsers,
                               help='associate a role name with a set of capabilities')
    auth_add_role.add_argument('role', metavar='ROLE', help='name of role')
    auth_add_role.add_argument('capabilities', metavar='CAPABILITY',
                               nargs='*', help='capabilities to associate with the role')
    auth_add_role.set_defaults(func=add_role)

    auth_keypair = add_parser('keypair', subparser=auth_subparsers,
                              help='generate CurveMQ keys for encrypting VIP connections')
    auth_keypair.set_defaults(func=gen_keypair)

    auth_list = add_parser('list', help='list authentication records',
                           subparser=auth_subparsers)
    auth_list.set_defaults(func=list_auth)

    auth_list_groups = add_parser('list-groups',
                                  subparser=auth_subparsers,
                                  help='show list of group names and their sets of roles')
    auth_list_groups.set_defaults(func=list_groups)

    auth_list_known_host = add_parser('list-known-hosts',
                                      subparser=auth_subparsers,
                                      help='list entries from known-hosts file')
    auth_list_known_host.set_defaults(func=list_known_hosts)

    auth_list_roles = add_parser('list-roles',
                                 subparser=auth_subparsers,
                                 help='show list of role names and their sets of capabilities')
    auth_list_roles.set_defaults(func=list_roles)

    auth_publickey = add_parser('publickey', parents=[filterable],
                                subparser=auth_subparsers, help='show public key for each agent')
    auth_publickey.add_argument('pattern', nargs='*',
                                help='UUID or name of agent')
    auth_publickey.add_argument('-n', dest='min_uuid_len', type=int, metavar='N',
                                help='show at least N characters of UUID (0 to show all)')
    auth_publickey.set_defaults(func=get_agent_publickey, min_uuid_len=1)

    auth_remove = add_parser('remove', subparser=auth_subparsers,
                             help='removes one or more authentication records by indices')
    auth_remove.add_argument('indices', nargs='+', type=int,
                             help='index or indices of record(s) to remove')
    auth_remove.set_defaults(func=remove_auth)

    auth_remove_group = add_parser('remove-group',
                                   subparser=auth_subparsers,
                                   help='disassociate a group name from a set of roles')
    auth_remove_group.add_argument('group', help='name of group')
    auth_remove_group.set_defaults(func=remove_group)

    auth_remove_known_host = add_parser('remove-known-host',
                                        subparser=auth_subparsers,
                                        help='remove entry from known-hosts file')
    auth_remove_known_host.add_argument('host', metavar='HOST',
                                        help='hostname or IP address with optional port')
    auth_remove_known_host.set_defaults(func=remove_known_host)

    auth_remove_role = add_parser('remove-role',
                                  subparser=auth_subparsers,
                                  help='disassociate a role name from a set of capabilities')
    auth_remove_role.add_argument('role', help='name of role')
    auth_remove_role.set_defaults(func=remove_role)

    auth_serverkey = add_parser('serverkey', subparser=auth_subparsers,
                                help="show the serverkey for the instance")
    auth_serverkey.set_defaults(func=show_serverkey)

    auth_update = add_parser('update', subparser=auth_subparsers,
                             help='updates one authentication record by index')
    auth_update.add_argument('index', type=int,
                             help='index of record to update')
    auth_update.set_defaults(func=update_auth)

    auth_update_group = add_parser('update-group',
                                   subparser=auth_subparsers,
                                   help='update group to include (or remove) given roles')
    auth_update_group.add_argument('group', metavar='GROUP', help='name of group')
    auth_update_group.add_argument('roles', nargs='*',
                                   metavar='ROLE',
                                   help='roles to append to (or remove from) the group')
    auth_update_group.add_argument('--remove', action='store_true',
                                   help='remove (rather than append) given roles')
    auth_update_group.set_defaults(func=update_group)

    auth_update_role = add_parser('update-role',
                                  subparser=auth_subparsers,
                                  help='update role to include (or remove) given capabilities')
    auth_update_role.add_argument('role', metavar='ROLE', help='name of role')
    auth_update_role.add_argument('capabilities', nargs='*',
                                  metavar='CAPABILITY',
                                  help='capabilities to append to (or remove from) the role')
    auth_update_role.add_argument('--remove', action='store_true',
                                  help='remove (rather than append) given capabilities')
    auth_update_role.set_defaults(func=update_role)

    config_store = add_parser("config",
                              help="manage the platform configuration store")

    config_store_subparsers = config_store.add_subparsers(title='subcommands', metavar='',
                                                          dest='store_commands')

    config_store_store = add_parser("store",
                                    help="store a configuration",
                                    subparser=config_store_subparsers)

    config_store_store.add_argument('identity',
                                    help='VIP IDENTITY of the store')
    config_store_store.add_argument('name',
                                    help='name used to reference the configuration by in the store')
    config_store_store.add_argument('infile', nargs='?', type=argparse.FileType('r'), default=sys.stdin,
                                    help='file containing the contents of the configuration')
    config_store_store.add_argument('--raw', const="raw", dest="config_type", action="store_const",
                                    help='interpret the input file as raw data')
    config_store_store.add_argument('--json', const="json", dest="config_type", action="store_const",
                                    help='interpret the input file as json')
    config_store_store.add_argument('--csv', const="csv", dest="config_type", action="store_const",
                                    help='interpret the input file as csv')

    config_store_store.set_defaults(func=add_config_to_store,
                                    config_type="json")

    config_store_edit = add_parser("edit",
                                   help="edit a configuration. (nano by default, respects EDITOR env variable)",
                                   subparser=config_store_subparsers)

    config_store_edit.add_argument('identity',
                                   help='VIP IDENTITY of the store')
    config_store_edit.add_argument('name',
                                   help='name used to reference the configuration by in the store')
    config_store_edit.add_argument('--editor', dest="editor",
                                   help='Set the editor to use to change the file. Defaults to nano if EDITOR is not set',
                                   default=os.getenv("EDITOR", "nano"))
    config_store_edit.add_argument('--raw', const="raw", dest="config_type", action="store_const",
                                   help='Interpret the configuration as raw data. If the file already exists this is ignored.')
    config_store_edit.add_argument('--json', const="json", dest="config_type", action="store_const",
                                   help='Interpret the configuration as json. If the file already exists this is ignored.')
    config_store_edit.add_argument('--csv', const="csv", dest="config_type", action="store_const",
                                   help='Interpret the configuration as csv. If the file already exists this is ignored.')
    config_store_edit.add_argument('--new', dest="new_config", action="store_true",
                                   help='Ignore any existing configuration and creates new empty file.'
                                        ' Configuration is not written if left empty. Type defaults to JSON.')

    config_store_edit.set_defaults(func=edit_config,
                                   config_type="json")

    config_store_delete = add_parser("delete",
                                     help="delete a configuration",
                                     subparser=config_store_subparsers)
    config_store_delete.add_argument('identity',
                                     help='VIP IDENTITY of the store')
    config_store_delete.add_argument('name', nargs='?',
                                     help='name used to reference the configuration by in the store')
    config_store_delete.add_argument('--all', dest="delete_store", action="store_true",
                                     help='delete all configurations in the store')

    config_store_delete.set_defaults(func=delete_config_from_store)

    config_store_list = add_parser("list",
                                   help="list stores or configurations in a store",
                                   subparser=config_store_subparsers)

    config_store_list.add_argument('identity', nargs='?',
                                   help='VIP IDENTITY of the store to list')

    config_store_list.set_defaults(func=list_store)

    config_store_get = add_parser("get",
                                  help="get the contents of a configuration",
                                  subparser=config_store_subparsers)

    config_store_get.add_argument('identity',
                                  help='VIP IDENTITY of the store')
    config_store_get.add_argument('name',
                                  help='name used to reference the configuration by in the store')
    config_store_get.add_argument('--raw', action="store_true",
                                  help='get the configuration as raw data')
    config_store_get.set_defaults(func=get_config)

    shutdown = add_parser('shutdown',
                          help='stop all agents')
    shutdown.add_argument('--platform', action='store_true',
                          help='also stop the platform process')
    shutdown.set_defaults(func=shutdown_agents, platform=False)

    send = add_parser('send',
                      help='send agent and start on a remote platform')
    send.add_argument('wheel', nargs='+', help='agent package to send')
    send.set_defaults(func=send_agent)

    stats = add_parser('stats',
                       help='manage router message statistics tracking')
    op = stats.add_argument(
        'op', choices=['status', 'enable', 'disable', 'dump', 'pprint'],
        nargs='?')
    stats.set_defaults(func=do_stats, op='status')

    # ==============================================================================
    global message_bus, rmq_mgmt

    if message_bus == 'rmq':
        rmq_mgmt = RabbitMQMgmt()
        # Add commands
        rabbitmq_cmds = add_parser("rabbitmq", help="manage rabbitmq")
        rabbitmq_subparsers = rabbitmq_cmds.add_subparsers(title='subcommands',
                                                           metavar='',
                                                           dest='store_commands')
        rabbitmq_add_vhost = add_parser('add-vhost', help='add a new virtual host',
                                        subparser=rabbitmq_subparsers)
        rabbitmq_add_vhost.add_argument('vhost', help='Virtual host')
        rabbitmq_add_vhost.set_defaults(func=add_vhost)

        rabbitmq_add_user = add_parser('add-user',
                                       help='Add a new user. User will have admin privileges i.e,'
                                            'configure, read and write',
                                       subparser=rabbitmq_subparsers)
        rabbitmq_add_user.add_argument('user', help='user id')
        rabbitmq_add_user.add_argument('pwd', help='password')
        rabbitmq_add_user.set_defaults(func=add_user)

        rabbitmq_add_exchange = add_parser('add-exchange',
                                           help='add a new exchange',
                                           subparser=rabbitmq_subparsers)
        rabbitmq_add_exchange.add_argument('name', help='Name of the exchange')
        rabbitmq_add_exchange.add_argument('type', help='Type of the exchange - fanout/direct/topic')
        rabbitmq_add_exchange.set_defaults(func=add_exchange)

        rabbitmq_add_queue = add_parser('add-queue',
                                        help='add a new queue',
                                        subparser=rabbitmq_subparsers)
        rabbitmq_add_queue.add_argument('name', help='Name of the queue')
        rabbitmq_add_queue.set_defaults(func=add_queue)
        # =======================================================================
        # List commands
        rabbitmq_list_vhosts = add_parser('list-vhosts', help='List virtual hosts',
                                          subparser=rabbitmq_subparsers)
        rabbitmq_list_vhosts.set_defaults(func=list_vhosts)

        rabbitmq_list_users = add_parser('list-users', help='List users',
                                         subparser=rabbitmq_subparsers)
        rabbitmq_list_users.set_defaults(func=list_users)

        rabbitmq_list_user_properties = add_parser('list-user-properties', help='List users',
                                                   subparser=rabbitmq_subparsers)
        rabbitmq_list_user_properties.add_argument('user', help='RabbitMQ user id')
        rabbitmq_list_user_properties.set_defaults(func=list_user_properties)

        rabbitmq_list_exchanges = add_parser('list-exchanges', help='List exhanges',
                                             subparser=rabbitmq_subparsers)
        rabbitmq_list_exchanges.set_defaults(func=list_exchanges)

        rabbitmq_list_exchanges_props = add_parser('list-exchange-properties', help='list exchanges with properties',
                                                   subparser=rabbitmq_subparsers)
        rabbitmq_list_exchanges_props.set_defaults(func=list_exchanges_with_properties)

        rabbitmq_list_queues = add_parser('list-queues', help='list all queues',
                                          subparser=rabbitmq_subparsers)
        rabbitmq_list_queues.set_defaults(func=list_queues)
        rabbitmq_list_queues_props = add_parser('list-queue-properties', help='list queues with properties',
                                                subparser=rabbitmq_subparsers)
        rabbitmq_list_queues_props.set_defaults(func=list_queues_with_properties)

        rabbitmq_list_bindings = add_parser('list-bindings', help='list all bindings with exchange',
                                            subparser=rabbitmq_subparsers)
        rabbitmq_list_bindings.add_argument('exchange', help='Source exchange')
        rabbitmq_list_bindings.set_defaults(func=list_bindings)

        rabbitmq_list_fed_parameters = add_parser('list-federation-parameters', help='list all federation parameters',
                                                  subparser=rabbitmq_subparsers)
        rabbitmq_list_fed_parameters.set_defaults(func=list_fed_parameters)

        rabbitmq_list_shovel_parameters = add_parser('list-shovel-parameters', help='list all shovel parameters',
                                                     subparser=rabbitmq_subparsers)
        rabbitmq_list_shovel_parameters.set_defaults(func=list_shovel_parameters)

        rabbitmq_list_policies = add_parser('list-policies', help='list all policies',
                                            subparser=rabbitmq_subparsers)
        rabbitmq_list_policies.set_defaults(func=list_policies)
        # ==========================================================================================
        # Remove commands
        rabbitmq_remove_vhosts = add_parser('remove-vhosts', help='Remove virtual host/s',
                                            subparser=rabbitmq_subparsers)
        rabbitmq_remove_vhosts.add_argument('vhost', nargs='+', help='Virtual host')
        rabbitmq_remove_vhosts.set_defaults(func=remove_vhosts)

        rabbitmq_remove_users = add_parser('remove-users', help='Remove virtual user/s',
                                           subparser=rabbitmq_subparsers)
        rabbitmq_remove_users.add_argument('user', nargs='+', help='Virtual host')
        rabbitmq_remove_users.set_defaults(func=remove_users)

        rabbitmq_remove_exchanges = add_parser('remove-exchanges', help='Remove exchange/s',
                                               subparser=rabbitmq_subparsers)
        rabbitmq_remove_exchanges.add_argument('exchanges', nargs='+', help='Remove exchanges/s')
        rabbitmq_remove_exchanges.set_defaults(func=remove_exchanges)

        rabbitmq_remove_queues = add_parser('remove-queues', help='Remove queue/s',
                                            subparser=rabbitmq_subparsers)
        rabbitmq_remove_queues.add_argument('queues', nargs='+', help='Queue')
        rabbitmq_remove_queues.set_defaults(func=remove_queues)

        rabbitmq_remove_fed_parameters = add_parser('remove-federation-parameters',
                                                    help='Remove federation parameter',
                                                    subparser=rabbitmq_subparsers)
        rabbitmq_remove_fed_parameters.add_argument('parameters', nargs='+', help='parameter name/s')
        rabbitmq_remove_fed_parameters.set_defaults(func=remove_fed_parameters)

        rabbitmq_remove_shovel_parameters = add_parser('remove-shovel-parameters',
                                                       help='Remove shovel parameter',
                                                       subparser=rabbitmq_subparsers)
        rabbitmq_remove_shovel_parameters.add_argument('parameters', nargs='+', help='parameter name/s')
        rabbitmq_remove_shovel_parameters.set_defaults(func=remove_shovel_parameters)

        rabbitmq_remove_policies = add_parser('remove-policies', help='Remove policy',
                                              subparser=rabbitmq_subparsers)
        rabbitmq_remove_policies.add_argument('policies', nargs='+', help='policy name/s')
        rabbitmq_remove_policies.set_defaults(func=remove_policies)
    # ===============================================================================================
    if HAVE_RESTRICTED:
        cgroup = add_parser('create-cgroups',
                            help='setup VOLTTRON control group for restricted execution')
        cgroup.add_argument('-u', '--user', metavar='USER',
                            help='owning user name or ID')
        cgroup.add_argument('-g', '--group', metavar='GROUP',
                            help='owning group name or ID')
        cgroup.set_defaults(func=create_cgroups, user=None, group=None)

    # Parse and expand options
    args = argv[1:]

    # TODO: for auth some of the commands will work when volttron is down and
    # some will error (example vctl auth serverkey). Do check inside auth
    # function
    # Below vctl commands can work even when volttron is not up. For others
    # volttron need to be up.
    if args[0] not in ('list', 'tag', 'auth', 'rabbitmq'):
        # check pid file
        pid_file = os.path.join(volttron_home, 'VOLTTRON_PID')
        if not (os.path.exists(pid_file) and check_process(pid_file)):
                _stderr.write("VOLTTRON is not running. This command "
                              "requires VOLTTRON platform to be running\n")
                return 10

    conf = os.path.join(volttron_home, 'config')
    if os.path.exists(conf) and 'SKIP_VOLTTRON_CONFIG' not in os.environ:
        args = ['--config', conf] + args
    opts = parser.parse_args(args)

    if opts.log:
        opts.log = config.expandall(opts.log)
    if opts.log_config:
        opts.log_config = config.expandall(opts.log_config)
    opts.vip_address = config.expandall(opts.vip_address)
    if getattr(opts, 'show_config', False):
        for name, value in sorted(vars(opts).iteritems()):
            print(name, repr(value))
        return

    # Configure logging
    level = max(1, opts.verboseness)
    if opts.log is None:
        log_to_file(sys.stderr, level)
    elif opts.log == '-':
        log_to_file(sys.stdout, level)
    elif opts.log:
        log_to_file(
            opts.log, level,
            handler_class=logging.handlers.WatchedFileHandler)
    else:
        log_to_file(None, 100, handler_class=lambda x: logging.NullHandler())
    if opts.log_config:
        logging.config.fileConfig(opts.log_config)

    opts.aip = aipmod.AIPplatform(opts)
    opts.aip.setup()
    opts.connection = ControlConnection(opts.vip_address,
                                        **get_keys(opts))

    try:
        with gevent.Timeout(opts.timeout):
            return opts.func(opts)
    except gevent.Timeout:
        _stderr.write('{}: operation timed out\n'.format(opts.command))
        return 75
    except RemoteError as exc:
        print_tb = exc.print_tb
        error = exc.message
    except Exception as exc:
        print_tb = traceback.print_exc
        error = str(exc)
    else:
        return 0
    if opts.debug:
        print_tb()
    _stderr.write('{}: error: {}\n'.format(opts.command, error))
    return 20


def check_process(pid_file):
    running = False
    with open(pid_file, 'r') as pf:
        pid = int(pf.read().strip())
        running = psutil.pid_exists(pid)
    return running


def _main():
    try:
        sys.exit(main())
    except KeyboardInterrupt:
        sys.exit(1)


if __name__ == '__main__':
    _main()<|MERGE_RESOLUTION|>--- conflicted
+++ resolved
@@ -76,15 +76,11 @@
 from volttron.platform.vip.socket import Message
 from volttron.utils.prompt import prompt_response, y, n, y_or_n
 from .vip.agent.errors import VIPError
-<<<<<<< HEAD
 from volttron.utils.rmq_mgmt import RabbitMQMgmt
 from requests.packages.urllib3.connection import (ConnectionError,
                                                   NewConnectionError)
-=======
-from .auth import AuthEntry, AuthFile, AuthException
-from .keystore import KeyStore, KnownHostsStore
 from volttron.platform.scheduling import periodic
->>>>>>> 34824632
+
 
 try:
     import volttron.restricted
@@ -596,11 +592,7 @@
         # if we are  upgrading transfer the old data on.
         if os.path.exists(backup_agent_file):
             new_agent_data_dir = find_agent_data_dir(opts, agent_uuid)
-<<<<<<< HEAD
-            restore_agent_data(backup_agent_file, new_agent_data_dir)
-=======
             restore_agent_data_from_tgz(backup_agent_file, new_agent_data_dir)
->>>>>>> 34824632
             os.remove(backup_agent_file)
 
     install_agent(opts, publickey=publickey, secretkey=secretkey,
@@ -2036,11 +2028,7 @@
 
     global_args.set_defaults(
         vip_address=get_address(),
-<<<<<<< HEAD
-        timeout=30
-=======
         timeout=60,
->>>>>>> 34824632
     )
 
     filterable = config.ArgumentParser(add_help=False)
