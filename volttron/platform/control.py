# -*- coding: utf-8 -*- {{{
# vim: set fenc=utf-8 ft=python sw=4 ts=4 sts=4 et:

# Copyright (c) 2016, Battelle Memorial Institute
# All rights reserved.
#
# Redistribution and use in source and binary forms, with or without
# modification, are permitted provided that the following conditions
# are met:
#
# 1. Redistributions of source code must retain the above copyright
#    notice, this list of conditions and the following disclaimer.
# 2. Redistributions in binary form must reproduce the above copyright
#    notice, this list of conditions and the following disclaimer in
#    the documentation and/or other materials provided with the
#    distribution.
#
# THIS SOFTWARE IS PROVIDED BY THE COPYRIGHT HOLDERS AND CONTRIBUTORS
# "AS IS" AND ANY EXPRESS OR IMPLIED WARRANTIES, INCLUDING, BUT NOT
# LIMITED TO, THE IMPLIED WARRANTIES OF MERCHANTABILITY AND FITNESS FOR
# A PARTICULAR PURPOSE ARE DISCLAIMED. IN NO EVENT SHALL THE COPYRIGHT
# OWNER OR CONTRIBUTORS BE LIABLE FOR ANY DIRECT, INDIRECT, INCIDENTAL,
# SPECIAL, EXEMPLARY, OR CONSEQUENTIAL DAMAGES (INCLUDING, BUT NOT
# LIMITED TO, PROCUREMENT OF SUBSTITUTE GOODS OR SERVICES; LOSS OF USE,
# DATA, OR PROFITS; OR BUSINESS INTERRUPTION) HOWEVER CAUSED AND ON ANY
# THEORY OF LIABILITY, WHETHER IN CONTRACT, STRICT LIABILITY, OR TORT
# (INCLUDING NEGLIGENCE OR OTHERWISE) ARISING IN ANY WAY OUT OF THE USE
# OF THIS SOFTWARE, EVEN IF ADVISED OF THE POSSIBILITY OF SUCH DAMAGE.
#
# The views and conclusions contained in the software and documentation
# are those of the authors and should not be interpreted as representing
# official policies, either expressed or implied, of the FreeBSD
# Project.
#
# This material was prepared as an account of work sponsored by an
# agency of the United States Government.  Neither the United States
# Government nor the United States Department of Energy, nor Battelle,
# nor any of their employees, nor any jurisdiction or organization that
# has cooperated in the development of these materials, makes any
# warranty, express or implied, or assumes any legal liability or
# responsibility for the accuracy, completeness, or usefulness or any
# information, apparatus, product, software, or process disclosed, or
# represents that its use would not infringe privately owned rights.
#
# Reference herein to any specific commercial product, process, or
# service by trade name, trademark, manufacturer, or otherwise does not
# necessarily constitute or imply its endorsement, recommendation, or
# favoring by the United States Government or any agency thereof, or
# Battelle Memorial Institute. The views and opinions of authors
# expressed herein do not necessarily state or reflect those of the
# United States Government or any agency thereof.
#
# PACIFIC NORTHWEST NATIONAL LABORATORY
# operated by BATTELLE for the UNITED STATES DEPARTMENT OF ENERGY
# under Contract DE-AC05-76RL01830

# }}}

from __future__ import absolute_import, print_function

import argparse
import collections
import json
import logging
import logging.handlers
import os
import re
import shutil
import sys
import tempfile
import traceback
import StringIO
import uuid
import base64
import hashlib
import tarfile

import gevent
import gevent.event
from volttron.platform.vip.agent.subsystems.query import Query
from volttron.platform import get_home, get_address

from .agent import utils
from .agent.known_identities import CONTROL_CONNECTION, CONFIGURATION_STORE
from .vip.agent import Agent as BaseAgent, Core, RPC
from . import aip as aipmod
from . import config
from .jsonrpc import RemoteError
from .auth import AuthEntry, AuthFile, AuthException
from .keystore import KeyStore, KnownHostsStore

try:
    import volttron.restricted
except ImportError:
    HAVE_RESTRICTED = False
else:
    from volttron.restricted import cgroups

    HAVE_RESTRICTED = True

_stdout = sys.stdout
_stderr = sys.stderr

_log = logging.getLogger(os.path.basename(sys.argv[0])
                         if __name__ == '__main__' else __name__)

CHUNK_SIZE = 4096


class ControlService(BaseAgent):
    def __init__(self, aip, *args, **kwargs):
        tracker = kwargs.pop('tracker', None)
        kwargs["enable_store"] = False
        super(ControlService, self).__init__(*args, **kwargs)
        self._aip = aip
        self._tracker = tracker

    @Core.receiver('onsetup')
    def _setup(self, sender, **kwargs):
        if not self._tracker:
            return
        self.vip.rpc.export(lambda: self._tracker.enabled, 'stats.enabled')
        self.vip.rpc.export(self._tracker.enable, 'stats.enable')
        self.vip.rpc.export(self._tracker.disable, 'stats.disable')
        self.vip.rpc.export(lambda: self._tracker.stats, 'stats.get')

    @RPC.export
    def serverkey(self):
        q = Query(self.core)
        pk = q.query('serverkey').get(timeout=1)
        del q
        return pk

    @RPC.export
    def clear_status(self, clear_all=False):
        self._aip.clear_status(clear_all)

    @RPC.export
    def agent_status(self, uuid):
        if not isinstance(uuid, basestring):
            identity = bytes(self.vip.rpc.context.vip_message.peer)
            raise TypeError("expected a string for 'uuid';"
                            "got {!r} from identity: {}".format(
                type(uuid).__name__, identity))
        return self._aip.agent_status(uuid)

    @RPC.export
    def agent_name(self, uuid):
        if not isinstance(uuid, basestring):
            identity = bytes(self.vip.rpc.context.vip_message.peer)
            raise TypeError("expected a string for 'uuid';"
                            "got {!r} from identity: {}".format(
                type(uuid).__name__, identity))
        return self._aip.agent_name(uuid)

    @RPC.export
    def agent_version(self, uuid):
        if not isinstance(uuid, basestring):
            identity = bytes(self.vip.rpc.context.vip_message.peer)
            raise TypeError("expected a string for 'uuid';"
                            "got {!r} from identity: {}".format(
                type(uuid).__name__, identity))
        return self._aip.agent_version(uuid)

    @RPC.export
    def agent_versions(self):
        return self._aip.agent_versions()

    @RPC.export
    def status_agents(self):
        return self._aip.status_agents()

    @RPC.export
    def start_agent(self, uuid):
        if not isinstance(uuid, basestring):
            identity = bytes(self.vip.rpc.context.vip_message.peer)
            raise TypeError("expected a string for 'uuid';"
                            "got {!r} from identity: {}".format(
                type(uuid).__name__, identity))
        self._aip.start_agent(uuid)

    @RPC.export
    def stop_agent(self, uuid):
        if not isinstance(uuid, basestring):
            identity = bytes(self.vip.rpc.context.vip_message.peer)
            raise TypeError("expected a string for 'uuid';"
                            "got {!r} from identity: {}".format(
                type(uuid).__name__, identity))
<<<<<<< HEAD
        ident = self.agent_vip_identity(uuid)
        self._aip.stop_agent(uuid)
        #Send message to router that agent is shutting down
        frames = [bytes(ident)]
=======
        identity = self.agent_vip_identity(uuid)
        self._aip.stop_agent(uuid)
        #Send message to router that agent is shutting down
        frames = [bytes(identity)]
>>>>>>> d58be195
        self.core.socket.send_vip(b'', 'agentstop', frames, copy=False)

    @RPC.export
    def restart_agent(self, uuid):
        self.stop_agent(uuid)
        self.start_agent(uuid)

    @RPC.export
    def shutdown(self):
        self._aip.shutdown()

    @RPC.export
    def stop_platform(self):
        # XXX: Restrict call as it kills the process
        self.core.socket.send_vip(b'', b'quit')

    @RPC.export
    def list_agents(self):
        tag = self._aip.agent_tag
        priority = self._aip.agent_priority
        return [{'name': name, 'uuid': uuid,
                 'tag': tag(uuid), 'priority': priority(uuid),
                 'identity': self.agent_vip_identity(uuid)}
                for uuid, name in self._aip.list_agents().iteritems()]

    @RPC.export
    def tag_agent(self, uuid, tag):
        if not isinstance(uuid, basestring):
            identity = bytes(self.vip.rpc.context.vip_message.peer)
            raise TypeError("expected a string for 'uuid';"
                            "got {!r} from identity: {}".format(
                type(uuid).__name__, identity))
        if not isinstance(tag, (type(None), basestring)):
            identity = bytes(self.vip.rpc.context.vip_message.peer)
            raise TypeError("expected a string for 'tag';"
                            "got {!r} from identity: {}".format(
                type(uuid).__name__, identity))
        return self._aip.tag_agent(uuid, tag)

    @RPC.export
    def remove_agent(self, uuid, remove_auth=True):
        if not isinstance(uuid, basestring):
            identity = bytes(self.vip.rpc.context.vip_message.peer)
            raise TypeError("expected a string for 'uuid';"
                            "got {!r} from identity: {}".format(
                type(uuid).__name__, identity))
        self._aip.remove_agent(uuid, remove_auth=remove_auth)

    @RPC.export
    def prioritize_agent(self, uuid, priority='50'):
        if not isinstance(uuid, basestring):
            identity = bytes(self.vip.rpc.context.vip_message.peer)
            raise TypeError("expected a string for 'uuid';"
                            "got {!r} from identity: {}".format(
                type(uuid).__name__, identity))
        if not isinstance(priority, (type(None), basestring)):
            identity = bytes(self.vip.rpc.context.vip_message.peer)
            raise TypeError("expected a string or null for 'priority';"
                            "got {!r} from identity: {}".format(
                type(uuid).__name__, identity))
        self._aip.prioritize_agent(uuid, priority)

    @RPC.export
    def agent_vip_identity(self, uuid):
        """ Lookup the agent's vip identity based upon it's uuid.

        @param uuid:
        @return:
        """
        if not isinstance(uuid, basestring):
            identity = bytes(self.vip.rpc.context.vip_message.peer)
            raise TypeError("expected a string for 'uuid';"
                            "got {!r} from identity: {}".format(
                type(uuid).__name__, identity))
        return self._aip.agent_identity(uuid)

    @RPC.export
    def get_all_agent_publickeys(self):
        """
        RPC method to retrieve the public keys of all of the agents installed
        on the VOLTTRON instance.

        This method does not differentiate between running and not running
        agents.

        .. note::

            This method will only retrieve a publickey for an installed agents.
            It is recommended that dynamic agents use the context of the
            containing agent's publickey for connections to external instances.

        :return: mapping of identity to agent publickey
        :rtype: dict
        """
        id_map = self._aip.get_agent_identity_to_uuid_mapping()
        retmap = {}
        for id, uuid in id_map.items():
            retmap[id] = self._aip.get_agent_keystore(uuid).public
        return retmap

    @RPC.export
    def install_agent_local(self, filename, vip_identity=None, publickey=None,
                            secretkey=None):
        return self._aip.install_agent(filename, vip_identity=vip_identity,
                                       publickey=publickey,
                                       secretkey=secretkey)

    @RPC.export
    def install_agent(self, filename, channel_name, vip_identity=None,
                      publickey=None, secretkey=None):
        """
        Installs an agent on the instance instance.

        The installation of an agent through this method involves sending
        the binary data of the agent file through a channel.  The following
        example is the protocol for sending the agent across the wire:

        Example Protocol:

        .. code-block:: python

            # client creates channel to this agent (control)
            channel = agent.vip.channel('control', 'channel_name')

            # Begin sending data
            sha512 = hashlib.sha512()
            while True:
                request, file_offset, chunk_size = channel.recv_multipart()

                # Control has all of the file. Send hash for for it to verify.
                if request == b'checksum':
                    channel.send(hash)
                assert request == b'fetch'

                # send a chunk of the file
                file_offset = int(file_offset)
                chunk_size = int(chunk_size)
                file.seek(file_offset)
                data = file.read(chunk_size)
                sha512.update(data)
                channel.send(data)

            agent_uuid = agent_uuid.get(timeout=10)
            # close and delete the channel
            channel.close(linger=0)
            del channel

        :param:string:filename:
            The name of the agent packaged file that is being written.
        :param:string:channel_name:
            The name of the channel that the agent file will be sent on.
        :param:string:publickey:
            Encoded public key the installed agent will use
        :param:string:secretkey:
            Encoded secret key the installed agent will use
        """

        peer = bytes(self.vip.rpc.context.vip_message.peer)
        channel = self.vip.channel(peer, channel_name)
        try:
            tmpdir = tempfile.mkdtemp()
            path = os.path.join(tmpdir, os.path.basename(filename))
            store = open(path, 'wb')
            file_offset = 0
            sha512 = hashlib.sha512()

            try:
                while True:
                    # request a chunk of the file
                    channel.send_multipart([
                        b'fetch',
                        bytes(file_offset),
                        bytes(CHUNK_SIZE)
                    ])

                    # get the requested data
                    with gevent.Timeout(30):
                        data = channel.recv()
                    sha512.update(data)
                    store.write(data)
                    size = len(data)
                    file_offset += size

                    # let volttron-ctl know that we have everything
                    if size < CHUNK_SIZE:
                        channel.send_multipart([b'checksum', b'', b''])
                        with gevent.Timeout(30):
                            checksum = channel.recv()
                        assert checksum == sha512.digest()
                        break

            except AssertionError:
                _log.warning("Checksum mismatch on received file")
                raise
            except gevent.Timeout:
                _log.warning("Gevent timeout trying to receive data")
                raise
            finally:
                store.close()
                _log.debug('Closing channel on server')
                channel.close(linger=0)
                del channel

            agent_uuid = self._aip.install_agent(path,
                                                 vip_identity=vip_identity,
                                                 publickey=publickey,
                                                 secretkey=secretkey)
            return agent_uuid
        finally:
            shutil.rmtree(tmpdir, ignore_errors=True)


def log_to_file(file, level=logging.WARNING,
                handler_class=logging.StreamHandler):
    '''Direct log output to a file (or something like one).'''
    handler = handler_class(file)
    handler.setLevel(level)
    handler.setFormatter(utils.AgentFormatter(
        '%(asctime)s %(composite_name)s %(levelname)s: %(message)s'))
    root = logging.getLogger()
    root.setLevel(level)
    root.addHandler(handler)


Agent = collections.namedtuple('Agent', 'name tag uuid vip_identity')


def _list_agents(aip):
    return [Agent(name, aip.agent_tag(uuid), uuid, aip.agent_identity(uuid))
            for uuid, name in aip.list_agents().iteritems()]


def escape(pattern):
    strings = re.split(r'([*?])', pattern)
    if len(strings) == 1:
        return re.escape(pattern), False
    return ''.join('.*' if s == '*' else '.' if s == '?' else
        s if s in [r'\?', r'\*'] else re.escape(s)
                   for s in strings), True


def filter_agents(agents, patterns, opts):
    by_name, by_tag, by_uuid = opts.by_name, opts.by_tag, opts.by_uuid
    for pattern in patterns:
        regex, _ = escape(pattern)
        result = set()
        if not (by_uuid or by_name or by_tag):
            reobj = re.compile(regex)
            matches = [agent for agent in agents if reobj.match(agent.uuid)]
            if len(matches) == 1:
                result.update(matches)
        else:
            reobj = re.compile(regex + '$')
            if by_uuid:
                result.update(
                    agent for agent in agents if reobj.match(agent.uuid))
            if by_name:
                result.update(
                    agent for agent in agents if reobj.match(agent.name))
            if by_tag:
                result.update(
                    agent for agent in agents if reobj.match(agent.tag or ''))
        yield pattern, result


def filter_agent(agents, pattern, opts):
    return next(filter_agents(agents, [pattern], opts))[1]


def backup_agent_data(output_filename, source_dir):
    with tarfile.open(output_filename, "w:gz") as tar:
        tar.add(source_dir, arcname=os.path.sep) #os.path.basename(source_dir))


def restore_agent_data(source_file, output_dir):
    # Open tarfile
    with tarfile.open(mode="r:gz", fileobj=file(source_file)) as tar:
        tar.extractall(output_dir)


def find_agent_data_dir(opts, agent_uuid):
    agent_data_dir = None
    for x in os.listdir(opts.aip.agent_dir(agent_uuid)):
        if x.endswith("agent-data"):
            agent_data_dir = os.path.join(opts.aip.agent_dir(agent_uuid), x)
            break
    return agent_data_dir


def upgrade_agent(opts):
    publickey = None
    secretkey = None

    identity = opts.vip_identity
    if not identity:
        raise ValueError("Missing required VIP IDENTITY option")

    identity_to_uuid = opts.aip.get_agent_identity_to_uuid_mapping()
    agent_uuid = identity_to_uuid.get(identity, None)
    backup_agent_file = "/tmp/{}.tar.gz".format(agent_uuid)
    if agent_uuid:
        agent_data_dir = find_agent_data_dir(opts, agent_uuid)

        if agent_data_dir:
            backup_agent_data(backup_agent_file, agent_data_dir)

        keystore = opts.aip.get_agent_keystore(agent_uuid)
        publickey = keystore.public
        secretkey = keystore.secret
        _stdout.write('Removing previous version of agent "{}"\n'
                .format(identity))
        opts.connection.call('remove_agent', agent_uuid, remove_auth=False)
    else:
        _stdout.write(('Could not find agent with VIP IDENTITY "{}". '
                       'Installing as new agent\n').format(identity))

    if secretkey is None or publickey is None:
        publickey = None
        secretkey = None

    def restore_agent_data(agent_uuid):
        # if we are  upgrading transfer the old data on.
        if os.path.exists(backup_agent_file):
            new_agent_data_dir = find_agent_data_dir(opts, new_agent_uuid)
            restore_agent_data(backup_agent_file, new_agent_data_dir)
            os.remove(backup_agent_file)

    install_agent(opts, publickey=publickey, secretkey=secretkey,
                  callback=restore_agent_data)


def install_agent(opts, publickey=None, secretkey=None, callback=None):
    aip = opts.aip
    filename = opts.wheel
    tag = opts.tag
    vip_identity = opts.vip_identity

    if opts.vip_address.startswith('ipc://'):
        _log.info("Installing wheel locally without channel subsystem")
        filename = config.expandall(filename)
        agent_uuid = opts.connection.call('install_agent_local',
                                          filename,
                                          vip_identity=vip_identity,
                                          publickey=publickey,
                                          secretkey=secretkey)

        if tag:
            opts.connection.call('tag_agent', agent_uuid, tag)

    else:
        try:
            _log.debug('Creating channel for sending the agent.')
            channel_name = str(uuid.uuid4())
            channel = opts.connection.server.vip.channel('control',
                                                          channel_name)
            _log.debug('calling control install agent.')
            agent_uuid = opts.connection.call_no_get('install_agent',
                                                     filename,
                                                     channel_name,
                                                     vip_identity=vip_identity,
                                                     publickey=publickey,
                                                     secretkey=secretkey)

            _log.debug('Sending wheel to control')
            sha512 = hashlib.sha512()
            with open(filename, 'rb') as wheel_file_data:
                while True:
                    # get a request
                    with gevent.Timeout(60):
                        request, file_offset, chunk_size = channel.recv_multipart()
                    if request == b'checksum':
                        channel.send(sha512.digest())
                        break

                    assert request == b'fetch'

                    # send a chunk of the file
                    file_offset = int(file_offset)
                    chunk_size = int(chunk_size)
                    wheel_file_data.seek(file_offset)
                    data = wheel_file_data.read(chunk_size)
                    sha512.update(data)
                    channel.send(data)

            agent_uuid = agent_uuid.get(timeout=10)

        except Exception as exc:
            if opts.debug:
                traceback.print_exc()
            _stderr.write(
                '{}: error: {}: {}\n'.format(opts.command, exc, filename))
            return 10
        else:
            if tag:
                opts.connection.call('tag_agent',
                                     agent_uuid,
                                     tag)
        finally:
            _log.debug('closing channel')
            channel.close(linger=0)
            del channel

    name = opts.connection.call('agent_name', agent_uuid)
    _stdout.write('Installed {} as {} {}\n'.format(filename, agent_uuid, name))

    # Need to use a callback here rather than a return value.  I am not 100%
    # sure why this is the reason for allowing our tests to pass.
    if callback:
        callback(agent_uuid)

def tag_agent(opts):
    agents = filter_agent(_list_agents(opts.aip), opts.agent, opts)
    if len(agents) != 1:
        if agents:
            msg = 'multiple agents selected'
        else:
            msg = 'agent not found'
        _stderr.write(
            '{}: error: {}: {}\n'.format(opts.command, msg, opts.agent))
        return 10
    agent, = agents
    if opts.tag:
        _stdout.write('Tagging {} {}\n'.format(agent.uuid, agent.name))
        opts.aip.tag_agent(agent.uuid, opts.tag)
    elif opts.remove:
        if agent.tag is not None:
            _stdout.write(
                'Removing tag for {} {}\n'.format(agent.uuid, agent.name))
            opts.aip.tag_agent(agent.uuid, None)
    else:
        if agent.tag is not None:
            _stdout.writelines([agent.tag, '\n'])


def remove_agent(opts, remove_auth=True):
    agents = _list_agents(opts.aip)
    for pattern, match in filter_agents(agents, opts.pattern, opts):
        if not match:
            _stderr.write(
                '{}: error: agent not found: {}\n'.format(opts.command,
                                                          pattern))
        elif len(match) > 1 and not opts.force:
            _stderr.write(
                '{}: error: pattern returned multiple agents: {}\n'.format(
                    opts.command, pattern))
            _stderr.write(
                'Use -f or --force to force removal of multiple agents.\n')
            return 10
        for agent in match:
            _stdout.write('Removing {} {}\n'.format(agent.uuid, agent.name))
            opts.connection.call('remove_agent', agent.uuid,
                                 remove_auth=remove_auth)


def _calc_min_uuid_length(agents):
    n = 0
    for agent1 in agents:
        for agent2 in agents:
            if agent1 is agent2:
                continue
            common_len = len(os.path.commonprefix([agent1.uuid, agent2.uuid]))
            if common_len > n:
                n = common_len
    return n + 1


def list_agents(opts):

    def get_priority(agent):
        return opts.aip.agent_priority(agent.uuid) or ''

    _show_filtered_agents(opts, 'PRI', get_priority)


def status_agents(opts):
    agents = {agent.uuid: agent for agent in _list_agents(opts.aip)}
    status = {}
    for uuid, name, stat in opts.connection.call('status_agents'):
        try:
            agent = agents[uuid]
        except KeyError:
            agents[uuid] = agent = Agent(name, None, uuid)
        status[uuid] = stat
    agents = agents.values()

    def get_status(agent):
        try:
            pid, stat = status[agent.uuid]
        except KeyError:
            pid = stat = None

        if stat is not None:
            return str(stat)
        if pid:
            return 'running [{}]'.format(pid)
        return ''

    _show_filtered_agents(opts, 'STATUS', get_status, agents)


def clear_status(opts):
    opts.connection.call('clear_status', opts.clear_all)


def enable_agent(opts):
    agents = _list_agents(opts.aip)
    for pattern, match in filter_agents(agents, opts.pattern, opts):
        if not match:
            _stderr.write(
                '{}: error: agent not found: {}\n'.format(opts.command,
                                                          pattern))
        for agent in match:
            _stdout.write('Enabling {} {} with priority {}\n'.format(
                agent.uuid, agent.name, opts.priority))
            opts.aip.prioritize_agent(agent.uuid, opts.priority)


def disable_agent(opts):
    agents = _list_agents(opts.aip)
    for pattern, match in filter_agents(agents, opts.pattern, opts):
        if not match:
            _stderr.write(
                '{}: error: agent not found: {}\n'.format(opts.command,
                                                          pattern))
        for agent in match:
            priority = opts.aip.agent_priority(agent.uuid)
            if priority is not None:
                _stdout.write(
                    'Disabling {} {}\n'.format(agent.uuid, agent.name))
                opts.aip.prioritize_agent(agent.uuid, None)


def start_agent(opts):
    call = opts.connection.call
    agents = _list_agents(opts.aip)
    for pattern, match in filter_agents(agents, opts.pattern, opts):
        if not match:
            _stderr.write(
                '{}: error: agent not found: {}\n'.format(opts.command,
                                                          pattern))
        for agent in match:
            pid, status = call('agent_status', agent.uuid)
            if pid is None or status is not None:
                _stdout.write(
                    'Starting {} {}\n'.format(agent.uuid, agent.name))
                call('start_agent', agent.uuid)


def stop_agent(opts):
    call = opts.connection.call
    agents = _list_agents(opts.aip)
    for pattern, match in filter_agents(agents, opts.pattern, opts):
        if not match:
            _stderr.write(
                '{}: error: agent not found: {}\n'.format(opts.command,
                                                          pattern))
        for agent in match:
            pid, status = call('agent_status', agent.uuid)
            if pid and status is None:
                _stdout.write(
                    'Stopping {} {}\n'.format(agent.uuid, agent.name))
                call('stop_agent', agent.uuid)


def restart_agent(opts):
    stop_agent(opts)
    start_agent(opts)


def run_agent(opts):
    call = opts.connection.call
    for directory in opts.directory:
        call('run_agent', directory)


def shutdown_agents(opts):
    opts.connection.call('shutdown')
    if opts.platform:
        opts.connection.notify('stop_platform')


def create_cgroups(opts):
    try:
        cgroups.setup(user=opts.user, group=opts.group)
    except ValueError as exc:
        _stderr.write('{}: error: {}\n'.format(opts.command, exc))
        return os.EX_NOUSER


def _send_agent(connection, peer, path):
    wheel = open(path, 'rb')
    channel = connection.vip.channel(peer)

    def send():
        try:
            # Wait for peer to open compliment channel
            channel.recv()
            while True:
                data = wheel.read(8192)
                channel.send(data)
                if not data:
                    break
            # Wait for peer to signal all data received
            channel.recv()
        finally:
            wheel.close()
            channel.close(linger=0)

    result = connection.vip.rpc.call(
        peer, 'install_agent', os.path.basename(path), channel.name)
    task = gevent.spawn(send)
    result.rawlink(lambda glt: task.kill(block=False))
    return result


def send_agent(opts):
    connection = opts.connection
    for wheel in opts.wheel:
        uuid = _send_agent(connection.server, connection.peer, wheel).get()
        connection.call('start_agent', uuid)
        _stdout.write('Agent {} started as {}\n'.format(wheel, uuid))


def gen_keypair(opts):
    keypair = KeyStore.generate_keypair_dict()
    _stdout.write('{}\n'.format(json.dumps(keypair, indent=2)))


def add_server_key(opts):
    store = KnownHostsStore()
    store.add(opts.host, opts.serverkey)
    _stdout.write('server key written to {}\n'.format(store.filename))


def list_known_hosts(opts):
    store = KnownHostsStore()
    entries = store.load()
    if entries:
        _print_two_columns(entries, 'HOST', 'CURVE KEY')
    else:
        _stdout.write('No entries in {}\n'.format(store.filename))


def remove_known_host(opts):
    store = KnownHostsStore()
    store.remove(opts.host)
    _stdout.write('host "{}" removed from {}\n'.format(opts.host,
            store.filename))


def do_stats(opts):
    call = opts.connection.call
    if opts.op == 'status':
        _stdout.write(
            '%sabled\n' % ('en' if call('stats.enabled') else 'dis'))
    elif opts.op in ['dump', 'pprint']:
        stats = call('stats.get')
        if opts.op == 'pprint':
            import pprint
            pprint.pprint(stats, _stdout)
        else:
            _stdout.writelines([str(stats), '\n'])
    else:
        call('stats.' + opts.op)
        _stdout.write(
            '%sabled\n' % ('en' if call('stats.enabled') else 'dis'))


def show_serverkey(opts):
    """
    write serverkey to standard out.

    return 0 if success, 1 if false
    """
    q = Query(opts.connection.server.core)
    pk = q.query('serverkey').get(timeout=2)
    del q
    if pk is not None:
        _stdout.write('%s\n' % pk)
	return 0

    return 1


def _get_auth_file(volttron_home):
    path = os.path.join(volttron_home, 'auth.json')
    return AuthFile(path)


def _print_two_columns(dict_, key_name, value_name):
        padding = 2
        key_lengths = [len(key) for key in dict_] + [len(key_name)]
        max_key_len = max(key_lengths) + padding
        _stdout.write('{}{}{}\n'.format(key_name,
            ' ' * (max_key_len - len(key_name)), value_name))
        _stdout.write('{}{}{}\n'.format('-' * len(key_name),
            ' ' * (max_key_len - len(key_name)),
            '-' * len(value_name)))
        for key in sorted(dict_):
            value = dict_[key]
            if isinstance(value, list):
                value = sorted(value)
            _stdout.write('{}{}{}\n'.format(key,
                          ' ' * (max_key_len - len(key)), value))


def list_auth(opts, indices=None):
    auth_file = _get_auth_file(opts.volttron_home)
    entries = auth_file.read_allow_entries()
    print_out = []
    if entries:
        for index, entry in enumerate(entries):
            if indices is None or index in indices:
                _stdout.write('\nINDEX: {}\n'.format(index))
                _stdout.write(
                    '{}\n'.format(json.dumps(vars(entry), indent=2)))
    else:
        _stdout.write('No entries in {}\n'.format(auth_file.auth_file))


def _ask_for_auth_fields(domain=None, address=None, user_id=None,
                         capabilities=None, roles=None, groups=None,
                         mechanism='CURVE', credentials=None, comments=None,
                         enabled=True, **kwargs):
    class Asker(object):
        def __init__(self):
            self._fields = collections.OrderedDict()

        def add(self, name, default=None, note=None, callback=lambda x: x,
                validate=lambda x,y: (True, '')):
            self._fields[name] = {'note': note, 'default': default,
                                  'callback': callback, 'validate': validate}

        def ask(self):
            for name in self._fields:
                note = self._fields[name]['note']
                default = self._fields[name]['default']
                callback = self._fields[name]['callback']
                validate = self._fields[name]['validate']
                if isinstance(default, list):
                    default_str = '{}'.format(','.join(default))
                elif default is None:
                    default_str = ''
                else:
                    default_str = default
                note = '({}) '.format(note) if note else ''
                question = '{} {}[{}]: '.format(name, note, default_str)
                valid = False
                while not valid:
                    response = raw_input(question).strip()
                    if response == '':
                        response = default
                    if response == 'clear':
                        if _ask_yes_no('Do you want to clear this field?'):
                            response = None
                    valid, msg = validate(response, self._fields)
                    if not valid:
                        _stderr.write('{}\n'.format(msg))

                self._fields[name]['response'] = callback(response)
            return {k: self._fields[k]['response'] for k in self._fields}

    def to_true_or_false(response):
        if isinstance(response, basestring):
            return {'true': True, 'false': False}[response.lower()]
        return response

    def is_true_or_false(x, fields):
        if x is not None:
            if isinstance(x, bool) or x.lower() in ['true', 'false']:
                return True, None
        return False, 'Please enter True or False'

    def valid_creds(creds, fields):
        try:
            mechanism = fields['mechanism']['response']
            AuthEntry.valid_credentials(creds, mechanism=mechanism)
        except AuthException as e:
            return False, e.message
        return True, None

    def valid_mech(mech, fields):
        try:
            AuthEntry.valid_mechanism(mech)
        except AuthException as e:
            return False, e.message
        return True, None

    asker = Asker()
    asker.add('domain', domain)
    asker.add('address', address)
    asker.add('user_id', user_id)
    asker.add('capabilities', capabilities,
              'delimit multiple entries with comma', _comma_split)
    asker.add('roles', roles, 'delimit multiple entries with comma',
              _comma_split)
    asker.add('groups', groups, 'delimit multiple entries with comma',
              _comma_split)
    asker.add('mechanism', mechanism, validate=valid_mech)
    asker.add('credentials', credentials, validate=valid_creds)
    asker.add('comments', comments)
    asker.add('enabled', enabled, callback=to_true_or_false,
              validate=is_true_or_false)

    return asker.ask()


def _comma_split(line):
    if not isinstance(line, basestring):
        return line
    line = line.strip()
    if not line:
        return []
    return [word.strip() for word in line.split(',')]


def add_auth(opts):
    """Add authorization entry.

    If all options are None, then use interactive 'wizard.'
    """
    fields = {
        "domain": opts.domain,
        "address": opts.address,
        "mechanism": opts.mechanism,
        "credentials": opts.credentials,
        "user_id": opts.user_id,
        "groups": _comma_split(opts.groups),
        "roles": _comma_split(opts.roles),
        "capabilities": _comma_split(opts.capabilities),
        "comments": opts.comments,
    }

    if any(fields.values()):
        # Remove unspecified options so the default parameters are used
        fields = {k: v for k, v in fields.items() if v}
        fields['enabled'] = not opts.disabled
        entry = AuthEntry(**fields)
    else:
        # No options were specified, use interactive wizard
        responses = _ask_for_auth_fields()
        entry = AuthEntry(**responses)

    if opts.add_known_host:
        if entry.address is None:
            raise ValueError('host (--address) is required when '
                             '--add-known-host is specified')
        if entry.credentials is None:
            raise ValueError('serverkey (--credentials) is required when '
                             '--add-known-host is specified')
        opts.host = entry.address
        opts.serverkey = entry.credentials
        add_server_key(opts)

    auth_file = _get_auth_file(opts.volttron_home)
    try:
        auth_file.add(entry, overwrite=False)
        _stdout.write('added entry {}\n'.format(entry))
    except AuthException as err:
        _stderr.write('ERROR: %s\n' % err.message)


def _ask_yes_no(question, default='yes'):
    yes = set(['yes', 'ye', 'y'])
    no = set(['no', 'n'])
    y = 'y'
    n = 'n'
    if default in yes:
        y = 'Y'
    elif default in no:
        n = 'N'
    else:
        raise ValueError("invalid default answer: '%s'" % default)
    while True:
        choice = raw_input('{} [{}/{}] '.format(question, y, n)).lower()
        if choice == '':
            choice = default
        if choice in yes:
            return True
        if choice in no:
            return False
        _stderr.write("Please respond with 'yes' or 'no'\n")


def remove_auth(opts):
    auth_file = _get_auth_file(opts.volttron_home)
    entry_count = len(auth_file.read_allow_entries())

    for i in opts.indices:
        if i < 0 or i >= entry_count:
            _stderr.write('ERROR: invalid index {}\n'.format(i))
            return

    _stdout.write('This action will delete the following:\n')
    list_auth(opts, opts.indices)
    if not _ask_yes_no('Do you wish to delete?'):
        return
    try:
        auth_file.remove_by_indices(opts.indices)
        if len(opts.indices) > 1:
            msg = 'removed entries at indices {}'.format(opts.indices)
        else:
            msg = msg = 'removed entry at index {}'.format(opts.indices)
        _stdout.write(msg + '\n')
    except AuthException as err:
        _stderr.write('ERROR: %s\n' % err.message)


def update_auth(opts):
    auth_file = _get_auth_file(opts.volttron_home)
    entries = auth_file.read_allow_entries()
    try:
        if opts.index < 0:
            raise IndexError
        entry = entries[opts.index]
        _stdout.write('(For any field type "clear" to clear the value.)\n')
        response = _ask_for_auth_fields(**entry.__dict__)
        updated_entry = AuthEntry(**response)
        auth_file.update_by_index(updated_entry, opts.index)
        _stdout.write('updated entry at index {}\n'.format(opts.index))
    except IndexError:
        _stderr.write('ERROR: invalid index %s\n' % opts.index)
    except AuthException as err:
        _stderr.write('ERROR: %s\n' % err.message)


def add_role(opts):
    auth_file = _get_auth_file(opts.volttron_home)
    roles = auth_file.read()[2]
    if opts.role in roles:
        _stderr.write('role "{}" already exists\n'.format(opts.role))
        return
    roles[opts.role] = list(set(opts.capabilities))
    auth_file.set_roles(roles)
    _stdout.write('added role "{}"\n'.format(opts.role))


def list_roles(opts):
    auth_file = _get_auth_file(opts.volttron_home)
    roles = auth_file.read()[2]
    _print_two_columns(roles, 'ROLE', 'CAPABILITIES')


def update_role(opts):
    auth_file = _get_auth_file(opts.volttron_home)
    roles = auth_file.read()[2]
    if opts.role not in roles:
        _stderr.write('role "{}" does not exist\n'.format(opts.role))
        return
    caps = roles[opts.role]
    if opts.remove:
        roles[opts.role] = list(set(caps) - set(opts.capabilities))
    else:
        roles[opts.role] = list(set(caps) | set(opts.capabilities))
    auth_file.set_roles(roles)
    _stdout.write('updated role "{}"\n'.format(opts.role))


def remove_role(opts):
    auth_file = _get_auth_file(opts.volttron_home)
    roles = auth_file.read()[2]
    if opts.role not in roles:
        _stderr.write('role "{}" does not exist\n'.format(opts.role))
        return
    del roles[opts.role]
    auth_file.set_roles(roles)
    _stdout.write('removed role "{}"\n'.format(opts.role))


def add_group(opts):
    auth_file = _get_auth_file(opts.volttron_home)
    groups = auth_file.read()[1]
    if opts.group in groups:
        _stderr.write('group "{}" already exists\n'.format(opts.group))
        return
    groups[opts.group] = list(set(opts.roles))
    auth_file.set_groups(groups)
    _stdout.write('added group "{}"\n'.format(opts.group))


def list_groups(opts):
    auth_file = _get_auth_file(opts.volttron_home)
    groups = auth_file.read()[1]
    _print_two_columns(groups, 'GROUPS', 'ROLES')


def update_group(opts):
    auth_file = _get_auth_file(opts.volttron_home)
    groups = auth_file.read()[1]
    if opts.group not in groups:
        _stderr.write('group "{}" does not exist\n'.format(opts.group))
        return
    roles = groups[opts.group]
    if opts.remove:
        groups[opts.group] = list(set(roles) - set(opts.roles))
    else:
        groups[opts.group] = list(set(roles) | set(opts.roles))
    auth_file.set_groups(groups)
    _stdout.write('updated group "{}"\n'.format(opts.group))


def remove_group(opts):
    auth_file = _get_auth_file(opts.volttron_home)
    groups = auth_file.read()[1]
    if opts.group not in groups:
        _stderr.write('group "{}" does not exist\n'.format(opts.group))
        return
    del groups[opts.group]
    auth_file.set_groups(groups)
    _stdout.write('removed group "{}"\n'.format(opts.group))


def _show_filtered_agents(opts, field_name, field_callback, agents=None):
    """Provides generic way to filter and display agent information.

    The agents will be filtered by the provided opts.pattern and the
    following fields will be displayed:
      * UUID (or part of the UUID)
      * agent name
      * VIP identiy
      * tag
      * field_name

    @param:Namespace:opts:
        Options from argparse
    @param:string:field_name:
        Name of field to display about agents
    @param:function:field_callback:
        Function that takes an Agent as an argument and returns data
        to display
    @param:list:agents:
        List of agents to filter and display
    """
    if not agents:
        agents = _list_agents(opts.aip)
    if opts.pattern:
        filtered = set()
        for pattern, match in filter_agents(agents, opts.pattern, opts):
            if not match:
                _stderr.write(
                    '{}: error: agent not found: {}\n'.format(opts.command,
                                                              pattern))
            filtered |= match
        agents = list(filtered)
    if not agents:
        return
    agents.sort()
    if not opts.min_uuid_len:
        n = 36
    else:
        n = max(_calc_min_uuid_length(agents), opts.min_uuid_len)
    name_width = max(5, max(len(agent.name) for agent in agents))
    tag_width = max(3, max(len(agent.tag or '') for agent in agents))
    identity_width = max(3, max(len(agent.vip_identity or '') for agent in agents))
    fmt = '{} {:{}} {:{}} {:{}} {:>6}\n'
    _stderr.write(
        fmt.format(' ' * n, 'AGENT', name_width, 'IDENTITY', identity_width,
            'TAG', tag_width, field_name))
    for agent in agents:
        _stdout.write(fmt.format(agent.uuid[:n], agent.name, name_width,
                                 agent.vip_identity, identity_width,
                                 agent.tag or '', tag_width,
                                 field_callback(agent)))


def get_agent_publickey(opts):

    def get_key(agent):
        return opts.aip.get_agent_keystore(agent.uuid).public

    _show_filtered_agents(opts, 'PUBLICKEY', get_key)


# XXX: reimplement over VIP
# def send_agent(opts):
#    _log.debug("send_agent: "+ str(opts))
#    ssh_dir = os.path.join(opts.volttron_home, 'ssh')
#    _log.debug('ssh_dir: ' + ssh_dir)
#    try:
#        host_key, client = comms.client(ssh_dir, opts.host, opts.port)
#    except (OSError, IOError, PasswordRequiredException, SSHException) as exc:
#        if opts.debug:
#            traceback.print_exc()
#        _stderr.write('{}: error: {}\n'.format(opts.command, exc))
#        if isinstance(exc, OSError):
#            return os.EX_OSERR
#        if isinstance(exc, IOError):
#            return os.EX_IOERR
#        return os.EX_SOFTWARE
#    if host_key is None:
#        _stderr.write('warning: no public key found for remote host\n')
#    with client:
#        for wheel in opts.wheel:
#            with open(wheel) as file:
#                client.send_and_start_agent(file)

def add_config_to_store(opts):
    opts.connection.peer = CONFIGURATION_STORE
    call = opts.connection.call

    file_contents = opts.infile.read()

    call("manage_store", opts.identity, opts.name, file_contents, config_type=opts.config_type)

def delete_config_from_store(opts):
    opts.connection.peer = CONFIGURATION_STORE
    call = opts.connection.call
    if opts.delete_store:
        call("manage_delete_store", opts.identity)
        return

    if opts.name is None:
        _stderr.write('ERROR: must specify a configuration when not deleting entire store\n')
        return

    call("manage_delete_config", opts.identity, opts.name)


def list_store(opts):
    opts.connection.peer = CONFIGURATION_STORE
    call = opts.connection.call
    results = []
    if opts.identity is None:
        results = call("manage_list_stores")
    else:
        results = call("manage_list_configs", opts.identity)

    for item in results:
        _stdout.write(item+"\n")

def get_config(opts):
    opts.connection.peer = CONFIGURATION_STORE
    call = opts.connection.call
    results = call("manage_get", opts.identity, opts.name, raw=opts.raw)

    if opts.raw:
        _stdout.write(results)
    else:
        if isinstance(results, str):
            _stdout.write(results)
        else:
            _stdout.write(json.dumps(results, indent=2))
            _stdout.write("\n")


class ControlConnection(object):
    def __init__(self, address, peer='control',
                 publickey=None, secretkey=None, serverkey=None):
        self.address = address
        self.peer = peer
        self._server = BaseAgent(address=self.address, publickey=publickey,
                                 secretkey=secretkey, serverkey=serverkey,
                                 enable_store=False,
                                 identity=CONTROL_CONNECTION,
                                 enable_channel=True)
        self._greenlet = None

    @property
    def server(self):
        if self._greenlet is None:
            event = gevent.event.Event()
            self._greenlet = gevent.spawn(self._server.core.run, event)
            event.wait()
        return self._server

    def call(self, method, *args, **kwargs):
        return self.server.vip.rpc.call(
            self.peer, method, *args, **kwargs).get()

    def call_no_get(self, method, *args, **kwargs):
        return self.server.vip.rpc.call(
            self.peer, method, *args, **kwargs)

    def notify(self, method, *args, **kwargs):
        return self.server.vip.rpc.notify(
            self.peer, method, *args, **kwargs)

    def kill(self, *args, **kwargs):
        if self._greenlet is not None:
            self._greenlet.kill(*args, **kwargs)


def priority(value):
    n = int(value)
    if not 0 <= n < 100:
        raise ValueError('invalid priority (0 <= n < 100): {}'.format(n))
    return '{:02}'.format(n)


def get_keys(opts):
    '''Gets keys from keystore and known-hosts store'''
    hosts = KnownHostsStore()
    serverkey = hosts.serverkey(opts.vip_address)
    key_store = KeyStore()
    publickey = key_store.public
    secretkey = key_store.secret
    return {'publickey': publickey, 'secretkey': secretkey,
            'serverkey': serverkey}


def main(argv=sys.argv):
    # Refuse to run as root
    if not getattr(os, 'getuid', lambda: -1)():
        sys.stderr.write('%s: error: refusing to run as root to prevent '
                         'potential damage.\n' % os.path.basename(argv[0]))
        sys.exit(77)

    volttron_home = get_home()
    os.environ['VOLTTRON_HOME'] = volttron_home

    global_args = config.ArgumentParser(description='global options',
                                        add_help=False)
    global_args.add_argument('-c', '--config', metavar='FILE',
                             action='parse_config', ignore_unknown=True,
                             sections=[None, 'global', 'volttron-ctl'],
                             help='read configuration from FILE')
    global_args.add_argument('--debug', action='store_true',
                             help='show tracbacks for errors rather than a brief message')
    global_args.add_argument('-t', '--timeout', type=float, metavar='SECS',
                             help='timeout in seconds for remote calls (default: %(default)g)')
    global_args.add_argument('--msgdebug',
                             help='route all messages to an agent while debugging')
    global_args.add_argument(
        '--vip-address', metavar='ZMQADDR',
        help='ZeroMQ URL to bind for VIP connections')
    global_args.set_defaults(
        vip_address=get_address(),
        timeout=30,
    )

    filterable = config.ArgumentParser(add_help=False)
    filterable.add_argument('--name', dest='by_name', action='store_true',
                            help='filter/search by agent name')
    filterable.add_argument('--tag', dest='by_tag', action='store_true',
                            help='filter/search by tag name')
    filterable.add_argument('--uuid', dest='by_uuid', action='store_true',
                            help='filter/search by UUID (default)')
    filterable.set_defaults(by_name=False, by_tag=False, by_uuid=False)

    parser = config.ArgumentParser(
        prog=os.path.basename(argv[0]), add_help=False,
        description='Manage and control VOLTTRON agents.',
        usage='%(prog)s command [OPTIONS] ...',
        argument_default=argparse.SUPPRESS,
        parents=[global_args]
    )
    parser.add_argument('-l', '--log', metavar='FILE', default=None,
                        help='send log output to FILE instead of stderr')
    parser.add_argument('-L', '--log-config', metavar='FILE',
                        help='read logging configuration from FILE')
    parser.add_argument('-q', '--quiet', action='add_const', const=10,
                        dest='verboseness',
                        help='decrease logger verboseness; may be used multiple times')
    parser.add_argument('-v', '--verbose', action='add_const', const=-10,
                        dest='verboseness',
                        help='increase logger verboseness; may be used multiple times')
    parser.add_argument('--verboseness', type=int, metavar='LEVEL',
                        default=logging.WARNING,
                        help='set logger verboseness')
    parser.add_argument(
        '--show-config', action='store_true',
        help=argparse.SUPPRESS)

    parser.add_help_argument()
    parser.set_defaults(
        log_config=None,
        volttron_home=volttron_home,
    )

    top_level_subparsers = parser.add_subparsers(title='commands', metavar='',
                                       dest='command')

    def add_parser(*args, **kwargs):
        parents = kwargs.get('parents', [])
        parents.append(global_args)
        kwargs['parents'] = parents
        subparser = kwargs.pop("subparser", top_level_subparsers)
        return subparser.add_parser(*args, **kwargs)

    install = add_parser('install', help='install agent from wheel',
                         epilog='Optionally you may specify the --tag argument to tag the '
                                'agent during install without requiring a separate call to '
                                'the tag command. ')
    install.add_argument('wheel', help='path to agent wheel')
    install.add_argument('--tag', help='tag for the installed agent')
    install.add_argument('--vip-identity', help='VIP IDENTITY for the installed agent. '
                         'Overrides any previously configured VIP IDENTITY.')
    if HAVE_RESTRICTED:
        install.add_argument('--verify', action='store_true',
                             dest='verify_agents',
                             help='verify agent integrity during install')
        install.add_argument('--no-verify', action='store_false',
                             dest='verify_agents',
                             help=argparse.SUPPRESS)
    install.set_defaults(func=install_agent, verify_agents=True)

    tag = add_parser('tag', parents=[filterable],
                     help='set, show, or remove agent tag')
    tag.add_argument('agent', help='UUID or name of agent')
    group = tag.add_mutually_exclusive_group()
    group.add_argument('tag', nargs='?', const=None, help='tag to give agent')
    group.add_argument('-r', '--remove', action='store_true',
                       help='remove tag')
    tag.set_defaults(func=tag_agent, tag=None, remove=False)

    remove = add_parser('remove', parents=[filterable],
                        help='remove agent')
    remove.add_argument('pattern', nargs='+', help='UUID or name of agent')
    remove.add_argument('-f', '--force', action='store_true',
                        help='force removal of multiple agents')
    remove.set_defaults(func=remove_agent, force=False)

    list_ = add_parser('list', parents=[filterable],
                       help='list installed agent')
    list_.add_argument('pattern', nargs='*',
                       help='UUID or name of agent')
    list_.add_argument('-n', dest='min_uuid_len', type=int, metavar='N',
                       help='show at least N characters of UUID (0 to show all)')
    list_.set_defaults(func=list_agents, min_uuid_len=1)

    status = add_parser('status', parents=[filterable],
                        help='show status of agents')
    status.add_argument('pattern', nargs='*',
                        help='UUID or name of agent')
    status.add_argument('-n', dest='min_uuid_len', type=int, metavar='N',
                        help='show at least N characters of UUID (0 to show all)')
    status.set_defaults(func=status_agents, min_uuid_len=1)

    clear = add_parser('clear', help='clear status of defunct agents')
    clear.add_argument('-a', '--all', dest='clear_all', action='store_true',
                       help='clear the status of all agents')
    clear.set_defaults(func=clear_status, clear_all=False)

    enable = add_parser('enable', parents=[filterable],
                        help='enable agent to start automatically')
    enable.add_argument('pattern', nargs='+', help='UUID or name of agent')
    enable.add_argument('-p', '--priority', type=priority,
                        help='2-digit priority from 00 to 99')
    enable.set_defaults(func=enable_agent, priority='50')

    disable = add_parser('disable', parents=[filterable],
                         help='prevent agent from start automatically')
    disable.add_argument('pattern', nargs='+', help='UUID or name of agent')
    disable.set_defaults(func=disable_agent)

    start = add_parser('start', parents=[filterable],
                       help='start installed agent')
    start.add_argument('pattern', nargs='+', help='UUID or name of agent')
    if HAVE_RESTRICTED:
        start.add_argument('--verify', action='store_true',
                           dest='verify_agents',
                           help='verify agent integrity during start')
        start.add_argument('--no-verify', action='store_false',
                           dest='verify_agents',
                           help=argparse.SUPPRESS)
    start.set_defaults(func=start_agent)

    stop = add_parser('stop', parents=[filterable],
                      help='stop agent')
    stop.add_argument('pattern', nargs='+', help='UUID or name of agent')
    stop.set_defaults(func=stop_agent)

    restart = add_parser('restart', parents=[filterable],
                         help='restart agent')
    restart.add_argument('pattern', nargs='+', help='UUID or name of agent')
    restart.set_defaults(func=restart_agent)

    run = add_parser('run',
                     help='start any agent by path')
    run.add_argument('directory', nargs='+', help='path to agent directory')
    if HAVE_RESTRICTED:
        run.add_argument('--verify', action='store_true',
                         dest='verify_agents',
                         help='verify agent integrity during run')
        run.add_argument('--no-verify', action='store_false',
                         dest='verify_agents',
                         help=argparse.SUPPRESS)
    run.set_defaults(func=run_agent)

    upgrade = add_parser('upgrade', help='upgrade agent from wheel',
                         epilog='Optionally you may specify the --tag argument to tag the '
                                'agent during upgrade without requiring a separate call to '
                                'the tag command. ')
    upgrade.add_argument('vip_identity', metavar='vip-identity',
            help='VIP IDENTITY of agent to upgrade')
    upgrade.add_argument('wheel', help='path to new agent wheel')
    upgrade.add_argument('--tag', help='tag for the upgraded agent')
    if HAVE_RESTRICTED:
        upgrade.add_argument('--verify', action='store_true',
                             dest='verify_agents',
                             help='verify agent integrity during upgrade')
        upgrade.add_argument('--no-verify', action='store_false',
                             dest='verify_agents',
                             help=argparse.SUPPRESS)
    upgrade.set_defaults(func=upgrade_agent, verify_agents=True)

    auth_cmds = add_parser("auth",
            help="manage authorization entries and encryption keys")

    auth_subparsers = auth_cmds.add_subparsers(title='subcommands',
            metavar='', dest='store_commands')

    auth_add = add_parser('add',
            help='add new authentication record',
            subparser=auth_subparsers)
    auth_add.add_argument('--domain', default=None)
    auth_add.add_argument('--address', default=None)
    auth_add.add_argument('--mechanism', default=None)
    auth_add.add_argument('--credentials', default=None)
    auth_add.add_argument('--user_id', default=None)
    auth_add.add_argument('--groups', default=None,
            help='delimit multiple entries with comma')
    auth_add.add_argument('--roles', default=None,
            help='delimit multiple entries with comma')
    auth_add.add_argument('--capabilities', default=None,
            help='delimit multiple entries with comma')
    auth_add.add_argument('--comments', default=None)
    auth_add.add_argument('--disabled', action='store_true')
    auth_add.add_argument('--add-known-host', action='store_true',
            help='adds entry in known host')
    auth_add.set_defaults(func=add_auth)

    auth_add_group = add_parser('add-group',
            subparser=auth_subparsers,
            help='associate a group name with a set of roles')
    auth_add_group.add_argument('group', metavar='GROUP', help='name of group')
    auth_add_group.add_argument('roles', metavar='ROLE',
            nargs='*', help='roles to associate with the group')
    auth_add_group.set_defaults(func=add_group)

    auth_add_known_host = add_parser('add-known-host',
            subparser=auth_subparsers,
            help='add server public key to known-hosts file')
    auth_add_known_host.add_argument('--host', required=True,
            help='hostname or IP address with optional port')
    auth_add_known_host.add_argument('--serverkey', required=True)
    auth_add_known_host.set_defaults(func=add_server_key)

    auth_add_role = add_parser('add-role',
            subparser=auth_subparsers,
            help='associate a role name with a set of capabilities')
    auth_add_role.add_argument('role', metavar='ROLE', help='name of role')
    auth_add_role.add_argument('capabilities', metavar='CAPABILITY',
            nargs='*', help='capabilities to associate with the role')
    auth_add_role.set_defaults(func=add_role)

    auth_keypair = add_parser('keypair', subparser=auth_subparsers,
            help='generate CurveMQ keys for encrypting VIP connections')
    auth_keypair.set_defaults(func=gen_keypair)

    auth_list = add_parser('list', help='list authentication records',
            subparser=auth_subparsers)
    auth_list.set_defaults(func=list_auth)

    auth_list_groups = add_parser('list-groups',
            subparser=auth_subparsers,
            help='show list of group names and their sets of roles')
    auth_list_groups.set_defaults(func=list_groups)

    auth_list_known_host = add_parser('list-known-hosts',
            subparser=auth_subparsers,
            help='list entries from known-hosts file')
    auth_list_known_host.set_defaults(func=list_known_hosts)

    auth_list_roles = add_parser('list-roles',
            subparser=auth_subparsers,
            help='show list of role names and their sets of capabilities')
    auth_list_roles.set_defaults(func=list_roles)

    auth_publickey = add_parser('publickey', parents=[filterable],
            subparser=auth_subparsers, help='show public key for each agent')
    auth_publickey.add_argument('pattern', nargs='*',
                       help='UUID or name of agent')
    auth_publickey.add_argument('-n', dest='min_uuid_len', type=int, metavar='N',
                       help='show at least N characters of UUID (0 to show all)')
    auth_publickey.set_defaults(func=get_agent_publickey, min_uuid_len=1)

    auth_remove = add_parser('remove', subparser=auth_subparsers,
            help='removes one or more authentication records by indices')
    auth_remove.add_argument('indices', nargs='+', type=int,
            help='index or indices of record(s) to remove')
    auth_remove.set_defaults(func=remove_auth)

    auth_remove_group = add_parser('remove-group',
            subparser=auth_subparsers,
            help='disassociate a group name from a set of roles')
    auth_remove_group.add_argument('group', help='name of group')
    auth_remove_group.set_defaults(func=remove_group)

    auth_remove_known_host = add_parser('remove-known-host',
            subparser=auth_subparsers,
            help='remove entry from known-hosts file')
    auth_remove_known_host.add_argument('host', metavar='HOST',
            help='hostname or IP address with optional port')
    auth_remove_known_host.set_defaults(func=remove_known_host)

    auth_remove_role = add_parser('remove-role',
            subparser=auth_subparsers,
            help='disassociate a role name from a set of capabilities')
    auth_remove_role.add_argument('role', help='name of role')
    auth_remove_role.set_defaults(func=remove_role)

    auth_serverkey = add_parser('serverkey', subparser=auth_subparsers,
            help="show the serverkey for the instance")
    auth_serverkey.set_defaults(func=show_serverkey)

    auth_update = add_parser('update', subparser=auth_subparsers,
            help='updates one authentication record by index')
    auth_update.add_argument('index', type=int,
            help='index of record to update')
    auth_update.set_defaults(func=update_auth)

    auth_update_group = add_parser('update-group',
            subparser=auth_subparsers,
            help='update group to include (or remove) given roles')
    auth_update_group.add_argument('group', metavar='GROUP', help='name of group')
    auth_update_group.add_argument('roles', nargs='*',
            metavar='ROLE',
            help='roles to append to (or remove from) the group')
    auth_update_group.add_argument('--remove', action='store_true',
            help='remove (rather than append) given roles')
    auth_update_group.set_defaults(func=update_group)

    auth_update_role = add_parser('update-role',
            subparser=auth_subparsers,
            help='update role to include (or remove) given capabilities')
    auth_update_role.add_argument('role', metavar='ROLE', help='name of role')
    auth_update_role.add_argument('capabilities', nargs='*',
            metavar='CAPABILITY',
            help='capabilities to append to (or remove from) the role')
    auth_update_role.add_argument('--remove', action='store_true',
            help='remove (rather than append) given capabilities')
    auth_update_role.set_defaults(func=update_role)

    config_store = add_parser("config",
                              help="manage the platform configuration store")

    config_store_subparsers = config_store.add_subparsers(title='subcommands', metavar='',
                                                          dest='store_commands')

    config_store_store = add_parser("store",
                                    help="store a configuration",
                                    subparser=config_store_subparsers)

    config_store_store.add_argument('identity',
                                    help='VIP IDENTITY of the store')
    config_store_store.add_argument('name',
                                    help='name used to reference the configuration by in the store')
    config_store_store.add_argument('infile', nargs='?', type=argparse.FileType('r'), default=sys.stdin,
                                    help='file containing the contents of the configuration')
    config_store_store.add_argument('--raw', const="raw", dest="config_type" , action="store_const",
                                    help='interpret the input file as raw data')
    config_store_store.add_argument('--json', const="json", dest="config_type", action="store_const",
                                    help='interpret the input file as json')
    config_store_store.add_argument('--csv', const="csv", dest="config_type", action="store_const",
                                    help='interpret the input file as csv')

    config_store_store.set_defaults(func=add_config_to_store,
                                    config_type="json")

    config_store_delete = add_parser("delete",
                                    help="delete a configuration",
                                    subparser=config_store_subparsers)
    config_store_delete.add_argument('identity',
                                    help='VIP IDENTITY of the store')
    config_store_delete.add_argument('name', nargs='?',
                                    help='name used to reference the configuration by in the store')
    config_store_delete.add_argument('--all', dest="delete_store", action="store_true",
                                    help='delete all configurations in the store')

    config_store_delete.set_defaults(func=delete_config_from_store)

    config_store_list = add_parser("list",
                                     help="list stores or configurations in a store",
                                     subparser=config_store_subparsers)

    config_store_list.add_argument('identity', nargs='?',
                                    help='VIP IDENTITY of the store to list')

    config_store_list.set_defaults(func=list_store)

    config_store_get = add_parser("get",
                                    help="get the contents of a configuration",
                                    subparser=config_store_subparsers)

    config_store_get.add_argument('identity',
                                    help='VIP IDENTITY of the store')
    config_store_get.add_argument('name',
                                    help='name used to reference the configuration by in the store')
    config_store_get.add_argument('--raw', action="store_true",
                                    help='get the configuration as raw data')
    config_store_get.set_defaults(func=get_config)

    shutdown = add_parser('shutdown',
                          help='stop all agents')
    shutdown.add_argument('--platform', action='store_true',
                          help='also stop the platform process')
    shutdown.set_defaults(func=shutdown_agents, platform=False)

    send = add_parser('send',
                      help='send agent and start on a remote platform')
    send.add_argument('wheel', nargs='+', help='agent package to send')
    send.set_defaults(func=send_agent)

    stats = add_parser('stats',
                       help='manage router message statistics tracking')
    op = stats.add_argument(
        'op', choices=['status', 'enable', 'disable', 'dump', 'pprint'],
        nargs='?')
    stats.set_defaults(func=do_stats, op='status')

    if HAVE_RESTRICTED:
        cgroup = add_parser('create-cgroups',
                            help='setup VOLTTRON control group for restricted execution')
        cgroup.add_argument('-u', '--user', metavar='USER',
                            help='owning user name or ID')
        cgroup.add_argument('-g', '--group', metavar='GROUP',
                            help='owning group name or ID')
        cgroup.set_defaults(func=create_cgroups, user=None, group=None)

    # Parse and expand options
    args = argv[1:]
    conf = os.path.join(volttron_home, 'config')
    if os.path.exists(conf) and 'SKIP_VOLTTRON_CONFIG' not in os.environ:
        args = ['--config', conf] + args
    opts = parser.parse_args(args)

    if opts.log:
        opts.log = config.expandall(opts.log)
    if opts.log_config:
        opts.log_config = config.expandall(opts.log_config)
    opts.vip_address = config.expandall(opts.vip_address)
    if getattr(opts, 'show_config', False):
        for name, value in sorted(vars(opts).iteritems()):
            print(name, repr(value))
        return

    # Configure logging
    level = max(1, opts.verboseness)
    if opts.log is None:
        log_to_file(sys.stderr, level)
    elif opts.log == '-':
        log_to_file(sys.stdout, level)
    elif opts.log:
        log_to_file(
            opts.log, level,
            handler_class=logging.handlers.WatchedFileHandler)
    else:
        log_to_file(None, 100, handler_class=lambda x: logging.NullHandler())
    if opts.log_config:
        logging.config.fileConfig(opts.log_config)

    opts.aip = aipmod.AIPplatform(opts)
    opts.aip.setup()
    opts.connection = ControlConnection(opts.vip_address,
                                        **get_keys(opts))

    try:
        with gevent.Timeout(opts.timeout):
            return opts.func(opts)
    except gevent.Timeout:
        _stderr.write('{}: operation timed out\n'.format(opts.command))
        return 75
    except RemoteError as exc:
        print_tb = exc.print_tb
        error = exc.message
    except Exception as exc:
        print_tb = traceback.print_exc
        error = str(exc)
    else:
        return 0
    if opts.debug:
        print_tb()
    _stderr.write('{}: error: {}\n'.format(opts.command, error))
    return 20


def _main():
    try:
        sys.exit(main())
    except KeyboardInterrupt:
        sys.exit(1)


if __name__ == '__main__':
    _main()<|MERGE_RESOLUTION|>--- conflicted
+++ resolved
@@ -186,17 +186,12 @@
             raise TypeError("expected a string for 'uuid';"
                             "got {!r} from identity: {}".format(
                 type(uuid).__name__, identity))
-<<<<<<< HEAD
-        ident = self.agent_vip_identity(uuid)
-        self._aip.stop_agent(uuid)
-        #Send message to router that agent is shutting down
-        frames = [bytes(ident)]
-=======
+
         identity = self.agent_vip_identity(uuid)
         self._aip.stop_agent(uuid)
         #Send message to router that agent is shutting down
         frames = [bytes(identity)]
->>>>>>> d58be195
+
         self.core.socket.send_vip(b'', 'agentstop', frames, copy=False)
 
     @RPC.export
