--- conflicted
+++ resolved
@@ -292,7 +292,7 @@
             copy(crts.cert_file(crts.root_ca_name),crts.cert_file(crts.trusted_ca_name))
         else:
             return 1
-    
+
     print("Creating new web server certificate.")
     crts.create_ca_signed_cert(name=MASTER_WEB+"-server",type='server',ca_name=crts.root_ca_name, fqdn=get_hostname())
     return 0
@@ -584,10 +584,10 @@
                       "should use RSA encryption")
         else:
             cert_error = _create_web_certs()
-            if not cert_error: 
-                master_web_cert = os.path.join(vhome, 'certificates/certs/', 
+            if not cert_error:
+                master_web_cert = os.path.join(vhome, 'certificates/certs/',
                         MASTER_WEB+"-server.crt")
-                master_web_key = os.path.join(vhome, 'certificates/private/', 
+                master_web_key = os.path.join(vhome, 'certificates/private/',
                         MASTER_WEB + "-server.pem")
                 config_opts['web-ssl-cert'] = master_web_cert
                 config_opts['web-ssl-key'] = master_web_key
@@ -719,7 +719,7 @@
     do_message_bus()
     do_vip()
     _update_config_file()
-<<<<<<< HEAD
+    prompt = 'Is this instance web enabled?'
 
     # This option indicates if volttron platform should start agents as their
     # own users rather than the volttron user
@@ -730,9 +730,6 @@
     _update_config_file()
 
     prompt = 'Is this instance a volttron central?'
-=======
-    prompt = 'Is this instance web enabled?'
->>>>>>> 52bd2b3d
     response = prompt_response(prompt, valid_answers=y_or_n, default='N')
     if response in y:
         if config_opts['message-bus'] == 'rmq':
