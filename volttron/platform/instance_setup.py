# -*- coding: utf-8 -*- {{{
# vim: set fenc=utf-8 ft=python sw=4 ts=4 sts=4 et:
#
# Copyright 2017, Battelle Memorial Institute.
#
# Licensed under the Apache License, Version 2.0 (the "License");
# you may not use this file except in compliance with the License.
# You may obtain a copy of the License at
#
# http://www.apache.org/licenses/LICENSE-2.0
#
# Unless required by applicable law or agreed to in writing, software
# distributed under the License is distributed on an "AS IS" BASIS,
# WITHOUT WARRANTIES OR CONDITIONS OF ANY KIND, either express or implied.
# See the License for the specific language governing permissions and
# limitations under the License.
#
# This material was prepared as an account of work sponsored by an agency of
# the United States Government. Neither the United States Government nor the
# United States Department of Energy, nor Battelle, nor any of their
# employees, nor any jurisdiction or organization that has cooperated in the
# development of these materials, makes any warranty, express or
# implied, or assumes any legal liability or responsibility for the accuracy,
# completeness, or usefulness or any information, apparatus, product,
# software, or process disclosed, or represents that its use would not infringe
# privately owned rights. Reference herein to any specific commercial product,
# process, or service by trade name, trademark, manufacturer, or otherwise
# does not necessarily constitute or imply its endorsement, recommendation, or
# favoring by the United States Government or any agency thereof, or
# Battelle Memorial Institute. The views and opinions of authors expressed
# herein do not necessarily state or reflect those of the
# United States Government or any agency thereof.
#
# PACIFIC NORTHWEST NATIONAL LABORATORY operated by
# BATTELLE for the UNITED STATES DEPARTMENT OF ENERGY
# under Contract DE-AC05-76RL01830
# }}}
<<<<<<< HEAD
import shutil
from configparser import ConfigParser
=======
>>>>>>> ccf5729e
import argparse
import hashlib
import os
import sys
<<<<<<< HEAD
from urllib.parse import urlparse
=======
>>>>>>> ccf5729e
import tempfile
import urlparse
import StringIO
from ConfigParser import ConfigParser
from shutil import copy
from gevent import subprocess
from gevent.subprocess import Popen
<<<<<<< HEAD
from volttron.platform import jsonapi
=======
>>>>>>> ccf5729e
from zmq import green as zmq
from volttron.platform import certs, is_rabbitmq_available
from volttron.platform.agent import json as jsonapi
from volttron.platform.agent.known_identities import MASTER_WEB, PLATFORM_DRIVER, VOLTTRON_CENTRAL

from volttron.platform.agent.utils import get_platform_instance_name
from volttron.utils.prompt import prompt_response, y, n, y_or_n
from volttron.utils.rmq_setup import setup_rabbitmq_volttron, _create_certs
from volttron.utils.rmq_config_params import RMQConfig
from volttron.utils import get_hostname

from . import get_home, get_services_core, set_home

# Global configuration options.  Must be key=value strings.  No cascading
# structure so that we can easily create/load from the volttron config file
# if it exists.
config_opts = {}

# Dictionary of tags to config functions.
# Populated by the `installs` decorator.
available_agents = {}


def _load_config():
    """Loads the config file if the path exists."""
    path = os.path.join(get_home(), 'config')
    if os.path.exists(path):
        parser = ConfigParser()
        parser.read(path)
        options = parser.options('volttron')
        for option in options:
            config_opts[option] = parser.get('volttron', option)


def _update_config_file(instance_name=None):
    if not config_opts:
        _load_config()
    home = get_home()

    if not os.path.exists(home):
        os.makedirs(home, 0o755)

    path = os.path.join(home, 'config')

    config = ConfigParser()

    config.add_section('volttron')

    for k, v in config_opts.items():
        config.set('volttron', k, v)

    if 'instance-name' in config_opts:
        # Overwrite existing if instance name was passed
        if instance_name is not None:
            config.set('volttron', 'instance-name', instance_name)
    else:
        if instance_name is None:
            instance_name = 'volttron1'
        config.set('volttron', 'instance-name', instance_name)

    with open(path, 'w') as configfile:
        config.write(configfile)


def _cmd(cmdargs):
    """Executes the passed command.

    :param cmdargs: A list of arguments that should be passed to Popen.
    :type cmdargs: [str]
    """
    if verbose:
        print(cmdargs)
    process = Popen(cmdargs, env=os.environ, stdout=subprocess.PIPE,
                    stderr=subprocess.PIPE)
    process.wait()


def _is_bound_already(address):
    context = zmq.Context()
    dealer_sock = context.socket(zmq.DEALER)
    already_bound = False
    try:
        dealer_sock.bind(address)
    except zmq.ZMQError:
        already_bound = True
    finally:
        dealer_sock.close()
    return already_bound


def fail_if_instance_running():

    home = get_home()
    ipc_address = 'ipc://@{}/run/vip.socket'.format(home)

    if os.path.exists(home) and\
       _is_bound_already(ipc_address):
        print("""
The current instance is running.  In order to configure an instance it cannot
be running.  Please execute:

    volttron-ctl shutdown --platform

to stop the instance.
""")
        sys.exit()


def fail_if_not_in_src_root():
    in_src_root = os.path.exists("./volttron")
    if not in_src_root:
        print ("""
volttron-cfg needs to be run from the volttron top level source directory.
""")
        sys.exit()


def _start_platform():
    cmd = ['volttron', '-vv',
           '-l', os.path.join(get_home(), 'volttron.cfg.log')]
    if verbose:
        print('Starting platform...')
    pid = Popen(cmd, env=os.environ.copy(), stdout=subprocess.PIPE,
                stderr=subprocess.PIPE)


def _shutdown_platform():
    if verbose:
        print('Shutting down platform...')
    _cmd(['volttron-ctl', 'shutdown', '--platform'])


def _install_agent(agent_dir, config, tag):
    if not isinstance(config, dict):
        config_file = config
    else:
        cfg = tempfile.NamedTemporaryFile()
        with open(cfg.name, 'w') as fout:
            fout.write(jsonapi.dumps(config))
        config_file = cfg.name
    _cmd(['volttron-ctl', 'remove', '--tag', tag, '--force'])
    _cmd(['scripts/core/pack_install.sh',
          agent_dir, config_file, tag])


# Decorator to handle installing agents
# Decorated functions need to return a config
# file for the target agent.
def installs(agent_dir, tag, identity=None, post_install_func=None):
    def wrap(config_func):
        global available_agents

        def func(*args, **kwargs):
            if identity is not None:
                os.environ['AGENT_VIP_IDENTITY'] = identity

<<<<<<< HEAD
            print(f'Configuring {agent_dir}')
=======
            print 'Configuring {}.'.format(agent_dir)
>>>>>>> ccf5729e
            config = config_func(*args, **kwargs)
            _update_config_file()
            _start_platform()
            _install_agent(agent_dir, config, tag)
            if post_install_func:
                post_install_func()

            autostart = prompt_response('Should the agent autostart?',
                                        valid_answers=y_or_n,
                                        default='N')
            if autostart in y:
                _cmd(['volttron-ctl', 'enable', '--tag', tag])

            _shutdown_platform()

            if identity is not None:
                os.environ.pop('AGENT_VIP_IDENTITY')

        available_agents[tag] = func
        return func
    return wrap


def is_valid_url(url, accepted_schemes):
    if url is None:
        return False
    parsed = urlparse(url)
    if parsed.scheme not in accepted_schemes:
        return False
    if not parsed.hostname:
        return False

    return True


def is_valid_port(port):
    try:
        port = int(port)
    except ValueError:
        return False

    return 0 < port < 65535


def is_valid_bus(bus_type):
    return bus_type in ['zmq', 'rmq']

def _create_web_certs():
    global config_opts
    """
    Utility to create web server certificates
    Designed to be used in conjecture with get_cert_and_key
    As such, it assumes that the program has already checked
    for existing certs, and prompted the user to enter in 
    certificates that they have generated separately.
    """
    crts = certs.Certs()
    try:
        crts.ca_cert()
    except certs.CertError:
        print("WARNING! CA certificate does not exist.")
        prompt_str = "Create new root CA?"
        prompt = prompt_response(prompt_str, valid_answers=y_or_n, default='Y')
        if prompt in y:
            cert_data = {}
            print("\nPlease enter the following details for web server certificate:")
            prompt = '\tCountry:'
            cert_data['country'] = prompt_response(prompt, default='US')
            prompt = '\tState:'
            cert_data['state'] = prompt_response(prompt, mandatory=True)
            prompt = '\tLocation:'
            cert_data['location'] = prompt_response(prompt, mandatory=True)
            prompt = '\tOrganization:'
            cert_data['organization'] = prompt_response(prompt, mandatory=True)
            prompt = '\tOrganization Unit:'
            cert_data['organization-unit'] = prompt_response(prompt,mandatory=True)
            cert_data['common-name'] = get_platform_instance_name() + '-root-ca'
            data = {'C': cert_data.get('country'),
                    'ST': cert_data.get('state'),
                    'L': cert_data.get('location'),
                    'O': cert_data.get('organization'),
                    'OU': cert_data.get('organization-unit'),
                    'CN': cert_data.get('common-name')}
            crts.create_root_ca(overwrite=False, **data)
            copy(crts.cert_file(crts.root_ca_name),crts.cert_file(crts.trusted_ca_name))
        else:
            return 1
    
    print("Creating new web server certificate.")
    crts.create_ca_signed_cert(name=MASTER_WEB+"-server",type='server',ca_name=crts.root_ca_name, fqdn=get_hostname())
    return 0

def check_rmq_setup():
    global config_opts
    rmq_config = RMQConfig()
    if not os.path.exists(rmq_config.volttron_rmq_config):
        setup_rabbitmq_volttron('single', verbose, prompt=True, instance_name=None)
    _load_config()
def do_message_bus():
    global config_opts
    bus_type = None
    valid_bus = False
    while not valid_bus:
        try:
            rmq_config = RMQConfig()
            prompt = 'What type of message bus (rmq/zmq)?'
            new_bus = prompt_response(prompt, default='zmq')
            valid_bus = is_valid_bus(new_bus)
            if valid_bus:
                bus_type = new_bus
            else:
                print("Message type is not valid. Valid entries are zmq or rmq.")
        except AssertionError:
            new_bus = 'zmq'
            valid_bus = is_valid_bus(new_bus)
            if valid_bus:
                bus_type = new_bus
                print("Message bus set to zmq")

        if bus_type == 'rmq':
            check_rmq_setup()

    config_opts['message-bus'] = bus_type

def do_vip():
    global config_opts

    parsed = urlparse(config_opts.get('vip-address',
                                        'tcp://127.0.0.1:22916'))
    vip_address = None
    if parsed.hostname is not None and parsed.scheme is not None:
        vip_address = parsed.scheme + '://' + parsed.hostname
        vip_port = parsed.port
    else:
        vip_address = 'tcp://127.0.0.1'
        vip_port = 22916

    available = False
    while not available:
        valid_address = False
        while not valid_address:
            if config_opts['message-bus'] == 'rmq':
                prompt = """
The rmq message bus has a backward compatibility 
layer with current zmq instances. What is the 
zmq bus's vip address?"""
            else:
                prompt = "What is the vip address?"

            new_vip_address = prompt_response(prompt, default=vip_address)
            valid_address = is_valid_url(new_vip_address, ['tcp'])
            if valid_address:
                vip_address = new_vip_address
            else:
                print("Address is not valid.")

        valid_port = False
        while not valid_port:
            prompt = 'What is the port for the vip address?'
            new_vip_port = prompt_response(prompt, default=vip_port)
            valid_port = is_valid_port(new_vip_port)
            if valid_port:
                vip_port = new_vip_port
            else:
                print("Port is not valid.")

        while vip_address.endswith('/'):
            vip_address = vip_address[:-1]

        attempted_address = '{}:{}'.format(vip_address, vip_port)
        if not _is_bound_already(attempted_address):
            available = True
        else:
            print('\nERROR: That address has already been bound to.')
    config_opts['vip-address'] = '{}:{}'.format(vip_address, vip_port)

def do_web_enabled_rmq(vhome):
    global config_opts

    # Full implies that it will have a port on it as well.  Though if it's
    # not in the address that means that we haven't set it up before.
    full_bind_web_address = config_opts.get('bind-web-address',
            'https://' + get_hostname())

    parsed = urlparse.urlparse(full_bind_web_address)

    address_only = full_bind_web_address
    port_only = None
    if parsed.port is not None:
        address_only = parsed.scheme + '://' + parsed.hostname
        port_only = parsed.port
    else:
        port_only = 8443

    valid_address = False
    external_ip = None

    while not valid_address:
        new_external_ip = address_only
        valid_address = is_valid_url(new_external_ip, ['https'])
        if valid_address:
            external_ip = new_external_ip
    print("Web address set to: {}".format(external_ip))

    valid_port = False
    vc_port = None
    while not valid_port:
        prompt = 'What is the port for this instance?'
        new_vc_port = prompt_response(prompt, default=port_only)
        valid_port = is_valid_port(new_vc_port)
        if valid_port:
            vc_port = new_vc_port

    while external_ip.endswith("/"):
        external_ip = external_ip[:-1]

    parsed = urlparse.urlparse(external_ip)

    config_opts['bind-web-address'] = '{}:{}'.format(external_ip, vc_port)

def do_web_enabled_zmq(vhome):
    global config_opts


    # Full implies that it will have a port on it as well.  Though if it's
    # not in the address that means that we haven't set it up before.
    full_bind_web_address = config_opts.get('bind-web-address',
            'https://' + get_hostname())

    parsed = urlparse(full_bind_web_address)

    address_only = full_bind_web_address
    port_only = None
    if parsed.port is not None:
        address_only = parsed.scheme + '://' + parsed.hostname
        port_only = parsed.port
    else:
        port_only = 8443

    valid_address = False
    external_ip = None

    while not valid_address:
        prompt = 'What is the protocol for this instance?'
        new_scheme = prompt_response(prompt, default=parsed.scheme)
        new_external_ip = new_scheme + '://' + parsed.hostname
        valid_address = is_valid_url(new_external_ip, ['http', 'https'])
        if valid_address:
            external_ip = new_external_ip
    print("Web address set to: {}".format(external_ip))

    valid_port = False
    vc_port = None
    while not valid_port:
        prompt = 'What is the port for this instance?'
        if new_scheme == 'http' and port_only == 8443:
            port_only = 8080
        new_vc_port = prompt_response(prompt, default=port_only)
        valid_port = is_valid_port(new_vc_port)
        if valid_port:
            vc_port = new_vc_port

    while external_ip.endswith("/"):
        external_ip = external_ip[:-1]

    parsed = urlparse.urlparse(external_ip)

    config_opts['bind-web-address'] = '{}:{}'.format(external_ip, vc_port)

    if config_opts['message-bus'] == 'zmq' and parsed.scheme == "https":
        get_cert_and_key(vhome)

@installs(get_services_core("VolttronCentral"), 'vc')
def do_vc():

    resp = vc_config()

    print('Installing volttron central.')
    return resp

def vc_config():
    username = ''
    while not username:
        username = prompt_response('Enter volttron central admin user name:')
        if not username:
            print('ERROR Invalid username')
    password = ''
    password2 = ''
    while not password:
        password = prompt_response('Enter volttron central admin password:',
                                   echo=False)
        if not password:
            print('ERROR: Invalid password')
            continue

        password2 = prompt_response('Retype password:',
                                    echo=False)
        if password2 != password:
            print("ERROR: Passwords don't match")

            password = ''

    config = {
        'users': {
            username: {
                'password': hashlib.sha512(password).hexdigest(),
                'groups': ['admin']
            }
        }
    }

    return config


def get_cert_and_key(vhome):

    # Check for existing files first. If present and are valid ask if we are to use that

    master_web_cert = os.path.join(vhome, 'certificates/certs/', MASTER_WEB+"-server.crt")
    master_web_key = os.path.join(vhome, 'certificates/private/', MASTER_WEB + "-server.pem")
    cert_error = True

    if is_file_readable(master_web_cert, False) and is_file_readable(master_web_key, False):
        try:
            if certs.Certs.validate_key_pair(master_web_cert, master_web_key):
                print('\nThe following certificate and keyfile exists for web access over https: \n{}\n{}'.format(master_web_cert,master_web_key))
                prompt = '\nDo you want to use these certificates for the web server?'
                if prompt_response(prompt, valid_answers=y_or_n, default='Y') in y:
                    config_opts['web-ssl-cert'] = master_web_cert
                    config_opts['web-ssl-key'] = master_web_key
                    cert_error = False
                else:
                    print('\nPlease provide the path to cert and key files. '
                          'This will overwrite existing files: \n{} and {}'.format(master_web_cert, master_web_key))
            else:
                print("Existing key pair is not valid. ")
        except RuntimeError as e:
            print(e)
            pass



    # Either are there no valid existing certs or user decided to overwrite the existing file.
    # Prompt for new files
    while cert_error:
        prompt = "Would you like to generate a new web certificate?"
        if prompt_response(prompt, valid_answers=y_or_n, default='Y') in n:
            while True:
                prompt = 'Enter the SSL certificate public key file:'
                cert_file = prompt_response(prompt, mandatory=True)
                if is_file_readable(cert_file):
                    break
                else:
                    print("Unable to read file {}".format(cert_file))
            while True:
                prompt = \
                    'Enter the SSL certificate private key file:'
                key_file = prompt_response(prompt, mandatory=True)
                if is_file_readable(key_file):
                    break
                else:
                    print("Unable to read file {}".format(key_file))
            try:
                if certs.Certs.validate_key_pair(cert_file, key_file):
                    cert_error = False
                    config_opts['web-ssl-cert'] = cert_file
                    config_opts['web-ssl-key'] = key_file
                else:
                    print("ERROR:\n Given public key and private key do not "
                          "match or is invalid. public and private key "
                          "files should be PEM encoded and private key "
                          "should use RSA encryption")
            except RuntimeError:
                print("ERROR:\n Given public key and private key do not "
                      "match or is invalid. public and private key "
                      "files should be PEM encoded and private key "
                      "should use RSA encryption")
        else:
            cert_error = _create_web_certs()
            if not cert_error: 
                master_web_cert = os.path.join(vhome, 'certificates/certs/', 
                        MASTER_WEB+"-server.crt")
                master_web_key = os.path.join(vhome, 'certificates/private/', 
                        MASTER_WEB + "-server.pem")
                config_opts['web-ssl-cert'] = master_web_cert
                config_opts['web-ssl-key'] = master_web_key

def is_file_readable(file_path, log=True):
    file_path = os.path.expanduser(os.path.expandvars(file_path))
    if os.path.exists(file_path) and os.access(file_path, os.R_OK):
        return True
    else:
        if log:
            print("\nInvalid file path. Path does not exists or is not readable.")
        return False

@installs(get_services_core("VolttronCentralPlatform"), 'vcp')
def do_vcp():
    global config_opts
    is_vc = False
    vctl_list_process = Popen(['vctl','list'], env=os.environ, stdout=subprocess.PIPE, stderr=subprocess.PIPE)
    vctl_list = vctl_list_process.communicate()
    vctl_list_output = ''.join(vctl_list)

    # Default instance name to the vip address.
    instance_name = config_opts.get('instance-name',
                                    'volttron1')
    instance_name = instance_name.strip('"')

    valid_name = False
    while not valid_name:
        prompt = 'What is the name of this instance?'
        new_instance_name = prompt_response(prompt, default=instance_name)
        if new_instance_name:
            valid_name = True
            instance_name = new_instance_name
    config_opts['instance-name'] = '"{}"'.format(instance_name)

    try:
        vc_address = config_opts['volttron-central-address']
        no_vc_address = False
    except KeyError:
        no_vc_address = True

    try:
        if no_vc_address:
            vc_address = config_opts['bind-web-address']
        if VOLTTRON_CENTRAL in vctl_list_output:
            is_vc = True
        
    except KeyError:
        vc_address = config_opts.get('volttron-central-address',
                                 config_opts.get('bind-web-address',
                                     'https://' + get_hostname()))
    if is_vc == False:
        parsed = urlparse.urlparse(vc_address)
        address_only = vc_address
        port_only = None
        if parsed.port is not None:
            address_only = parsed.scheme + '://' + parsed.hostname
            port_only = parsed.port
        else:
            port_only = 8443

<<<<<<< HEAD
    parsed = urlparse(vc_address)
    address_only = vc_address
    port_only = None
    if parsed.port is not None:
        address_only = parsed.scheme + '://' + parsed.hostname
        port_only = parsed.port
    else:
        port_only = 8080
=======
        valid_vc = False
        while not valid_vc:
            prompt = "What is the hostname for volttron central?"
            new_vc_address = prompt_response(prompt, default=address_only)
            valid_vc = is_valid_url(new_vc_address, ['http', 'https'])
            if valid_vc:
                vc_address = new_vc_address
>>>>>>> ccf5729e

        vc_port = None
        while True:
            prompt = 'What is the port for volttron central?'
            new_vc_port = prompt_response(prompt, default=port_only)
            if is_valid_port(new_vc_port):
                vc_port = new_vc_port
                break

        new_address = '{}:{}'.format(vc_address, vc_port)

    else:
        new_address = vc_address
        print('Volttron central address set to {}'.format(new_address))

    config_opts['volttron-central-address'] = new_address

    return {}


@installs(get_services_core("SQLHistorian"), 'platform_historian',
          identity='platform.historian')
def do_platform_historian():
    datafile = os.path.join(get_home(), 'data', 'platform.historian.sqlite')
    config = {
        'agentid': 'sqlhistorian-sqlite',
        'connection': {
            'type': 'sqlite',
            'params': {
                'database': datafile
            }
        }
    }
    return config


def add_fake_device_to_configstore():
    prompt = 'Would you like to install a fake device on the master driver?'
    response = prompt_response(prompt, valid_answers=y_or_n, default='N')
    if response in y:
        _cmd(['volttron-ctl', 'config', 'store', PLATFORM_DRIVER,
              'fake.csv', 'examples/configurations/drivers/fake.csv', '--csv'])
        _cmd(['volttron-ctl', 'config', 'store', PLATFORM_DRIVER,
              'devices/fake-campus/fake-building/fake-device',
              'examples/configurations/drivers/fake.config'])


@installs(get_services_core("MasterDriverAgent"), 'master_driver',
          post_install_func=add_fake_device_to_configstore)
def do_master_driver():
    return {}


@installs('examples/ListenerAgent', 'listener')
def do_listener():
    return {}

def confirm_volttron_home():
    global prompt_vhome
    volttron_home = get_home()
    if prompt_vhome:
        print('\nYour VOLTTRON_HOME currently set to: {}'.format(volttron_home))
        prompt = '\nIs this the volttron you are attempting to setup?'
        if not prompt_response(prompt, valid_answers=y_or_n, default='Y') in y:
            print(
                '\nPlease execute with VOLTRON_HOME=/your/path volttron-cfg to '
                'modify VOLTTRON_HOME.\n')
            exit(1)

def wizard():
    global config_opts
    """Routine for configuring an installed volttron instance.

    The function interactively sets up the instance for working with volttron
    central and the discovery service.
    """

    # Start true configuration here.
    volttron_home = get_home()
    confirm_volttron_home()
    _load_config()
    _update_config_file()
    do_message_bus()
    do_vip()
    _update_config_file()
    prompt = 'Is this instance web enabled?'
    response = prompt_response(prompt, valid_answers=y_or_n, default='N')
    if response in y:
        if config_opts['message-bus'] == 'rmq':
            do_web_enabled_rmq(volttron_home)
        elif config_opts['message-bus'] == 'zmq':
            do_web_enabled_zmq(volttron_home)
        _update_config_file()
        prompt = 'Is this an instance of volttron central?'
        response = prompt_response(prompt, valid_answers=y_or_n, default='N')
        if response in y:
            do_vc()

    prompt = 'Will this instance be controlled by volttron central?'
    response = prompt_response(prompt, valid_answers=y_or_n, default='Y')
    if response in y:
        do_vcp()

    prompt = 'Would you like to install a platform historian?'
    response = prompt_response(prompt, valid_answers=y_or_n, default='N')
    if response in y:
        do_platform_historian()

    prompt = 'Would you like to install a master driver?'
    response = prompt_response(prompt, valid_answers=y_or_n, default='N')
    if response in y:
        do_master_driver()

    prompt = 'Would you like to install a listener agent?'
    response = prompt_response(prompt, valid_answers=y_or_n, default='N')
    if response in y:
        do_listener()

    print('Finished configuration!\n')
    print('You can now start the volttron instance.\n')
    print('If you need to change the instance configuration you can edit')
    print('the config file is at {}/config\n'.format(volttron_home))


def process_rmq_inputs(args, instance_name=None):
    if not is_rabbitmq_available():
        raise RuntimeError("Rabbitmq Dependencies not installed please run python bootstrap.py --rabbitmq")
    confirm_volttron_home()
    if len(args) == 2:
        vhome = get_home()
        if args[0] == 'single':
            vhome_config = os.path.join(vhome, 'rabbitmq_config.yml')
        elif args[0] == 'federation':
            vhome_config = os.path.join(vhome, 'rabbitmq_federation_config.yml')
        elif args[0] == 'shovel':
            vhome_config = os.path.join(vhome, 'rabbitmq_shovel_config.yml')
        else:
            print("Invalid argument. \nUsage: vcf --rabbitmq single|federation|shovel "
                  "[optional path to rabbitmq config yml]")
            exit(1)
        if args[1] != vhome_config:
            if not os.path.exists(vhome):
                os.makedirs(vhome, 0o755)
            copy(args[1], vhome_config)
        setup_rabbitmq_volttron(args[0], verbose, instance_name=instance_name)
    else:
        setup_rabbitmq_volttron(args[0], verbose, prompt=True, instance_name=instance_name)


def main():
    global verbose, prompt_vhome

    parser = argparse.ArgumentParser(formatter_class=argparse.RawTextHelpFormatter)
    parser.add_argument('-v', '--verbose', action='store_true')
    parser.add_argument('--vhome', help="Path to volttron home")
    parser.add_argument('--instance-name', dest='instance_name', help="Name of this volttron instance")

    group = parser.add_mutually_exclusive_group()

    agent_list = '\n\t' + '\n\t'.join(sorted(available_agents.keys()))
    group.add_argument('--list-agents', action='store_true', dest='list_agents',
                       help='list configurable agents{}'.format(agent_list))

    group.add_argument('--agent', nargs='+',
                        help='configure listed agents')
    group.add_argument('--rabbitmq', nargs='+',
                       help='Configure rabbitmq for single instance, '
                            'federation, or shovel either based on '
                            'configuration file in yml format or providing '
                            'details when prompted. \nUsage: vcfg --rabbitmq '
                            'single|federation|shovel [rabbitmq config '
                            'file]')

    args = parser.parse_args()
    verbose = args.verbose
    prompt_vhome = True
    if args.vhome:
        set_home(args.vhome)
        prompt_vhome = False
    if not args.rabbitmq or args.rabbitmq[0] in ["single"]:
        fail_if_instance_running()
    fail_if_not_in_src_root()

    _load_config()
    if args.instance_name:
        _update_config_file(instance_name=args.instance_name)
    if args.list_agents:
        print(f"Agents available to configure: {agent_list}")

    elif args.rabbitmq:
        if len(args.rabbitmq) > 2:
            print("vcfg --rabbitmq can at most accept 2 arguments")
            parser.print_help()
            exit(1)
        elif args.rabbitmq[0] not in ['single', 'federation', 'shovel']:
            print("Usage: vcf --rabbitmq single|federation|shovel "
                  "[optional path to rabbitmq config yml]")
            parser.print_help()
            exit(1)
        elif len(args.rabbitmq) == 2 and not os.path.exists(args.rabbitmq[1]):
            print("Invalid rabbitmq configuration file path.")
            parser.print_help()
            exit(1)
        else:
            process_rmq_inputs(args.rabbitmq, args.instance_name)

    elif not args.agent:
        wizard()

    else:
        # Warn about unknown agents
        for agent in args.agent:
            if agent not in available_agents:
                print(f'"{agent}" not configurable with this tool')

        confirm_volttron_home()

        # Configure agents
        for agent in args.agent:
            try:
                available_agents[agent]()
            except KeyError:
                pass<|MERGE_RESOLUTION|>--- conflicted
+++ resolved
@@ -35,33 +35,20 @@
 # BATTELLE for the UNITED STATES DEPARTMENT OF ENERGY
 # under Contract DE-AC05-76RL01830
 # }}}
-<<<<<<< HEAD
-import shutil
-from configparser import ConfigParser
-=======
->>>>>>> ccf5729e
 import argparse
 import hashlib
 import os
 import sys
-<<<<<<< HEAD
+import tempfile
 from urllib.parse import urlparse
-=======
->>>>>>> ccf5729e
-import tempfile
-import urlparse
-import StringIO
-from ConfigParser import ConfigParser
+
+from configparser import ConfigParser
 from shutil import copy
 from gevent import subprocess
 from gevent.subprocess import Popen
-<<<<<<< HEAD
-from volttron.platform import jsonapi
-=======
->>>>>>> ccf5729e
 from zmq import green as zmq
 from volttron.platform import certs, is_rabbitmq_available
-from volttron.platform.agent import json as jsonapi
+from volttron.platform import jsonapi
 from volttron.platform.agent.known_identities import MASTER_WEB, PLATFORM_DRIVER, VOLTTRON_CENTRAL
 
 from volttron.platform.agent.utils import get_platform_instance_name
@@ -170,7 +157,7 @@
 def fail_if_not_in_src_root():
     in_src_root = os.path.exists("./volttron")
     if not in_src_root:
-        print ("""
+        print("""
 volttron-cfg needs to be run from the volttron top level source directory.
 """)
         sys.exit()
@@ -215,11 +202,7 @@
             if identity is not None:
                 os.environ['AGENT_VIP_IDENTITY'] = identity
 
-<<<<<<< HEAD
-            print(f'Configuring {agent_dir}')
-=======
-            print 'Configuring {}.'.format(agent_dir)
->>>>>>> ccf5729e
+            print('Configuring {}.'.format(agent_dir))
             config = config_func(*args, **kwargs)
             _update_config_file()
             _start_platform()
@@ -246,7 +229,7 @@
 def is_valid_url(url, accepted_schemes):
     if url is None:
         return False
-    parsed = urlparse(url)
+    parsed = urlparse.urlparse(url)
     if parsed.scheme not in accepted_schemes:
         return False
     if not parsed.hostname:
@@ -347,8 +330,8 @@
 def do_vip():
     global config_opts
 
-    parsed = urlparse(config_opts.get('vip-address',
-                                        'tcp://127.0.0.1:22916'))
+    parsed = urlparse.urlparse(config_opts.get('vip-address',
+                                               'tcp://127.0.0.1:22916'))
     vip_address = None
     if parsed.hostname is not None and parsed.scheme is not None:
         vip_address = parsed.scheme + '://' + parsed.hostname
@@ -449,7 +432,7 @@
     full_bind_web_address = config_opts.get('bind-web-address',
             'https://' + get_hostname())
 
-    parsed = urlparse(full_bind_web_address)
+    parsed = urlparse.urlparse(full_bind_web_address)
 
     address_only = full_bind_web_address
     port_only = None
@@ -545,7 +528,8 @@
     if is_file_readable(master_web_cert, False) and is_file_readable(master_web_key, False):
         try:
             if certs.Certs.validate_key_pair(master_web_cert, master_web_key):
-                print('\nThe following certificate and keyfile exists for web access over https: \n{}\n{}'.format(master_web_cert,master_web_key))
+                print('\nThe following certificate and keyfile exists for web access over https: \n{}\n{}'.format(
+                    master_web_cert,master_web_key))
                 prompt = '\nDo you want to use these certificates for the web server?'
                 if prompt_response(prompt, valid_answers=y_or_n, default='Y') in y:
                     config_opts['web-ssl-cert'] = master_web_cert
@@ -555,7 +539,7 @@
                     print('\nPlease provide the path to cert and key files. '
                           'This will overwrite existing files: \n{} and {}'.format(master_web_cert, master_web_key))
             else:
-                print("Existing key pair is not valid. ")
+                print("Existing key pair is not valid.")
         except RuntimeError as e:
             print(e)
             pass
@@ -664,16 +648,6 @@
         else:
             port_only = 8443
 
-<<<<<<< HEAD
-    parsed = urlparse(vc_address)
-    address_only = vc_address
-    port_only = None
-    if parsed.port is not None:
-        address_only = parsed.scheme + '://' + parsed.hostname
-        port_only = parsed.port
-    else:
-        port_only = 8080
-=======
         valid_vc = False
         while not valid_vc:
             prompt = "What is the hostname for volttron central?"
@@ -681,7 +655,6 @@
             valid_vc = is_valid_url(new_vc_address, ['http', 'https'])
             if valid_vc:
                 vc_address = new_vc_address
->>>>>>> ccf5729e
 
         vc_port = None
         while True:
@@ -869,8 +842,7 @@
     if args.instance_name:
         _update_config_file(instance_name=args.instance_name)
     if args.list_agents:
-        print(f"Agents available to configure: {agent_list}")
-
+        print("Agents available to configure:{}".format(agent_list))
     elif args.rabbitmq:
         if len(args.rabbitmq) > 2:
             print("vcfg --rabbitmq can at most accept 2 arguments")
@@ -887,7 +859,6 @@
             exit(1)
         else:
             process_rmq_inputs(args.rabbitmq, args.instance_name)
-
     elif not args.agent:
         wizard()
 
@@ -895,7 +866,7 @@
         # Warn about unknown agents
         for agent in args.agent:
             if agent not in available_agents:
-                print(f'"{agent}" not configurable with this tool')
+                print('"{}" not configurable with this tool'.format(agent))
 
         confirm_volttron_home()
 
