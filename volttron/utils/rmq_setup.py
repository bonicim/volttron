--- conflicted
+++ resolved
@@ -943,14 +943,6 @@
             vhost = prompt_response(prompt, default='volttron')
             shovels[host] = {'port': port,
                              'virtual-host': vhost}
-<<<<<<< HEAD
-            shovel_user = 'shovel{}'.format(host)
-            rmq_mgmt = RabbitMQMgmt()
-            instance_name = get_platform_instance_name()
-            rmq_mgmt.build_agent_connection(shovel_user, instance_name)
-            import time
-            time.sleep(20)
-=======
             rmq_mgmt = RabbitMQMgmt()
             instance_name = get_platform_instance_name()
             shovel_user = 'shovel{}'.format(host)
@@ -959,7 +951,6 @@
             import time
 
             time.sleep(2)
->>>>>>> fdf173b9
             shovels[host]['shovel-user'] = instance_name + "." + shovel_user
             #_log.debug("shovel_user: {}".format(shovel_user))
             prompt = prompt_response('\nDo you have certificates signed by remote CA? ',
