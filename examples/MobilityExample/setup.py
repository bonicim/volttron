# -*- coding: utf-8 -*- {{{
# vim: set fenc=utf-8 ft=python sw=4 ts=4 sts=4 et:

# Copyright (c) 2015, Battelle Memorial Institute
# All rights reserved.
#
# Redistribution and use in source and binary forms, with or without
# modification, are permitted provided that the following conditions
# are met:
#
# 1. Redistributions of source code must retain the above copyright
#    notice, this list of conditions and the following disclaimer.
# 2. Redistributions in binary form must reproduce the above copyright
#    notice, this list of conditions and the following disclaimer in
#    the documentation and/or other materials provided with the
#    distribution.
#
# THIS SOFTWARE IS PROVIDED BY THE COPYRIGHT HOLDERS AND CONTRIBUTORS
# "AS IS" AND ANY EXPRESS OR IMPLIED WARRANTIES, INCLUDING, BUT NOT
# LIMITED TO, THE IMPLIED WARRANTIES OF MERCHANTABILITY AND FITNESS FOR
# A PARTICULAR PURPOSE ARE DISCLAIMED. IN NO EVENT SHALL THE COPYRIGHT
# OWNER OR CONTRIBUTORS BE LIABLE FOR ANY DIRECT, INDIRECT, INCIDENTAL,
# SPECIAL, EXEMPLARY, OR CONSEQUENTIAL DAMAGES (INCLUDING, BUT NOT
# LIMITED TO, PROCUREMENT OF SUBSTITUTE GOODS OR SERVICES; LOSS OF USE,
# DATA, OR PROFITS; OR BUSINESS INTERRUPTION) HOWEVER CAUSED AND ON ANY
# THEORY OF LIABILITY, WHETHER IN CONTRACT, STRICT LIABILITY, OR TORT
# (INCLUDING NEGLIGENCE OR OTHERWISE) ARISING IN ANY WAY OUT OF THE USE
# OF THIS SOFTWARE, EVEN IF ADVISED OF THE POSSIBILITY OF SUCH DAMAGE.
#
# The views and conclusions contained in the software and documentation
# are those of the authors and should not be interpreted as representing
# official policies, either expressed or implied, of the FreeBSD
# Project.
#
# This material was prepared as an account of work sponsored by an
# agency of the United States Government.  Neither the United States
# Government nor the United States Department of Energy, nor Battelle,
# nor any of their employees, nor any jurisdiction or organization that
# has cooperated in the development of these materials, makes any
# warranty, express or implied, or assumes any legal liability or
# responsibility for the accuracy, completeness, or usefulness or any
# information, apparatus, product, software, or process disclosed, or
# represents that its use would not infringe privately owned rights.
#
# Reference herein to any specific commercial product, process, or
# service by trade name, trademark, manufacturer, or otherwise does not
# necessarily constitute or imply its endorsement, recommendation, or
# favoring by the United States Government or any agency thereof, or
# Battelle Memorial Institute. The views and opinions of authors
# expressed herein do not necessarily state or reflect those of the
# United States Government or any agency thereof.
#
# PACIFIC NORTHWEST NATIONAL LABORATORY
# operated by BATTELLE for the UNITED STATES DEPARTMENT OF ENERGY
# under Contract DE-AC05-76RL01830

# }}}

from os import path
from setuptools import setup, find_packages
from os import path

MAIN_MODULE = 'agent'

# Find the agent package that contains the main module
packages = find_packages('.')
agent_package = ''
for package in find_packages():
    # Because there could be other packages such as tests
    if path.isfile(package + '/' + MAIN_MODULE + '.py') is True:
        agent_package = package
if not agent_package:
<<<<<<< HEAD
    raise RuntimeError(
        'None of the packages under {dir} contain the file {main_module}'.format(
            main_module=MAIN_MODULE + '.py', dir=path.abspath('.')))
=======
    raise RuntimeError('None of the packages under {dir} contain the file '
                       '{main_module}'.format(main_module=MAIN_MODULE + '.py',
                                              dir=path.abspath('.')))
>>>>>>> 217777fa

# Find the version number from the main module
agent_module = agent_package + '.' + MAIN_MODULE
_temp = __import__(agent_module, globals(), locals(), ['__version__'], -1)
__version__ = _temp.__version__

# Setup
setup(
<<<<<<< HEAD
    name = agent_package + 'agent',
    version = __version__,
    install_requires = ['volttron'],
    packages = packages,
    entry_points = {
=======
    name=agent_package + 'agent',
    version=__version__,
    install_requires=['volttron'],
    packages=packages,
    entry_points={
>>>>>>> 217777fa
        'setuptools.installation': [
            'eggsecutable = ' + agent_module + ':main',
        ]
    }
)<|MERGE_RESOLUTION|>--- conflicted
+++ resolved
@@ -58,7 +58,6 @@
 
 from os import path
 from setuptools import setup, find_packages
-from os import path
 
 MAIN_MODULE = 'agent'
 
@@ -70,15 +69,9 @@
     if path.isfile(package + '/' + MAIN_MODULE + '.py') is True:
         agent_package = package
 if not agent_package:
-<<<<<<< HEAD
-    raise RuntimeError(
-        'None of the packages under {dir} contain the file {main_module}'.format(
-            main_module=MAIN_MODULE + '.py', dir=path.abspath('.')))
-=======
     raise RuntimeError('None of the packages under {dir} contain the file '
                        '{main_module}'.format(main_module=MAIN_MODULE + '.py',
                                               dir=path.abspath('.')))
->>>>>>> 217777fa
 
 # Find the version number from the main module
 agent_module = agent_package + '.' + MAIN_MODULE
@@ -87,19 +80,11 @@
 
 # Setup
 setup(
-<<<<<<< HEAD
-    name = agent_package + 'agent',
-    version = __version__,
-    install_requires = ['volttron'],
-    packages = packages,
-    entry_points = {
-=======
     name=agent_package + 'agent',
     version=__version__,
     install_requires=['volttron'],
     packages=packages,
     entry_points={
->>>>>>> 217777fa
         'setuptools.installation': [
             'eggsecutable = ' + agent_module + ':main',
         ]
