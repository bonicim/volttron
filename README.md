--- conflicted
+++ resolved
@@ -123,9 +123,6 @@
 sudo rabbitmq-plugins enable rabbitmq_auth_mechanism_ssl
 ```
 
-<<<<<<< HEAD
-Download VOLTTRON code from experimental branch
-=======
 **d. Download the version of pika library from below specified git repository
 into
 your home directory.**
@@ -135,7 +132,6 @@
 ```
 
 **3. Download VOLTTRON code from experimental branch**
->>>>>>> 5ec889f5
 ```sh
 git clone -b rabbitmq-volttron https://github.com/VOLTTRON/volttron.git
 cd volttron
@@ -149,25 +145,21 @@
 . env/bin/activate
 ```
 
-<<<<<<< HEAD
-Create RabbitMQ setup for VOLTTRON :
-=======
 **4. Install pika library inside VOLTTRON environment:**
 ```sh
 pip install -e ~/pika
 ```
 
 **5. Create RabbitMQ setup for VOLTTRON :**
->>>>>>> 5ec889f5
 ```sh
 python volttron/utils/rmq_mgmt.py single
 ```
 
 This creates a new virtual host “volttron” and creates ssl certificates needed for this volttron instance. These certificates get created under the sub directory certificates in your volttron home. It then creates the main VIP exchange named "volttron" to route message between platform and agents and alternate exchange to capture unrouteable messages.
 
-This script prompt for multiple information from the user regarding the volttron instance for which we are configuring rabbitmq. For each volttron instance there a single instance-ca certificate is created. All volttron instances that need to work together in a federation/shovel setup needs to have a instance-ca certificate signed by the same root CA.  A single volttron instance can create a self signed root ca. Instance-ca for all volttron instances should be generated in this volttron instance and should be scp-ed into the other instance. 
-
-Following is the example inputs for rmq_mgmt.py single command for volttron instance that has root CA. 
+This script prompt for multiple information from the user regarding the volttron instance for which we are configuring rabbitmq. For each volttron instance there a single instance-ca certificate is created. All volttron instances that need to work together in a federation/shovel setup needs to have a instance-ca certificate signed by the same root CA.  A single volttron instance can create a self signed root ca. Instance-ca for all volttron instances should be generated in this volttron instance and should be scp-ed into the other instance.
+
+Following is the example inputs for rmq_mgmt.py single command for volttron instance that has root CA.
 ```sh
 python volttron/utils/rmq_mgmt.py single
 Your VOLTTRON_HOME currently set to: /home/velo/new_volttron
@@ -219,7 +211,7 @@
 
 3. For custom ssl ports: Generated configuration uses default rabbitmq ssl ports. Modify both rabbitmq.conf and VOLTTRON_HOME/rabbitmq_config.json if using different ports.
 
-4. Restart rabbitmq-server. 
+4. Restart rabbitmq-server.
 	sudo service rabbitmq-server stop
 	sudo service rabbitmq-server start
 ```
@@ -267,7 +259,7 @@
 
 3. For custom ssl ports: Generated configuration uses default rabbitmq ssl ports. Modify both rabbitmq.conf and VOLTTRON_HOME/rabbitmq_config.json if using different ports.
 
-4. Restart rabbitmq-server. 
+4. Restart rabbitmq-server.
 	sudo service rabbitmq-server stop
 	sudo service rabbitmq-server start
 ```
@@ -339,25 +331,17 @@
     list-bindings       list all bindings with exchange
     list-federation-parameters
                         list all federation parameters
-    list-shovel-parameters
-                        list all shovel parameters
-    list-policies       list all policies
+    list-connections    list open connections
     remove-vhosts       Remove virtual host/s
     remove-users        Remove virtual user/s
     remove-exchanges    Remove exchange/s
     remove-queues       Remove queue/s
-    remove-federation-parameters
-                        Remove federation parameter
-    remove-shovel-parameters
-                        Remove shovel parameter
-    remove-policies     Remove policy
-
 ```
 
 ## Multi-Platform Deployment With RabbitMQ Message bus
 We can configure multi-platform VOLTTRON setup with RabbitMQ message bus using built-in "federation" feature provided by RabbitMQ. The
 first step to do so would be to identify upstream servers (publisher nodes) and downstream servers (collector nodes).
-To create a RabbitMQ federation, we have to configure upstream servers on the downstream server and make the VOLTTRON exchange "federated".
+To create a RabbitMQ federation, we have to configure upstream servers and make the VOLTTRON exchange "federated".
 
 1. On the downstream server (collector node),
 
@@ -365,12 +349,9 @@
 python volttron/utils/rmq_mgmt.py federation
 ```
 
-<<<<<<< HEAD
-Please provide the hostname (or IP address) and port of the upstream nodes when prompted. For bi-directional data flow, we will have to run the same script on both the nodes.
-=======
 We need to provide the hostname (or IP address) and port of the upstream nodes when prompted. The hostname provided should match the hostname in the ssl certificate of the upstream server. For bi-directional data flow, we will have to run the same script on both the nodes.
 
-2. Create a user in the upstream server with username=<downstream volttron instance name> and provide it access to the virtualhost of the upstream rabbitmq server. 
+2. Create a user in the upstream server with username=<downstream volttron instance name> and provide it access to the virtualhost of the upstream rabbitmq server.
 ```sh
 sudo rabbitmqctl add_user <username> <password>
 sudo rabbitmqctl set_permissions -p volttron <username> ".*" ".*" ".*"
@@ -390,12 +371,13 @@
 ```sh
 git subtree add –prefix applications https://github.com/VOLTTRON/volttron-applications.git develop –squash
 ```
->>>>>>> 5ec889f5
 
 ## Next Steps
-We request you to explore and contribute towards development of VOLTTRON message bus refactor task. This is an ongoing task and we are working towards completing the below:
+We request you to explore and contribute towards development of VOLTTRON message bus refactor task. This is an ongoing task and we
+ are working towards completing the below:
 * Adding authentication and authorization feature to RabbitMQ message bus.
 * Authenticated connection amongst multiple platform instances.
+* Creation of Each agent has to have a unique RabbitMQ user id.
 * Testing of RabbitMQ shovel for multi-platform over NAT setup
 
 ## Acquiring Third Party Agent Code
